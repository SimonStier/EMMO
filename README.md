[![DOI](https://zenodo.org/badge/189387204.svg)](https://zenodo.org/badge/latestdoi/189387204)
[![License: CC BY 4.0](https://img.shields.io/badge/License-CC%20BY%204.0-lightgrey.svg)](https://creativecommons.org/licenses/by/4.0/)
![CI tests](https://github.com/emmo-repo/EMMO/workflows/Check%20conventions/badge.svg)
[![GitHub release](https://img.shields.io/github/v/release/emmo-repo/emmo)](https://emmo-repo.github.io/)


# Elementary Multiperspective Material Ontology (EMMO)

<!-- LOGO -->
<p align="center">
  <a href="https://github.com/emmo-repo/EMMO">
    <img src="doc/emmo-logo.png" alt="EMMO logo" width="280">
  </a>
</p>


## Table of content
  * [About EMMO](#about-emmo)
      * [Some words about the new name and logo](#some-words-about-the-new-name-and-logo)
<<<<<<< HEAD
      * [Use of EMMO in domain ontologies](#use-of-emmo-in-domain-ontologies)
=======
>>>>>>> b6089b4f
  * [EMMO in a Nutshell](#emmo-in-a-nutshell)
      * [Top Level](#top-level)
      * [Middle Level](#middle-level)
      * [Reference Level](#reference-level)
      * [Domain ontologies](#domain-ontologies)
      * [Application ontologies](#application-ontologies)
      * [EMMO relations](#emmo-relations)
  * [Repository Description](#repository-description)
  * [How to Use It](#how-to-use-it)
      * [Pre-inferred ontology and documentation](#pre-inferred-ontology-and-documentation)
  * [Contacts](#contacts)
  * [Acknowledgement](#acknowledgement)


## About EMMO
EMMO is a multidisciplinary effort to develop a standard representational framework (the ontology) for applied sciences.  It is based on physics, analytical philosophy and information and communication technologies. It has been instigated by materials science to provide a framework for knowledge capture that is consistent with scientific principles and methodologies.  It is released under a Creative Commons [CC BY 4.0](LICENSE.md) license.

### Some words about the new name and logo
The name _Elementary Multiperspective Material Ontology_ should be understood as follows:
- **Elementary** means, amongst others, that EMMO is a discrete ontology assuming the existence of a smallest possible 4D world object in space and time.  The term _Elementary_ in EMMO refers to objects that cannot be divided further in space.  Elementary also emphasizes EMMO being a fundamental, top-level ontology.
- **Multiperspective** highlights a very important aspect of EMMO - that it is possible to describe the world from different perspectives.  This makes the ontology both flexible and expressive.
- **Material** (as the opposite of immaterial) emphasises that EMMO is strictly nominalistic, meaning that it assumes that abstracts do not exist.  _Material_ also refers to the historical scope of EMMO aiming at the description of materials and thus to cover the needs of physicists and applied scientists.
- **Ontology**, yes EMMO is an ontology.  It is based on fundamental philosophical concepts like semiosis, mereology and topology.

A lot can be said about the logo:
* The circles refer to Peirce's semiotics with the triadic relation between sign, object and interpretant with the interpreter in the middle.
* The symmetry indicates that EMMO supports multiple perspectives.
* The E-like signs can be seen from different perspectives (angles), making it possible to read it as **E** **M** **M** **ⵔ** as well as **∃** (there exists) a **Ш**hole **Ш**orld **ⵔ**ntology (with the circle in the middle).
* The 3+1 circles emphasises that EMMO is a 4D ontology with three spatial plus one time dimension.
* The lines connecting the circles may refer to graph theory and knowledge graphs.
* A triangle is a common way to represent a ternary phase diagram showing the close connection to physics.


<<<<<<< HEAD

### Use of EMMO in domain ontologies
Currently there are several domain ontologies in development that use EMMO as the top and middle level ontology.
Typically they import one of the versions of EMMO listed on [https://emmo-repo.github.io/](https://emmo-repo.github.io/).
The following table lists the public EMMO-based domain ontologies that we are aware of.
Please create an issue if you have a public domain ontology that you think should be listed here.

| Domain ontology                            | Link                                                                                                                                      |
| ------------------------------------------ | ----------------------------------------------------------------------------------------------------------------------------------------- |
| Battery Interface Ontology (BattINFO)      | [https://github.com/BIG-MAP/BattINFO](https://github.com/BIG-MAP/BattINFO)                                                                |
| General Process Ontology (GPO)             | [https://github.com/General-Process-Ontology/ontology](https://github.com/General-Process-Ontology/ontology)                              |
| Ontology for the Battery Value Chain (BVC) | [https://github.com/Battery-Value-Chain-Ontology/ontology](https://github.com/Battery-Value-Chain-Ontology/ontology)                      |
| Crystallography                            | [https://github.com/emmo-repo/domain-crystallography](https://github.com/emmo-repo/domain-crystallography)                                |
| Mechanical Testing                         | [https://github.com/emmo-repo/domain-mechanical-testing](https://github.com/emmo-repo/domain-mechanical-testing)                          |
| Microstructure domain ontology             | [https://github.com/emmo-repo/domain-ontology](https://github.com/emmo-repo/domain-ontology)                                              |
| Datamodel ontology                         | [https://github.com/emmo-repo/datamodel-ontology](https://github.com/emmo-repo/datamodel-ontology)                                        |
| Mappings ontology                          | [https://github.com/emmo-repo/domain-mappings](https://github.com/emmo-repo/domain-mappings)                                              |
| Atomistic and Electronic Modelling         | [https://github.com/emmo-repo/domain-atomistic](https://github.com/emmo-repo/domain-atomistic)                                            |
| EMMO example domain ontologies             | [https://github.com/emmo-repo/EMMO/tree/master/domain](https://github.com/emmo-repo/EMMO/tree/master/domain)                              |


=======
>>>>>>> b6089b4f
## EMMO in a Nutshell
The EMMO ontology is structured in shells, expressed by specific ontology fragments, that extends from fundamental concepts to the application domains, following the dependency flow.


### Top Level
The [EMMO top level](top/top.ttl) is the group of fundamental axioms that constitute the philosophical foundation of the EMMO.
It starts from causality and mereology, from which it derives space and time.
Adopting a physicalistic/nominalistic perspective, the EMMO defines real world objects as 4D objects that are always extended in space and time (i.e. real world objects cannot be spaceless nor timeless).
For this reason abstract objects, i.e. objects that does not extend in space and time, are forbidden in the EMMO.

EMMO is strongly based on the analytical philosophy dicipline semiotic.
The role of abstract objects are in EMMO fulfilled by semiotic objects, i.e. real world objects (e.g. symbol or sign) that stand for other real world objects that are to be interpreted by an agent.
These symbols appear in actions (semiotic processes) meant to communicate meaning by establishing relationships between symbols (signs).

Another important building block of from analytical philosophy is atomistic mereology applied to 4D objects.
The EMMO calls it 'quantum mereology', since the there is a epistemological limit to how fine we can resolve space and time due to the uncertanity principles.

The [mereotopology](top/mereotopology.ttl) module introduces the fundamental mereotopological concepts and their relations with the real world objects that they represent.
The EMMO uses mereotopology as the ground for all the subsequent ontology modules.
The concept of topological connection is used to define the first distinction between ontology entities namely the *Item* and *Collection* classes.
Items are causally self-connected objects, while collections are causally disconnected.
Quantum mereology is represented by the *Quantum* class.
This module introduces also the fundamental mereotopological relations used to distinguish between space and time dimensions.

The *CausalObject* is the class of all the individuals that stand for world objects that are a self-connected composition of more than one quantum object and whose temporal parts are always self-connected.
It also define the *Elementary* class, that restricts mereological atomism in space as causal chains of quantum objects and *CausalSystem*, that are non-elementary causal objects.

![Figure 1. The EMMO top level.](doc/top.png)

In EMMO, the only univocally defined real world object is the *CausalSystem* individual called **Universe** that stands for the universe.
Every other real world object is a composition of elementaries up to the most comprehensive object; the **Universe**.
Intermediate objects are not univocally defined, but their definition is provided according to some specific philosophical perspectives.
This is an expression of reductionism (i.e. objects are made of sub-objects) and epistemological pluralism (i.e. objects are always defined according to the perspective of an interpreter, or a class of interpreters).


### Middle Level
The middle level of EMMO embraces pluralism by providing different ways to describe the world according to different perspectives.
EMMO also allow to combine different perspectives to gain additional expressivity.

The *Perspective* class collects the different ways to represent the objects that populate the conceptual region between the elementary and universe levels.

![Figure 2. The EMMO perspectives.](doc/perspectives.png)

The *Reductionistic* perspective class uses the fundamental non-transitive parthood relation, called direct parthood, to provide a powerful granularity description of multiscale real world objects.
The EMMO can in principle represents the **Universe** with direct parthood relations as a direct rooted tree up to its elementary constituents.

The *Holistic* perspective class considers the importance and role of the whole and introduces the concept of real world objects that unfold in time in a way that has a meaning for the EMMO user, through the definition of the classes *Process* and *Participant*.

The *Perceptual* perspective class introduces the concept of real world objects that can be perceived by the user as a recognisable pattern in space or time.
Under this class the EMMO categorises e.g. formal languages, pictures, geometry, mathematics and sounds.
Phenomenic objects can be used in a semiotic process as signs.

The *Physicalistic* perspective class introduces the concept of real world objects that have a meaning for the ontologist under an applied physics perspective.

The *Semiotics* perspective introduces the concepts of the *semiosis* process that have the *semiotic entities* (*Sign*, *Object*, *Interpretant* and *Interpreter*) as spatial parts.
It is inspired by Pierce semiotics and forms the basis in EMMO to represent e.g. models, formal languages, theories, information and properties.
This forms the basis in EMMO to represent e.g. models, formal languages, theories, information and properties.

![Figure 3. The semiotic level.](doc/semiotics.png)

The *Persistence* perspective consider 4D objects as they extend in time (*process*) or as they persist in time (*object*).
It introduce a sometime useful categorizations that characterize persistency through continuant and occurrent concepts, even though this distinction is only cognitively defined.

The figure below show the module dependency graph of the EMMO middle level.
In addition to the above perspectives, it contain two additional modules; *persholistic* that combine the holistic and persistence perspective and *symbolic* that combine perceptual and reductionistic.

![EMMO middle level module dependency graph.](doc/modules.png)


### Reference Level
EMMO comes with a set of generic reference ontologies that combine perspectives with ontologisations of common concepts like materials, math, units, etc. intended to be shared by domain ontologies.
The reference ontologies are intended to be used by domain ontologies and imported separately using the IRIs listed in the below table with the current set of reference ontologies.

| Reference ontology | IRI                                                                                                                                               |
| ------------------ | ------------------------------------------------------------------------------------------------------------------------------------------------- |
| Materials          | [https://w3id.org/emmo/multiperspective/materials](https://raw.githubusercontent.com/emmo-repo/EMMO/1.0.0-rc1/multiperspective/materials.ttl)   |
| Math               | [https://w3id.org/emmo/multiperspective/math](https://raw.githubusercontent.com/emmo-repo/EMMO/1.0.0-rc1/multiperspective/math.ttl)             |
| Models             | [https://w3id.org/emmo/multiperspective/models](https://raw.githubusercontent.com/emmo-repo/EMMO/1.0.0-rc1/multiperspective/models.ttl)         |
| Properties         | [https://w3id.org/emmo/multiperspective/properties](https://raw.githubusercontent.com/emmo-repo/EMMO/1.0.0-rc1/multiperspective/properties.ttl) |
| Metrology          | [https://w3id.org/emmo/multiperspective/metrology](https://raw.githubusercontent.com/emmo-repo/EMMO/1.0.0-rc1/multiperspective/metrology.ttl)   |
| Isq                | [https://w3id.org/emmo/multiperspective/isq](https://raw.githubusercontent.com/emmo-repo/EMMO/1.0.0-rc1/multiperspective/isq.ttl)               |
| Siunits            | [https://w3id.org/emmo/domain/siunits](https://raw.githubusercontent.com/emmo-repo/EMMO/1.0.0-rc1/domain/siunits.ttl)                           |
| Chemistry          | [https://w3id.org/emmo/multiperspective/chemistry](https://raw.githubusercontent.com/emmo-repo/EMMO/1.0.0-rc1/multiperspective/chemistry.ttl)   |


### Domain Ontologies
Currently there are several domain ontologies in development that use EMMO as the top and middle level ontology.
Typically they import one of the versions of EMMO listed on [https://emmo-repo.github.io/](https://emmo-repo.github.io/).
The following table lists the public EMMO-based domain ontologies that we are aware of.
Please create an issue if you have a public domain ontology that you think should be listed here.

| Domain ontology                                           | Link                                                                                                                                      |
| --------------------------------------------------------- | ----------------------------------------------------------------------------------------------------------------------------------------- |
| Characterisation Methodology Domain Ontology (CHAMEO)     | [https://github.com/emmo-repo/domain-characterisation-methodology](https://github.com/emmo-repo/domain-characterisation-methodology)      |
| Battery Interface Ontology (BattINFO)                     | [https://github.com/BIG-MAP/BattINFO](https://github.com/BIG-MAP/BattINFO)                                                                |
| General Process Ontology (GPO)                            | [https://github.com/General-Process-Ontology/ontology](https://github.com/General-Process-Ontology/ontology)                              |
| Ontology for the Battery Value Chain (BVC)                | [https://github.com/Battery-Value-Chain-Ontology/ontology](https://github.com/Battery-Value-Chain-Ontology/ontology)                      |
| Crystallography                                           | [https://github.com/emmo-repo/domain-crystallography](https://github.com/emmo-repo/domain-crystallography)                                |
| CIF ontology                                              | [https://github.com/emmo-repo/CIF-ontology](https://github.com/emmo-repo/CIF-ontology)                                                    |
| Domain Ontology for Additive Manufacturing (DOAM)         | [https://github.com/emmo-repo/doam](https://github.com/emmo-repo/doam)                                                                    |
| Mechanical Testing                                        | [https://github.com/emmo-repo/domain-mechanical-testing](https://github.com/emmo-repo/domain-mechanical-testing)                          |
| Microstructure domain ontology                            | [https://github.com/emmo-repo/domain-ontology](https://github.com/emmo-repo/domain-ontology)                                              |
| Datamodel ontology                                        | [https://github.com/emmo-repo/datamodel-ontology](https://github.com/emmo-repo/datamodel-ontology)                                        |
| Mappings ontology                                         | [https://github.com/emmo-repo/domain-mappings](https://github.com/emmo-repo/domain-mappings)                                              |
| Open Translation Environment Interface Ontologies (OTEIO) | [https://github.com/emmo-repo/oteio](https://github.com/emmo-repo/oteio)                                                                  |
| Atomistic and Electronic Modelling                        | [https://github.com/emmo-repo/domain-atomistic](https://github.com/emmo-repo/domain-atomistic)                                            |
| EMMO example domain ontologies                            | [https://github.com/emmo-repo/EMMO/tree/master/domain](https://github.com/emmo-repo/EMMO/tree/master/domain)                              |


### Application Ontologies
EMMO application ontologies are engineered for a specific use or application by reusing and extending concepts from one or more domain ontologies.
Even though that the delineation between "domain" and "application" ontologies are somewhat arbitrary, a main difference is that the application ontologies are generally not developed for reuse by other domain or application ontologies, while such reuse is the main focus of domain ontologies.


### EMMO relations
All EMMO relations are subrelations of either: *mereological*, *topological* or *semiotical*.
The relation hierarchy extends more vertically (i.e. more subrelations) than horizontally (i.e. less sibling relations), facilitating the categorisation and inferencing of individuals.

Imposing all relations to fall under mereology, topology or semiotics is how the EMMO force the developers to respect its perspectives.
Two entities are related only by parthood (mereology), contact (topology) or by standing one for another (semiosis): no other types of relation are possible within the EMMO.

The figure below shows the full graph of all relations of in the middle level EMMO ontology.

![Relations in the middle level EMMO.](doc/relations.png)


## Repository Description
You can find the EMMO ontology at [https://w3id.org/emmo](https://w3id.org/emmo).  The basic structure of the EMMO is collected by the [top](top/top.ttl) ontology.

The overall middle level ontologies are collected by the [emmo](emmo.ttl) ontology.

Examples of common extensions of EMMO middle can be found in the [domain](domain) sub-directory.

The OWL2-DL sources are available in turtle format.  Other formats are available from [https://emmo-repo.github.io/](https://emmo-repo.github.io/).

A description of the EMMO Governance, organisation of related repositories,
conventions and how to contribute can be found [here](doc/EMMO_governance.md).


## How To Use It
In order to be able to view and navigate the EMMO ontology we recommend to download the Protégé editor from [https://protege.stanford.edu/products.php#desktop-protege](https://protege.stanford.edu/products.php#desktop-protege).

See [these instructions](doc/protege-setup.md) for how to set up Protégé for working with EMMO-based ontologies.

The fastest way to access the EMMO is to open the ontology via Protégé via the menu under *File -> Open from URL...* and copy the URL [https://w3id.org/emmo](https://w3id.org/emmo):
Protégé will automatically download all the necessary dependencies.

The EMMO hierarchy will be visible only after reasoning inference: use *ctrl-R* to start the reasoner and under the *Entities* tab, select the *Classes* subtab and *Inferred* in the scroll button.

From EMMO 1.0.0-rc1 it is recommended to use HermiT as reasoner (distributed by default with Protege).
For earlier EMMO versions is FaCT++ the recommended reasoner.
You can select it through the menu *Reasoner*.
An instruction for how to install the FaCT++ plugin on Protege 5.5.0 on Windows can be found in the [doc subdirectory](doc/installing_factplusplus.md).

To access EMMO from Python, we recommend [EMMOntoPy](https://github.com/emmo-repo/EMMOntoPy) (former EMMO-python).


## Pre-inferred ontology and documentation
Browsable documentation and pre-inferred versions of EMMO are available on [https://emmo-repo.github.io/](https://emmo-repo.github.io/).

---

## Contacts:
You can contact EMMO Authors via emmo@emmc.eu



### Acknowledgement
This work has been supported by several European projects, including:

  - [EMMC-CSA](https://emmc.info) (2016-2019), that has received funding from the European Union’s Horizon 2020 Research and Innovation Programme, under Grant Agreement n. 723867.
  - [SimDOME](https://simdome.eu) (2019-2023), that receives funding from the European Union’s Horizon 2020 Research and Innovation Programme, under Grant Agreement n. 814492.
  - [MarketPlace](https://www.the-marketplace-project.eu) (2018-2022) that receives funding from the European Union’s Horizon 2020 Research and Innovation Programme, under Grant Agreement n. 760173.
  - [VIMMP](https://www.vimmp.eu) (2018-2021) that receives funding from the European Union’s Horizon 2020 Research and Innovation Programme, under Grant Agreement n. 760907.
  - [OntoTrans](https://cordis.europa.eu/project/id/862136) (2020-2024) that receives funding from the European Union’s Horizon 2020 Research and Innovation Programme, under Grant Agreement n. 862136.
  - [ReaxPro](https://cordis.europa.eu/project/id/814416) (2019-2023) that receives funding from the European Union’s Horizon 2020 Research and Innovation Programme, under Grant Agreement n. 814416.
  - [OntoCommons](https://cordis.europa.eu/project/id/958371) (2020-2023) that receives funding from the European Union’s Horizon 2020 Research and Innovation Programme, under Grant Agreement n. 958371.
  - [OYSTER](https://www.oyster-project.eu/) (2017-2021) that receives funding from the European Union’s Horizon 2020 Research and Innovation Programme, under Grant Agreement n. 760827.
  - [NanoMECommons](https://www.nanomecommons.net/) (2021-2025) that receives funding from the European Union’s Horizon 2020 Research and Innovation Programme, under Grant Agreement n. 952869.
  - [OpenModel](https://www.open-model.eu/) (2021-2025) that receives funding from the European Union’s Horizon 2020 Research and Innovation Programme, under Grant Agreement n. 953167.
  - [BIG-MAP](https://www.big-map.eu/) (2020-2024) that receives funding from the European Union’s Horizon 2020 Research and Innovation Programme, under Grant Agreement n. 957189.

This work was conducted using the Protégé resource, which is supported by grant GM10331601 from the National Institute of General Medical Sciences of the United States National Institutes of Health.<|MERGE_RESOLUTION|>--- conflicted
+++ resolved
@@ -17,10 +17,6 @@
 ## Table of content
   * [About EMMO](#about-emmo)
       * [Some words about the new name and logo](#some-words-about-the-new-name-and-logo)
-<<<<<<< HEAD
-      * [Use of EMMO in domain ontologies](#use-of-emmo-in-domain-ontologies)
-=======
->>>>>>> b6089b4f
   * [EMMO in a Nutshell](#emmo-in-a-nutshell)
       * [Top Level](#top-level)
       * [Middle Level](#middle-level)
@@ -54,30 +50,6 @@
 * A triangle is a common way to represent a ternary phase diagram showing the close connection to physics.
 
 
-<<<<<<< HEAD
-
-### Use of EMMO in domain ontologies
-Currently there are several domain ontologies in development that use EMMO as the top and middle level ontology.
-Typically they import one of the versions of EMMO listed on [https://emmo-repo.github.io/](https://emmo-repo.github.io/).
-The following table lists the public EMMO-based domain ontologies that we are aware of.
-Please create an issue if you have a public domain ontology that you think should be listed here.
-
-| Domain ontology                            | Link                                                                                                                                      |
-| ------------------------------------------ | ----------------------------------------------------------------------------------------------------------------------------------------- |
-| Battery Interface Ontology (BattINFO)      | [https://github.com/BIG-MAP/BattINFO](https://github.com/BIG-MAP/BattINFO)                                                                |
-| General Process Ontology (GPO)             | [https://github.com/General-Process-Ontology/ontology](https://github.com/General-Process-Ontology/ontology)                              |
-| Ontology for the Battery Value Chain (BVC) | [https://github.com/Battery-Value-Chain-Ontology/ontology](https://github.com/Battery-Value-Chain-Ontology/ontology)                      |
-| Crystallography                            | [https://github.com/emmo-repo/domain-crystallography](https://github.com/emmo-repo/domain-crystallography)                                |
-| Mechanical Testing                         | [https://github.com/emmo-repo/domain-mechanical-testing](https://github.com/emmo-repo/domain-mechanical-testing)                          |
-| Microstructure domain ontology             | [https://github.com/emmo-repo/domain-ontology](https://github.com/emmo-repo/domain-ontology)                                              |
-| Datamodel ontology                         | [https://github.com/emmo-repo/datamodel-ontology](https://github.com/emmo-repo/datamodel-ontology)                                        |
-| Mappings ontology                          | [https://github.com/emmo-repo/domain-mappings](https://github.com/emmo-repo/domain-mappings)                                              |
-| Atomistic and Electronic Modelling         | [https://github.com/emmo-repo/domain-atomistic](https://github.com/emmo-repo/domain-atomistic)                                            |
-| EMMO example domain ontologies             | [https://github.com/emmo-repo/EMMO/tree/master/domain](https://github.com/emmo-repo/EMMO/tree/master/domain)                              |
-
-
-=======
->>>>>>> b6089b4f
 ## EMMO in a Nutshell
 The EMMO ontology is structured in shells, expressed by specific ontology fragments, that extends from fundamental concepts to the application domains, following the dependency flow.
 

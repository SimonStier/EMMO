--- conflicted
+++ resolved
@@ -23,9 +23,6 @@
 It provides the connection between the physical world, materials characterisation world and materials modelling world.
 
 EMMO is released under a Creative Commons license Attribution 4.0 International (CC BY 4.0).</dcterms:abstract>
-<<<<<<< HEAD
-        <owl:versionInfo>Version 1.0.0-alpha2</owl:versionInfo>
-=======
         <dcterms:creator>Emanuele Ghedini</dcterms:creator>
         <dcterms:contributor>University of Bologna, IT</dcterms:contributor>
         <dcterms:creator>Gerhard Goldbeck</dcterms:creator>
@@ -39,7 +36,6 @@
         <dcterms:publisher>EMMC ASBL</dcterms:publisher>
         <dcterms:license>https://creativecommons.org/licenses/by/4.0/legalcode</dcterms:license>
         <dcterms:title>European Materials &amp; Modelling Ontology</dcterms:title>
->>>>>>> 87df820e
         <rdfs:comment xml:lang="en">Contacts:
 Gerhard Goldbeck
 Goldbeck Consulting Ltd (UK)
@@ -49,16 +45,7 @@
 University of Bologna (IT)
 email: emanuele.ghedini@unibo.it</rdfs:comment>
         <rdfs:comment>The EMMO requires FacT++ reasoner plugin in order to visualize all inferences and class hierarchy (ctrl+R hotkey in Protege).</rdfs:comment>
-<<<<<<< HEAD
-        <dcterms:license>https://creativecommons.org/licenses/by/4.0/legalcode</dcterms:license>
-        <dcterms:creator>Emanuele Ghedini (University of Bologna, IT)
-Gerhard Goldbeck (GCL Ltd, UK)
-Adham Hashibon (Fraunhofer IWM, DE)
-Georg Schmitz (Access, DE)
-Jesper Friis (SINTEF, NO)</dcterms:creator>
-=======
         <owl:versionInfo>1.0.0-alpha2</owl:versionInfo>
->>>>>>> 87df820e
     </owl:Ontology>
     
 

<?xml version="1.0"?>
<rdf:RDF xmlns="http://emmo.info/emmo/middle/units-extension#"
     xml:base="http://emmo.info/emmo/middle/units-extension"
     xmlns:isq="http://emmo.info/emmo/middle/isq#"
     xmlns:owl="http://www.w3.org/2002/07/owl#"
     xmlns:rdf="http://www.w3.org/1999/02/22-rdf-syntax-ns#"
     xmlns:xml="http://www.w3.org/XML/1998/namespace"
     xmlns:xsd="http://www.w3.org/2001/XMLSchema#"
     xmlns:rdfs="http://www.w3.org/2000/01/rdf-schema#"
     xmlns:skos="http://www.w3.org/2004/02/skos/core#"
     xmlns:dcterms="http://purl.org/dc/terms/"
     xmlns:annotations="http://emmo.info/emmo/top/annotations#">
    <owl:Ontology rdf:about="http://emmo.info/emmo/middle/units-extension">
        <owl:versionIRI rdf:resource="http://emmo.info/emmo/1.0.0-alpha2/middle/units-extension"/>
        <owl:imports rdf:resource="http://emmo.info/emmo/1.0.0-alpha2/middle/materials"/>
        <owl:imports rdf:resource="http://emmo.info/emmo/1.0.0-alpha2/middle/siunits"/>
        <dcterms:abstract xml:lang="en">European Materials &amp; Modelling Ontology (EMMO)

EMMO is a multidisciplinary effort to develop a standard representational framework (the ontology) based on current materials modelling knowledge, including physical sciences, analytical philosophy and information and communication technologies.

It provides the connection between the physical world, materials characterisation world and materials modelling world.

EMMO is released under a Creative Commons license Attribution 4.0 International (CC BY 4.0).</dcterms:abstract>
        <dcterms:contributor>Access, DE</dcterms:contributor>
        <dcterms:contributor>Fraunhofer IWM, DE</dcterms:contributor>
        <dcterms:contributor>Goldbeck Consulting Ltd (UK)</dcterms:contributor>
        <dcterms:contributor>SINTEF, NO</dcterms:contributor>
        <dcterms:contributor>University of Bologna, IT</dcterms:contributor>
        <dcterms:creator>Adham Hashibon</dcterms:creator>
        <dcterms:creator>Emanuele Ghedini</dcterms:creator>
        <dcterms:creator>Georg Schmitz</dcterms:creator>
        <dcterms:creator>Gerhard Goldbeck</dcterms:creator>
        <dcterms:creator>Jesper Friis</dcterms:creator>
        <dcterms:license>https://creativecommons.org/licenses/by/4.0/legalcode</dcterms:license>
        <dcterms:publisher>EMMC ASBL</dcterms:publisher>
        <dcterms:title xml:lang="en">European Materials &amp; Modelling Ontology</dcterms:title>
        <rdfs:comment xml:lang="en">Contacts:
Gerhard Goldbeck
Goldbeck Consulting Ltd (UK)
email: gerhard@goldbeck-consulting.com

Emanuele Ghedini
University of Bologna (IT)
email: emanuele.ghedini@unibo.it</rdfs:comment>
        <rdfs:comment xml:lang="en">The EMMO requires FacT++ reasoner plugin in order to visualize all inferences and class hierarchy (ctrl+R hotkey in Protege).</rdfs:comment>
        <owl:versionInfo>1.0.0-alpha2</owl:versionInfo>
    </owl:Ontology>
    


    <!-- 
    ///////////////////////////////////////////////////////////////////////////////////////
    //
    // Classes
    //
    ///////////////////////////////////////////////////////////////////////////////////////
     -->

    


    <!-- http://emmo.info/emmo/middle/siunits#EMMO_76cc4efc_231e_42b4_be83_2547681caed6 -->

    <rdf:Description rdf:about="http://emmo.info/emmo/middle/siunits#EMMO_76cc4efc_231e_42b4_be83_2547681caed6">
        <rdfs:subClassOf rdf:resource="http://emmo.info/emmo/middle/units-extension#EMMO_66d01570_36dd_42fd_844d_29b81b029cd5"/>
    </rdf:Description>
    


    <!-- http://emmo.info/emmo/middle/siunits#EMMO_99296e55_53f7_4333_9e06_760ad175a1b9 -->

    <rdf:Description rdf:about="http://emmo.info/emmo/middle/siunits#EMMO_99296e55_53f7_4333_9e06_760ad175a1b9">
        <rdfs:subClassOf rdf:resource="http://emmo.info/emmo/middle/units-extension#EMMO_81369540_1b0e_471b_9bae_6801af22800e"/>
    </rdf:Description>
    


    <!-- http://emmo.info/emmo/middle/siunits#EMMO_ffc7735f_c177_46a4_98e9_a54440d29209 -->

    <rdf:Description rdf:about="http://emmo.info/emmo/middle/siunits#EMMO_ffc7735f_c177_46a4_98e9_a54440d29209">
        <rdfs:subClassOf rdf:resource="http://emmo.info/emmo/middle/units-extension#EMMO_9bbab0be_f9cc_4f46_9f46_0fd271911b79"/>
    </rdf:Description>
    


    <!-- http://emmo.info/emmo/middle/units-extension#EMMO_00dd79e0_31a6_427e_9b9c_90f3097e4a96 -->

    <owl:Class rdf:about="http://emmo.info/emmo/middle/units-extension#EMMO_00dd79e0_31a6_427e_9b9c_90f3097e4a96">
        <rdfs:subClassOf rdf:resource="http://emmo.info/emmo/middle/metrology#EMMO_591e02fd_8d37_45a6_9d11_bb21cef391a0"/>
        <rdfs:subClassOf>
            <owl:Restriction>
                <owl:onProperty rdf:resource="http://emmo.info/emmo/middle/metrology#EMMO_bed1d005_b04e_4a90_94cf_02bc678a8569"/>
                <owl:someValuesFrom rdf:resource="http://emmo.info/emmo/middle/isq#EMMO_77e9dc31_5b19_463e_b000_44c6e79f98aa"/>
            </owl:Restriction>
        </rdfs:subClassOf>
        <rdfs:subClassOf>
            <owl:Restriction>
                <owl:onProperty rdf:resource="http://emmo.info/emmo/middle/perceptual#EMMO_23b579e1_8088_45b5_9975_064014026c42"/>
                <owl:hasValue>Da</owl:hasValue>
            </owl:Restriction>
        </rdfs:subClassOf>
        <annotations:EMMO_1f1b164d_ec6a_4faa_8d5e_88bda62316cc>http://qudt.org/vocab/unit/Dalton</annotations:EMMO_1f1b164d_ec6a_4faa_8d5e_88bda62316cc>
        <annotations:EMMO_6dd685dd_1895_46e4_b227_be9f7d643c25>http://dbpedia.org/page/Unified_atomic_mass_unit</annotations:EMMO_6dd685dd_1895_46e4_b227_be9f7d643c25>
        <annotations:EMMO_70fe84ff_99b6_4206_a9fc_9a8931836d84>One dalton is defined as one twelfth of the mass of an unbound neutral atom of carbon-12 in its nuclear and electronic ground state.</annotations:EMMO_70fe84ff_99b6_4206_a9fc_9a8931836d84>
        <annotations:EMMO_fe015383_afb3_44a6_ae86_043628697aa2>https://doi.org/10.1351/goldbook.D01514</annotations:EMMO_fe015383_afb3_44a6_ae86_043628697aa2>
        <skos:prefLabel xml:lang="en">Dalton</skos:prefLabel>
    </owl:Class>
    


    <!-- http://emmo.info/emmo/middle/units-extension#EMMO_0329f1f5_8339_4ce4_8505_a264c6d606ba -->

    <owl:Class rdf:about="http://emmo.info/emmo/middle/units-extension#EMMO_0329f1f5_8339_4ce4_8505_a264c6d606ba">
        <rdfs:subClassOf rdf:resource="http://emmo.info/emmo/middle/units-extension#EMMO_81369540_1b0e_471b_9bae_6801af22800e"/>
        <annotations:EMMO_50c298c2_55a2_4068_b3ac_4e948c33181f>http://www.electropedia.org/iev/iev.nsf/display?openform&amp;ievref=113-01-32</annotations:EMMO_50c298c2_55a2_4068_b3ac_4e948c33181f>
        <annotations:EMMO_70fe84ff_99b6_4206_a9fc_9a8931836d84>Vector quantity giving the rate of change of a position vector.

-- ISO 80000-3</annotations:EMMO_70fe84ff_99b6_4206_a9fc_9a8931836d84>
        <annotations:EMMO_8de5d5bf_db1c_40ac_b698_095ba3b18578>3‑10.1</annotations:EMMO_8de5d5bf_db1c_40ac_b698_095ba3b18578>
        <rdfs:comment>The velocity depends on the choice of the reference frame. Proper transformation between frames must be used: Galilean for non-relativistic description, Lorentzian for relativistic description.

-- IEC, note 2</rdfs:comment>
        <rdfs:comment>The velocity is related to a point described by its position vector. The point may localize a particle, or be attached to any other object such as a body or a wave.

-- IEC, note 1</rdfs:comment>
        <skos:prefLabel xml:lang="en">Velocity</skos:prefLabel>
    </owl:Class>
    


    <!-- http://emmo.info/emmo/middle/units-extension#EMMO_04b3300c_98bd_42dc_a3b5_e6c29d69f1ac -->

    <owl:Class rdf:about="http://emmo.info/emmo/middle/units-extension#EMMO_04b3300c_98bd_42dc_a3b5_e6c29d69f1ac">
        <rdfs:subClassOf rdf:resource="http://emmo.info/emmo/middle/isq#EMMO_2946d40b_24a1_47fa_8176_e3f79bb45064"/>
        <annotations:EMMO_6dd685dd_1895_46e4_b227_be9f7d643c25>http://dbpedia.org/page/Mole_fraction</annotations:EMMO_6dd685dd_1895_46e4_b227_be9f7d643c25>
        <annotations:EMMO_70fe84ff_99b6_4206_a9fc_9a8931836d84>The amount of a constituent divided by the total amount of all constituents in a mixture.</annotations:EMMO_70fe84ff_99b6_4206_a9fc_9a8931836d84>
        <annotations:EMMO_e55f2d7c_9893_48cd_b4a4_fdf38253bd20>http://www.ontology-of-units-of-measure.org/resource/om-2/AmountOfSubstanceFraction</annotations:EMMO_e55f2d7c_9893_48cd_b4a4_fdf38253bd20>
        <annotations:EMMO_fe015383_afb3_44a6_ae86_043628697aa2>https://doi.org/10.1351/goldbook.A00296</annotations:EMMO_fe015383_afb3_44a6_ae86_043628697aa2>
        <skos:altLabel xml:lang="en">MoleFraction</skos:altLabel>
        <skos:prefLabel xml:lang="en">AmountFraction</skos:prefLabel>
    </owl:Class>
    


<<<<<<< HEAD
    <!-- http://emmo.info/emmo/middle/units-extension#EMMO_04cc9451_5306_45d0_8554_22cee4d6e785 -->

    <owl:Class rdf:about="http://emmo.info/emmo/middle/units-extension#EMMO_04cc9451_5306_45d0_8554_22cee4d6e785">
        <rdfs:subClassOf rdf:resource="http://emmo.info/emmo/middle/isq#EMMO_2946d40b_24a1_47fa_8176_e3f79bb45064"/>
        <annotations:EMMO_6dd685dd_1895_46e4_b227_be9f7d643c25>http://dbpedia.org/page/Inductance</annotations:EMMO_6dd685dd_1895_46e4_b227_be9f7d643c25>
        <annotations:EMMO_fe015383_afb3_44a6_ae86_043628697aa2>https://doi.org/10.1351/goldbook.M04076</annotations:EMMO_fe015383_afb3_44a6_ae86_043628697aa2>
        <rdfs:comment xml:lang="en">A property of an electrical conductor by which a change in current through it induces an electromotive force in both the conductor itself and in any nearby conductors by mutual inductance.</rdfs:comment>
        <skos:prefLabel xml:lang="en">ElectricalInductance</skos:prefLabel>
    </owl:Class>
    


=======
>>>>>>> 1c4bbfcc
    <!-- http://emmo.info/emmo/middle/units-extension#EMMO_04cf0295_3e8f_4693_a87f_3130d125cf05 -->

    <owl:Class rdf:about="http://emmo.info/emmo/middle/units-extension#EMMO_04cf0295_3e8f_4693_a87f_3130d125cf05">
        <rdfs:subClassOf rdf:resource="http://emmo.info/emmo/middle/isq#EMMO_1f087811_06cb_42d5_90fb_25d0e7e068ef"/>
        <annotations:EMMO_6dd685dd_1895_46e4_b227_be9f7d643c25>http://dbpedia.org/page/Weight</annotations:EMMO_6dd685dd_1895_46e4_b227_be9f7d643c25>
        <annotations:EMMO_fe015383_afb3_44a6_ae86_043628697aa2>https://doi.org/10.1351/goldbook.W06668</annotations:EMMO_fe015383_afb3_44a6_ae86_043628697aa2>
        <rdfs:comment xml:lang="en">Force of gravity acting on a body.</rdfs:comment>
        <skos:prefLabel xml:lang="en">Weight</skos:prefLabel>
    </owl:Class>
    


    <!-- http://emmo.info/emmo/middle/units-extension#EMMO_053648ea_3c0a_468c_89cb_eb009239323a -->

    <owl:Class rdf:about="http://emmo.info/emmo/middle/units-extension#EMMO_053648ea_3c0a_468c_89cb_eb009239323a">
        <rdfs:subClassOf rdf:resource="http://emmo.info/emmo/middle/metrology#EMMO_591e02fd_8d37_45a6_9d11_bb21cef391a0"/>
        <rdfs:subClassOf>
            <owl:Restriction>
                <owl:onProperty rdf:resource="http://emmo.info/emmo/middle/metrology#EMMO_bed1d005_b04e_4a90_94cf_02bc678a8569"/>
                <owl:someValuesFrom rdf:resource="http://emmo.info/emmo/middle/isq#EMMO_b3600e73_3e05_479d_9714_c041c3acf5cc"/>
            </owl:Restriction>
        </rdfs:subClassOf>
        <rdfs:subClassOf>
            <owl:Restriction>
                <owl:onProperty rdf:resource="http://emmo.info/emmo/middle/perceptual#EMMO_23b579e1_8088_45b5_9975_064014026c42"/>
                <owl:hasValue>au</owl:hasValue>
            </owl:Restriction>
        </rdfs:subClassOf>
        <annotations:EMMO_1f1b164d_ec6a_4faa_8d5e_88bda62316cc>http://qudt.org/vocab/unit/PARSEC</annotations:EMMO_1f1b164d_ec6a_4faa_8d5e_88bda62316cc>
        <annotations:EMMO_6dd685dd_1895_46e4_b227_be9f7d643c25>http://dbpedia.org/page/Astronomical_unit</annotations:EMMO_6dd685dd_1895_46e4_b227_be9f7d643c25>
        <annotations:EMMO_70fe84ff_99b6_4206_a9fc_9a8931836d84>One astronomical unit is defined as exactly 149597870700 m, which is roughly the distance from earth to sun.</annotations:EMMO_70fe84ff_99b6_4206_a9fc_9a8931836d84>
        <annotations:EMMO_c84c6752_6d64_48cc_9500_e54a3c34898d>https://en.wikipedia.org/wiki/Astronomical_unit</annotations:EMMO_c84c6752_6d64_48cc_9500_e54a3c34898d>
        <skos:prefLabel xml:lang="en">AstronomicalUnit</skos:prefLabel>
    </owl:Class>
    


    <!-- http://emmo.info/emmo/middle/units-extension#EMMO_06448f64_8db6_4304_8b2c_e785dba82044 -->

    <owl:Class rdf:about="http://emmo.info/emmo/middle/units-extension#EMMO_06448f64_8db6_4304_8b2c_e785dba82044">
        <rdfs:subClassOf rdf:resource="http://emmo.info/emmo/middle/isq#EMMO_2946d40b_24a1_47fa_8176_e3f79bb45064"/>
        <annotations:EMMO_6dd685dd_1895_46e4_b227_be9f7d643c25>http://dbpedia.org/page/Density</annotations:EMMO_6dd685dd_1895_46e4_b227_be9f7d643c25>
        <annotations:EMMO_fe015383_afb3_44a6_ae86_043628697aa2>https://doi.org/10.1351/goldbook.D01590</annotations:EMMO_fe015383_afb3_44a6_ae86_043628697aa2>
        <rdfs:comment xml:lang="en">Mass per volume.</rdfs:comment>
        <skos:prefLabel xml:lang="en">Density</skos:prefLabel>
    </owl:Class>
    


    <!-- http://emmo.info/emmo/middle/units-extension#EMMO_07de47e0_6bb6_45b9_b55a_4f238efbb105 -->

    <owl:Class rdf:about="http://emmo.info/emmo/middle/units-extension#EMMO_07de47e0_6bb6_45b9_b55a_4f238efbb105">
        <rdfs:subClassOf rdf:resource="http://emmo.info/emmo/middle/isq#EMMO_2946d40b_24a1_47fa_8176_e3f79bb45064"/>
        <annotations:EMMO_6dd685dd_1895_46e4_b227_be9f7d643c25>http://dbpedia.org/page/Atomic_number</annotations:EMMO_6dd685dd_1895_46e4_b227_be9f7d643c25>
        <annotations:EMMO_70fe84ff_99b6_4206_a9fc_9a8931836d84>Number of protons in an atomic nucleus.</annotations:EMMO_70fe84ff_99b6_4206_a9fc_9a8931836d84>
        <annotations:EMMO_fe015383_afb3_44a6_ae86_043628697aa2>https://doi.org/10.1351/goldbook.A00499</annotations:EMMO_fe015383_afb3_44a6_ae86_043628697aa2>
        <skos:prefLabel xml:lang="en">AtomicNumber</skos:prefLabel>
    </owl:Class>
    


    <!-- http://emmo.info/emmo/middle/units-extension#EMMO_09663630_1b84_4202_91e6_e641104f579e -->

    <owl:Class rdf:about="http://emmo.info/emmo/middle/units-extension#EMMO_09663630_1b84_4202_91e6_e641104f579e">
        <rdfs:subClassOf rdf:resource="http://emmo.info/emmo/middle/isq#EMMO_2946d40b_24a1_47fa_8176_e3f79bb45064"/>
        <annotations:EMMO_6dd685dd_1895_46e4_b227_be9f7d643c25>http://dbpedia.org/page/Permeability_(electromagnetism)</annotations:EMMO_6dd685dd_1895_46e4_b227_be9f7d643c25>
        <annotations:EMMO_fe015383_afb3_44a6_ae86_043628697aa2>https://doi.org/10.1351/goldbook.P04503</annotations:EMMO_fe015383_afb3_44a6_ae86_043628697aa2>
        <rdfs:comment xml:lang="en">Measure for how the magnetization of material is affected by the application of an external magnetic field .</rdfs:comment>
        <skos:prefLabel xml:lang="en">Permeability</skos:prefLabel>
    </owl:Class>
    


    <!-- http://emmo.info/emmo/middle/units-extension#EMMO_0a88be81_343d_4388_92c1_09228ff95ada -->

    <owl:Class rdf:about="http://emmo.info/emmo/middle/units-extension#EMMO_0a88be81_343d_4388_92c1_09228ff95ada">
        <rdfs:subClassOf rdf:resource="http://emmo.info/emmo/middle/isq#EMMO_faab3f84_e475_4a46_af9c_7d249f0b9aef"/>
        <annotations:EMMO_967080e5_2f42_4eb2_a3a9_c58143e835f9 xml:lang="en">Probability is a dimensionless quantity that can attain values between 0 and 1; zero denotes the impossible event and 1 denotes a certain event.</annotations:EMMO_967080e5_2f42_4eb2_a3a9_c58143e835f9>
        <annotations:EMMO_fe015383_afb3_44a6_ae86_043628697aa2>https://doi.org/10.1351/goldbook.P04855</annotations:EMMO_fe015383_afb3_44a6_ae86_043628697aa2>
        <rdfs:comment xml:lang="en">The propability for a certain outcome, is the ratio between the number of events leading to the given outcome and the total number of events.</rdfs:comment>
        <skos:prefLabel xml:lang="en">Probability</skos:prefLabel>
    </owl:Class>
    


    <!-- http://emmo.info/emmo/middle/units-extension#EMMO_0ee5779e_d798_4ee5_9bfe_c392d5bea112 -->

    <owl:Class rdf:about="http://emmo.info/emmo/middle/units-extension#EMMO_0ee5779e_d798_4ee5_9bfe_c392d5bea112">
        <rdfs:subClassOf rdf:resource="http://emmo.info/emmo/middle/isq#EMMO_2946d40b_24a1_47fa_8176_e3f79bb45064"/>
        <annotations:EMMO_6dd685dd_1895_46e4_b227_be9f7d643c25>http://dbpedia.org/page/Permittivity</annotations:EMMO_6dd685dd_1895_46e4_b227_be9f7d643c25>
        <annotations:EMMO_e55f2d7c_9893_48cd_b4a4_fdf38253bd20>http://www.ontology-of-units-of-measure.org/resource/om-2/Permittivity</annotations:EMMO_e55f2d7c_9893_48cd_b4a4_fdf38253bd20>
        <annotations:EMMO_fe015383_afb3_44a6_ae86_043628697aa2>https://doi.org/10.1351/goldbook.P04507</annotations:EMMO_fe015383_afb3_44a6_ae86_043628697aa2>
        <rdfs:comment xml:lang="en">Measure for how the polarization of a material is affected by the application of an external electric field.</rdfs:comment>
        <skos:prefLabel xml:lang="en">Permittivity</skos:prefLabel>
    </owl:Class>
    


    <!-- http://emmo.info/emmo/middle/units-extension#EMMO_12d4ba9b_2f89_4ea3_b206_cd376f96c875 -->

    <owl:Class rdf:about="http://emmo.info/emmo/middle/units-extension#EMMO_12d4ba9b_2f89_4ea3_b206_cd376f96c875">
        <rdfs:subClassOf rdf:resource="http://emmo.info/emmo/middle/isq#EMMO_31ec09ba_1713_42cb_83c7_b38bf6f9ced2"/>
        <annotations:EMMO_fe015383_afb3_44a6_ae86_043628697aa2>https://doi.org/10.1351/goldbook.H02752</annotations:EMMO_fe015383_afb3_44a6_ae86_043628697aa2>
        <rdfs:comment xml:lang="en">Heat is energy in transfer to or from a thermodynamic system, by mechanisms other than thermodynamic work or transfer of matter.</rdfs:comment>
        <skos:prefLabel xml:lang="en">Heat</skos:prefLabel>
    </owl:Class>
    


    <!-- http://emmo.info/emmo/middle/units-extension#EMMO_15d62b55_38ea_4aec_b7c4_25db1a2e5a01 -->

    <owl:Class rdf:about="http://emmo.info/emmo/middle/units-extension#EMMO_15d62b55_38ea_4aec_b7c4_25db1a2e5a01">
        <rdfs:subClassOf rdf:resource="http://emmo.info/emmo/middle/metrology#EMMO_5ebd5e01_0ed3_49a2_a30d_cd05cbe72978"/>
        <owl:disjointWith rdf:resource="http://emmo.info/emmo/middle/units-extension#EMMO_c2f5ee66_579c_44c6_a2e9_fa2eaa9fa4da"/>
        <annotations:EMMO_967080e5_2f42_4eb2_a3a9_c58143e835f9 xml:lang="en">Unit for dimensionless units that cannot be expressed as a &apos;FractionUnit&apos;.</annotations:EMMO_967080e5_2f42_4eb2_a3a9_c58143e835f9>
        <annotations:EMMO_b432d2d5_25f4_4165_99c5_5935a7763c1a xml:lang="en">Unit of AtomicNumber</annotations:EMMO_b432d2d5_25f4_4165_99c5_5935a7763c1a>
        <skos:prefLabel xml:lang="en">PureNumberUnit</skos:prefLabel>
    </owl:Class>
    


    <!-- http://emmo.info/emmo/middle/units-extension#EMMO_16f2fe60_2db7_43ca_8fee_5b3e416bfe87 -->

    <owl:Class rdf:about="http://emmo.info/emmo/middle/units-extension#EMMO_16f2fe60_2db7_43ca_8fee_5b3e416bfe87">
        <rdfs:subClassOf rdf:resource="http://emmo.info/emmo/middle/units-extension#EMMO_06448f64_8db6_4304_8b2c_e785dba82044"/>
        <annotations:EMMO_6dd685dd_1895_46e4_b227_be9f7d643c25>http://dbpedia.org/page/Mass_concentration_(chemistry)</annotations:EMMO_6dd685dd_1895_46e4_b227_be9f7d643c25>
        <annotations:EMMO_fe015383_afb3_44a6_ae86_043628697aa2>https://doi.org/10.1351/goldbook.M03713</annotations:EMMO_fe015383_afb3_44a6_ae86_043628697aa2>
        <rdfs:comment xml:lang="en">Mass of a constituent divided by the volume of the mixture.</rdfs:comment>
        <skos:prefLabel xml:lang="en">MassConcentration</skos:prefLabel>
    </owl:Class>
    


    <!-- http://emmo.info/emmo/middle/units-extension#EMMO_18448443_dcf1_49b8_a321_cf46e2c393e1 -->

    <owl:Class rdf:about="http://emmo.info/emmo/middle/units-extension#EMMO_18448443_dcf1_49b8_a321_cf46e2c393e1">
        <rdfs:subClassOf rdf:resource="http://emmo.info/emmo/middle/units-extension#EMMO_c2f5ee66_579c_44c6_a2e9_fa2eaa9fa4da"/>
        <annotations:EMMO_967080e5_2f42_4eb2_a3a9_c58143e835f9 xml:lang="en">Unit for quantities of dimension one that are the fraction of two masses.</annotations:EMMO_967080e5_2f42_4eb2_a3a9_c58143e835f9>
        <annotations:EMMO_b432d2d5_25f4_4165_99c5_5935a7763c1a xml:lang="en">Unit for mass fraction.</annotations:EMMO_b432d2d5_25f4_4165_99c5_5935a7763c1a>
        <skos:prefLabel xml:lang="en">MassFractionUnit</skos:prefLabel>
    </owl:Class>
    


    <!-- http://emmo.info/emmo/middle/units-extension#EMMO_1a179ce4_3724_47f8_bee5_6292e3ac9942 -->

    <owl:Class rdf:about="http://emmo.info/emmo/middle/units-extension#EMMO_1a179ce4_3724_47f8_bee5_6292e3ac9942">
        <rdfs:subClassOf rdf:resource="http://emmo.info/emmo/middle/isq#EMMO_2946d40b_24a1_47fa_8176_e3f79bb45064"/>
        <annotations:EMMO_50c298c2_55a2_4068_b3ac_4e948c33181f>http://www.electropedia.org/iev/iev.nsf/display?openform&amp;ievref=121-11-35</annotations:EMMO_50c298c2_55a2_4068_b3ac_4e948c33181f>
        <annotations:EMMO_50c298c2_55a2_4068_b3ac_4e948c33181f>http://www.electropedia.org/iev/iev.nsf/display?openform&amp;ievref=121-11-36</annotations:EMMO_50c298c2_55a2_4068_b3ac_4e948c33181f>
        <annotations:EMMO_6dd685dd_1895_46e4_b227_be9f7d643c25>http://dbpedia.org/page/Electric_dipole_moment</annotations:EMMO_6dd685dd_1895_46e4_b227_be9f7d643c25>
        <annotations:EMMO_967080e5_2f42_4eb2_a3a9_c58143e835f9 xml:lang="en">An electric dipole, vector quantity of magnitude equal to the product of the positive charge and the distance between the charges and directed from the negative charge to the positive charge.</annotations:EMMO_967080e5_2f42_4eb2_a3a9_c58143e835f9>
        <annotations:EMMO_e55f2d7c_9893_48cd_b4a4_fdf38253bd20>http://www.ontology-of-units-of-measure.org/resource/om-2/ElectricDipoleMoment</annotations:EMMO_e55f2d7c_9893_48cd_b4a4_fdf38253bd20>
        <annotations:EMMO_fe015383_afb3_44a6_ae86_043628697aa2>https://doi.org/10.1351/goldbook.E01929</annotations:EMMO_fe015383_afb3_44a6_ae86_043628697aa2>
        <skos:prefLabel xml:lang="en">ElectricDipoleMoment</skos:prefLabel>
    </owl:Class>
    


    <!-- http://emmo.info/emmo/middle/units-extension#EMMO_1e0b665d_db6c_4752_a6d4_262d3a8dbb46 -->

    <owl:Class rdf:about="http://emmo.info/emmo/middle/units-extension#EMMO_1e0b665d_db6c_4752_a6d4_262d3a8dbb46">
        <rdfs:subClassOf rdf:resource="http://emmo.info/emmo/middle/metrology#EMMO_591e02fd_8d37_45a6_9d11_bb21cef391a0"/>
        <rdfs:subClassOf>
            <owl:Restriction>
                <owl:onProperty rdf:resource="http://emmo.info/emmo/middle/perceptual#EMMO_23b579e1_8088_45b5_9975_064014026c42"/>
                <owl:hasValue>′</owl:hasValue>
            </owl:Restriction>
        </rdfs:subClassOf>
        <annotations:EMMO_1f1b164d_ec6a_4faa_8d5e_88bda62316cc>http://qudt.org/vocab/unit/ARCMIN</annotations:EMMO_1f1b164d_ec6a_4faa_8d5e_88bda62316cc>
        <annotations:EMMO_70fe84ff_99b6_4206_a9fc_9a8931836d84>Measure of plane angle defined as 1/60 or a degree.</annotations:EMMO_70fe84ff_99b6_4206_a9fc_9a8931836d84>
        <skos:altLabel xml:lang="en">MinuteOfArc</skos:altLabel>
        <skos:prefLabel xml:lang="en">ArcMinute</skos:prefLabel>
    </owl:Class>
    


    <!-- http://emmo.info/emmo/middle/units-extension#EMMO_1e7603a7_1365_49b8_b5e5_3711c8e6b904 -->

    <owl:Class rdf:about="http://emmo.info/emmo/middle/units-extension#EMMO_1e7603a7_1365_49b8_b5e5_3711c8e6b904">
        <rdfs:subClassOf rdf:resource="http://emmo.info/emmo/middle/isq#EMMO_2946d40b_24a1_47fa_8176_e3f79bb45064"/>
        <annotations:EMMO_6dd685dd_1895_46e4_b227_be9f7d643c25>http://dbpedia.org/page/Vergence</annotations:EMMO_6dd685dd_1895_46e4_b227_be9f7d643c25>
        <rdfs:comment xml:lang="en">In geometrical optics, vergence describes the curvature of optical wavefronts.</rdfs:comment>
        <skos:prefLabel xml:lang="en">Vergence</skos:prefLabel>
    </owl:Class>
    


    <!-- http://emmo.info/emmo/middle/units-extension#EMMO_21ef2ed6_c086_4d24_8a75_980d2bcc9282 -->

    <owl:Class rdf:about="http://emmo.info/emmo/middle/units-extension#EMMO_21ef2ed6_c086_4d24_8a75_980d2bcc9282">
        <rdfs:subClassOf rdf:resource="http://emmo.info/emmo/middle/metrology#EMMO_591e02fd_8d37_45a6_9d11_bb21cef391a0"/>
        <rdfs:subClassOf>
            <owl:Restriction>
                <owl:onProperty rdf:resource="http://emmo.info/emmo/middle/metrology#EMMO_bed1d005_b04e_4a90_94cf_02bc678a8569"/>
                <owl:someValuesFrom rdf:resource="http://emmo.info/emmo/middle/isq#EMMO_02e894c3_b793_4197_b120_3442e08f58d1"/>
            </owl:Restriction>
        </rdfs:subClassOf>
        <rdfs:subClassOf>
            <owl:Restriction>
                <owl:onProperty rdf:resource="http://emmo.info/emmo/middle/perceptual#EMMO_23b579e1_8088_45b5_9975_064014026c42"/>
                <owl:hasValue>h</owl:hasValue>
            </owl:Restriction>
        </rdfs:subClassOf>
        <annotations:EMMO_1f1b164d_ec6a_4faa_8d5e_88bda62316cc>http://qudt.org/vocab/unit/HR</annotations:EMMO_1f1b164d_ec6a_4faa_8d5e_88bda62316cc>
        <annotations:EMMO_70fe84ff_99b6_4206_a9fc_9a8931836d84>Measure of time defined as 3600 seconds.</annotations:EMMO_70fe84ff_99b6_4206_a9fc_9a8931836d84>
        <annotations:EMMO_fe015383_afb3_44a6_ae86_043628697aa2>https://doi.org/10.1351/goldbook.H02866</annotations:EMMO_fe015383_afb3_44a6_ae86_043628697aa2>
        <skos:prefLabel xml:lang="en">Hour</skos:prefLabel>
    </owl:Class>
    


    <!-- http://emmo.info/emmo/middle/units-extension#EMMO_27367073_ed8a_481a_9b07_f836dfe31f7f -->

    <owl:Class rdf:about="http://emmo.info/emmo/middle/units-extension#EMMO_27367073_ed8a_481a_9b07_f836dfe31f7f">
        <rdfs:subClassOf rdf:resource="http://emmo.info/emmo/middle/isq#EMMO_ed4af7ae_63a2_497e_bb88_2309619ea405"/>
        <annotations:EMMO_70fe84ff_99b6_4206_a9fc_9a8931836d84>The mass of an atom in the ground state.</annotations:EMMO_70fe84ff_99b6_4206_a9fc_9a8931836d84>
        <annotations:EMMO_c84c6752_6d64_48cc_9500_e54a3c34898d>https://en.wikipedia.org/wiki/Atomic_mass</annotations:EMMO_c84c6752_6d64_48cc_9500_e54a3c34898d>
        <annotations:EMMO_fe015383_afb3_44a6_ae86_043628697aa2>https://doi.org/10.1351/goldbook.A00496</annotations:EMMO_fe015383_afb3_44a6_ae86_043628697aa2>
        <rdfs:comment xml:lang="en">Since the nucleus account for nearly all of the total mass of atoms  (with the electrons and nuclear binding energy making minor contributions), the atomic mass measured in Da has nearly the same value as the mass number.</rdfs:comment>
        <rdfs:comment xml:lang="en">The atomic mass is often expressed as an average of the commonly found isotopes.</rdfs:comment>
        <skos:prefLabel xml:lang="en">AtomicMass</skos:prefLabel>
    </owl:Class>
    


    <!-- http://emmo.info/emmo/middle/units-extension#EMMO_27c530c4_dfcd_486e_b324_54ad4448cd26 -->

    <owl:Class rdf:about="http://emmo.info/emmo/middle/units-extension#EMMO_27c530c4_dfcd_486e_b324_54ad4448cd26">
        <rdfs:subClassOf rdf:resource="http://emmo.info/emmo/middle/metrology#EMMO_591e02fd_8d37_45a6_9d11_bb21cef391a0"/>
        <rdfs:subClassOf>
            <owl:Restriction>
                <owl:onProperty rdf:resource="http://emmo.info/emmo/middle/metrology#EMMO_bed1d005_b04e_4a90_94cf_02bc678a8569"/>
                <owl:someValuesFrom rdf:resource="http://emmo.info/emmo/middle/isq#EMMO_b3600e73_3e05_479d_9714_c041c3acf5cc"/>
            </owl:Restriction>
        </rdfs:subClassOf>
        <rdfs:subClassOf>
            <owl:Restriction>
                <owl:onProperty rdf:resource="http://emmo.info/emmo/middle/perceptual#EMMO_23b579e1_8088_45b5_9975_064014026c42"/>
                <owl:hasValue>Å</owl:hasValue>
            </owl:Restriction>
        </rdfs:subClassOf>
        <annotations:EMMO_1f1b164d_ec6a_4faa_8d5e_88bda62316cc>http://qudt.org/vocab/unit/ANGSTROM</annotations:EMMO_1f1b164d_ec6a_4faa_8d5e_88bda62316cc>
        <annotations:EMMO_6dd685dd_1895_46e4_b227_be9f7d643c25>http://dbpedia.org/page/%C3%85ngstr%C3%B6m</annotations:EMMO_6dd685dd_1895_46e4_b227_be9f7d643c25>
        <annotations:EMMO_70fe84ff_99b6_4206_a9fc_9a8931836d84>Measure of length defined as 1e-10 metres.</annotations:EMMO_70fe84ff_99b6_4206_a9fc_9a8931836d84>
        <annotations:EMMO_c84c6752_6d64_48cc_9500_e54a3c34898d>https://en.wikipedia.org/wiki/Angstrom</annotations:EMMO_c84c6752_6d64_48cc_9500_e54a3c34898d>
        <annotations:EMMO_fe015383_afb3_44a6_ae86_043628697aa2>https://doi.org/10.1351/goldbook.N00350</annotations:EMMO_fe015383_afb3_44a6_ae86_043628697aa2>
        <rdfs:comment xml:lang="en">Ångström is not mentioned in the SI system and deprecated by the International Bureau of Weights and Measures (BIPM).

Dispite of that, it is often used in the natural sciences and technology.</rdfs:comment>
        <skos:altLabel xml:lang="en">Angstrom</skos:altLabel>
        <skos:prefLabel xml:lang="en">Ångström</skos:prefLabel>
    </owl:Class>
    


    <!-- http://emmo.info/emmo/middle/units-extension#EMMO_28ef05a7_ecc1_4df6_8116_c53251fbd4a8 -->

    <owl:Class rdf:about="http://emmo.info/emmo/middle/units-extension#EMMO_28ef05a7_ecc1_4df6_8116_c53251fbd4a8">
        <rdfs:subClassOf rdf:resource="http://emmo.info/emmo/middle/metrology#EMMO_591e02fd_8d37_45a6_9d11_bb21cef391a0"/>
        <rdfs:subClassOf>
            <owl:Restriction>
                <owl:onProperty rdf:resource="http://emmo.info/emmo/middle/metrology#EMMO_bed1d005_b04e_4a90_94cf_02bc678a8569"/>
                <owl:someValuesFrom rdf:resource="http://emmo.info/emmo/middle/isq#EMMO_02e894c3_b793_4197_b120_3442e08f58d1"/>
            </owl:Restriction>
        </rdfs:subClassOf>
        <rdfs:subClassOf>
            <owl:Restriction>
                <owl:onProperty rdf:resource="http://emmo.info/emmo/middle/perceptual#EMMO_23b579e1_8088_45b5_9975_064014026c42"/>
                <owl:hasValue>d</owl:hasValue>
            </owl:Restriction>
        </rdfs:subClassOf>
        <annotations:EMMO_1f1b164d_ec6a_4faa_8d5e_88bda62316cc>http://qudt.org/vocab/unit/DAY</annotations:EMMO_1f1b164d_ec6a_4faa_8d5e_88bda62316cc>
        <annotations:EMMO_6dd685dd_1895_46e4_b227_be9f7d643c25>http://dbpedia.org/page/Day</annotations:EMMO_6dd685dd_1895_46e4_b227_be9f7d643c25>
        <annotations:EMMO_70fe84ff_99b6_4206_a9fc_9a8931836d84>A measure of time defined as 86 400 seconds.</annotations:EMMO_70fe84ff_99b6_4206_a9fc_9a8931836d84>
        <annotations:EMMO_fe015383_afb3_44a6_ae86_043628697aa2>https://doi.org/10.1351/goldbook.D01527</annotations:EMMO_fe015383_afb3_44a6_ae86_043628697aa2>
        <skos:prefLabel xml:lang="en">Day</skos:prefLabel>
    </owl:Class>
    


    <!-- http://emmo.info/emmo/middle/units-extension#EMMO_33433bb1_c68f_45ee_a466_f01e2c57b214 -->

    <owl:Class rdf:about="http://emmo.info/emmo/middle/units-extension#EMMO_33433bb1_c68f_45ee_a466_f01e2c57b214">
        <rdfs:subClassOf rdf:resource="http://emmo.info/emmo/middle/metrology#EMMO_9895a1b4_f0a5_4167_ac5e_97db40b8bfcc"/>
        <rdfs:subClassOf>
            <owl:Restriction>
                <owl:onProperty rdf:resource="http://emmo.info/emmo/middle/perceptual#EMMO_23b579e1_8088_45b5_9975_064014026c42"/>
                <owl:hasValue>T0 L2 M0 I0 Θ0 N0 J0</owl:hasValue>
            </owl:Restriction>
        </rdfs:subClassOf>
        <skos:prefLabel xml:lang="en">AreaDimension</skos:prefLabel>
    </owl:Class>
    


<<<<<<< HEAD
    <!-- http://emmo.info/emmo/middle/units-extension#EMMO_3df10765_f6ff_4c9e_be3d_10b1809d78bd -->

    <owl:Class rdf:about="http://emmo.info/emmo/middle/units-extension#EMMO_3df10765_f6ff_4c9e_be3d_10b1809d78bd">
        <rdfs:subClassOf rdf:resource="http://emmo.info/emmo/middle/isq#EMMO_2946d40b_24a1_47fa_8176_e3f79bb45064"/>
        <annotations:EMMO_6dd685dd_1895_46e4_b227_be9f7d643c25>http://dbpedia.org/page/Equivalent_dose</annotations:EMMO_6dd685dd_1895_46e4_b227_be9f7d643c25>
        <rdfs:comment xml:lang="en">A dose quantity used in the International Commission on Radiological Protection (ICRP) system of radiological protection.</rdfs:comment>
        <skos:prefLabel xml:lang="en">DoseEquivalent</skos:prefLabel>
    </owl:Class>
    


=======
>>>>>>> 1c4bbfcc
    <!-- http://emmo.info/emmo/middle/units-extension#EMMO_4091d5ec_a4df_42b9_a073_9a090839279f -->

    <owl:Class rdf:about="http://emmo.info/emmo/middle/units-extension#EMMO_4091d5ec_a4df_42b9_a073_9a090839279f">
        <rdfs:subClassOf rdf:resource="http://emmo.info/emmo/middle/isq#EMMO_31ec09ba_1713_42cb_83c7_b38bf6f9ced2"/>
        <annotations:EMMO_6dd685dd_1895_46e4_b227_be9f7d643c25>http://dbpedia.org/page/Enthalpy</annotations:EMMO_6dd685dd_1895_46e4_b227_be9f7d643c25>
        <annotations:EMMO_fe015383_afb3_44a6_ae86_043628697aa2>https://doi.org/10.1351/goldbook.E02141</annotations:EMMO_fe015383_afb3_44a6_ae86_043628697aa2>
        <rdfs:comment xml:lang="en">Measurement of energy in a thermodynamic system.</rdfs:comment>
        <skos:prefLabel xml:lang="en">Enthalpy</skos:prefLabel>
    </owl:Class>
    


    <!-- http://emmo.info/emmo/middle/units-extension#EMMO_43776fc9_d712_4571_85f0_72183678039a -->

    <owl:Class rdf:about="http://emmo.info/emmo/middle/units-extension#EMMO_43776fc9_d712_4571_85f0_72183678039a">
        <rdfs:subClassOf rdf:resource="http://emmo.info/emmo/middle/isq#EMMO_2946d40b_24a1_47fa_8176_e3f79bb45064"/>
        <annotations:EMMO_6dd685dd_1895_46e4_b227_be9f7d643c25>http://dbpedia.org/page/Momentum</annotations:EMMO_6dd685dd_1895_46e4_b227_be9f7d643c25>
        <annotations:EMMO_fe015383_afb3_44a6_ae86_043628697aa2>https://doi.org/10.1351/goldbook.M04007</annotations:EMMO_fe015383_afb3_44a6_ae86_043628697aa2>
        <rdfs:comment xml:lang="en">Product of mass and velocity.</rdfs:comment>
        <skos:prefLabel xml:lang="en">Momentum</skos:prefLabel>
    </owl:Class>
    


    <!-- http://emmo.info/emmo/middle/units-extension#EMMO_44da6d75_54a4_4aa8_bd3a_156f6e9abb8e -->

    <owl:Class rdf:about="http://emmo.info/emmo/middle/units-extension#EMMO_44da6d75_54a4_4aa8_bd3a_156f6e9abb8e">
        <rdfs:subClassOf rdf:resource="http://emmo.info/emmo/middle/isq#EMMO_cd2cd0de_e0cc_4ef1_b27e_2e88db027bac"/>
        <annotations:EMMO_50c298c2_55a2_4068_b3ac_4e948c33181f>http://www.electropedia.org/iev/iev.nsf/display?openform&amp;ievref=113-03-12</annotations:EMMO_50c298c2_55a2_4068_b3ac_4e948c33181f>
        <annotations:EMMO_70fe84ff_99b6_4206_a9fc_9a8931836d84>Vector r characterizing a point P in a point space with a given origin point O.</annotations:EMMO_70fe84ff_99b6_4206_a9fc_9a8931836d84>
        <rdfs:comment>In the usual geometrical three-dimensional space, position vectors are quantities of the dimension length. 

-- IEC</rdfs:comment>
        <rdfs:comment>Position vectors are so-called bounded vectors, i.e. their magnitude and direction depend on the particular coordinate system used.

-- ISO 80000-3</rdfs:comment>
        <skos:altLabel xml:lang="en">Position</skos:altLabel>
        <skos:prefLabel xml:lang="en">PositionVector</skos:prefLabel>
    </owl:Class>
    


    <!-- http://emmo.info/emmo/middle/units-extension#EMMO_44fc8c60_7a9c_49af_a046_e1878c88862c -->

    <owl:Class rdf:about="http://emmo.info/emmo/middle/units-extension#EMMO_44fc8c60_7a9c_49af_a046_e1878c88862c">
        <rdfs:subClassOf rdf:resource="http://emmo.info/emmo/middle/isq#EMMO_ed4af7ae_63a2_497e_bb88_2309619ea405"/>
        <rdfs:subClassOf rdf:resource="http://emmo.info/emmo/middle/metrology#EMMO_3f15d200_c97b_42c8_8ac0_d81d150361e2"/>
        <annotations:EMMO_1f1b164d_ec6a_4faa_8d5e_88bda62316cc>http://physics.nist.gov/cuu/CODATA-Value_ElectronMass</annotations:EMMO_1f1b164d_ec6a_4faa_8d5e_88bda62316cc>
        <annotations:EMMO_6dd685dd_1895_46e4_b227_be9f7d643c25>http://dbpedia.org/page/Electron_rest_mass</annotations:EMMO_6dd685dd_1895_46e4_b227_be9f7d643c25>
        <annotations:EMMO_fe015383_afb3_44a6_ae86_043628697aa2>https://doi.org/10.1351/goldbook.E02008</annotations:EMMO_fe015383_afb3_44a6_ae86_043628697aa2>
        <rdfs:comment xml:lang="en">The rest mass of an electron.</rdfs:comment>
        <skos:prefLabel xml:lang="en">ElectronMass</skos:prefLabel>
    </owl:Class>
    


    <!-- http://emmo.info/emmo/middle/units-extension#EMMO_52e4cb25_da39_45e2_a6db_063ec5730499 -->

    <owl:Class rdf:about="http://emmo.info/emmo/middle/units-extension#EMMO_52e4cb25_da39_45e2_a6db_063ec5730499">
        <rdfs:subClassOf rdf:resource="http://emmo.info/emmo/middle/metrology#EMMO_b081b346_7279_46ef_9a3d_2c088fcd79f4"/>
        <annotations:EMMO_967080e5_2f42_4eb2_a3a9_c58143e835f9 xml:lang="en">The centimetre–gram–second (CGS) system of units.</annotations:EMMO_967080e5_2f42_4eb2_a3a9_c58143e835f9>
        <annotations:EMMO_c84c6752_6d64_48cc_9500_e54a3c34898d>https://en.wikipedia.org/wiki/Centimetre%E2%80%93gram%E2%80%93second_system_of_units</annotations:EMMO_c84c6752_6d64_48cc_9500_e54a3c34898d>
        <rdfs:comment xml:lang="en">CGS is a variant of the metric system.</rdfs:comment>
        <skos:prefLabel xml:lang="en">CGSUnit</skos:prefLabel>
    </owl:Class>
    


    <!-- http://emmo.info/emmo/middle/units-extension#EMMO_5eedba4d_105b_44d8_b1bc_e33606276ea2 -->

    <owl:Class rdf:about="http://emmo.info/emmo/middle/units-extension#EMMO_5eedba4d_105b_44d8_b1bc_e33606276ea2">
        <rdfs:subClassOf rdf:resource="http://emmo.info/emmo/middle/isq#EMMO_2946d40b_24a1_47fa_8176_e3f79bb45064"/>
        <annotations:EMMO_6dd685dd_1895_46e4_b227_be9f7d643c25>http://dbpedia.org/page/Refractive_index</annotations:EMMO_6dd685dd_1895_46e4_b227_be9f7d643c25>
        <annotations:EMMO_fe015383_afb3_44a6_ae86_043628697aa2>https://doi.org/10.1351/goldbook.R05240</annotations:EMMO_fe015383_afb3_44a6_ae86_043628697aa2>
        <rdfs:comment xml:lang="en">Factor by which the phase velocity of light is reduced in a medium.</rdfs:comment>
        <skos:prefLabel xml:lang="en">RefractiveIndex</skos:prefLabel>
    </owl:Class>
    


    <!-- http://emmo.info/emmo/middle/units-extension#EMMO_61a32ae9_8200_473a_bd55_59a9899996f4 -->

    <owl:Class rdf:about="http://emmo.info/emmo/middle/units-extension#EMMO_61a32ae9_8200_473a_bd55_59a9899996f4">
        <rdfs:subClassOf rdf:resource="http://emmo.info/emmo/middle/metrology#EMMO_3f15d200_c97b_42c8_8ac0_d81d150361e2"/>
        <rdfs:subClassOf rdf:resource="http://emmo.info/emmo/middle/units-extension#EMMO_0ee5779e_d798_4ee5_9bfe_c392d5bea112"/>
        <annotations:EMMO_1f1b164d_ec6a_4faa_8d5e_88bda62316cc>http://physics.nist.gov/cuu/CODATA-Value_ElectricConstant</annotations:EMMO_1f1b164d_ec6a_4faa_8d5e_88bda62316cc>
        <annotations:EMMO_fe015383_afb3_44a6_ae86_043628697aa2>https://doi.org/10.1351/goldbook.P04508</annotations:EMMO_fe015383_afb3_44a6_ae86_043628697aa2>
        <rdfs:comment xml:lang="en">The DBpedia definition (http://dbpedia.org/page/Vacuum_permittivity) is outdated since May 20, 2019. It is now a measured constant.</rdfs:comment>
        <rdfs:comment xml:lang="en">The value of the absolute dielectric permittivity of classical vacuum.</rdfs:comment>
        <skos:prefLabel xml:lang="en">VacuumElectricPermittivity</skos:prefLabel>
    </owl:Class>
    


    <!-- http://emmo.info/emmo/middle/units-extension#EMMO_624d72ee_e676_4470_9434_c22b4190d3d5 -->

    <owl:Class rdf:about="http://emmo.info/emmo/middle/units-extension#EMMO_624d72ee_e676_4470_9434_c22b4190d3d5">
        <rdfs:subClassOf rdf:resource="http://emmo.info/emmo/middle/isq#EMMO_31ec09ba_1713_42cb_83c7_b38bf6f9ced2"/>
        <annotations:EMMO_6dd685dd_1895_46e4_b227_be9f7d643c25>http://dbpedia.org/page/Heat</annotations:EMMO_6dd685dd_1895_46e4_b227_be9f7d643c25>
        <annotations:EMMO_6dd685dd_1895_46e4_b227_be9f7d643c25>http://dbpedia.org/page/Work_(physics)</annotations:EMMO_6dd685dd_1895_46e4_b227_be9f7d643c25>
        <annotations:EMMO_70fe84ff_99b6_4206_a9fc_9a8931836d84>Product of force and displacement.</annotations:EMMO_70fe84ff_99b6_4206_a9fc_9a8931836d84>
        <annotations:EMMO_fe015383_afb3_44a6_ae86_043628697aa2>https://doi.org/10.1351/goldbook.W06684</annotations:EMMO_fe015383_afb3_44a6_ae86_043628697aa2>
        <skos:prefLabel xml:lang="en">Work</skos:prefLabel>
    </owl:Class>
    


    <!-- http://emmo.info/emmo/middle/units-extension#EMMO_66d01570_36dd_42fd_844d_29b81b029cd5 -->

    <owl:Class rdf:about="http://emmo.info/emmo/middle/units-extension#EMMO_66d01570_36dd_42fd_844d_29b81b029cd5">
        <rdfs:subClassOf rdf:resource="http://emmo.info/emmo/middle/isq#EMMO_2946d40b_24a1_47fa_8176_e3f79bb45064"/>
        <annotations:EMMO_6dd685dd_1895_46e4_b227_be9f7d643c25>http://dbpedia.org/page/Angular_momentum</annotations:EMMO_6dd685dd_1895_46e4_b227_be9f7d643c25>
        <annotations:EMMO_fe015383_afb3_44a6_ae86_043628697aa2>https://doi.org/10.1351/goldbook.A00353</annotations:EMMO_fe015383_afb3_44a6_ae86_043628697aa2>
        <rdfs:comment xml:lang="en">Measure of the extent and direction an object rotates about a reference point.</rdfs:comment>
        <skos:prefLabel xml:lang="en">AngularMomentum</skos:prefLabel>
    </owl:Class>
    


    <!-- http://emmo.info/emmo/middle/units-extension#EMMO_6795a4b8_ffd0_4588_a581_a9413fe49cac -->

    <owl:Class rdf:about="http://emmo.info/emmo/middle/units-extension#EMMO_6795a4b8_ffd0_4588_a581_a9413fe49cac">
        <rdfs:subClassOf rdf:resource="http://emmo.info/emmo/middle/metrology#EMMO_3ee80521_3c23_4dd1_935d_9d522614a3e2"/>
        <owl:disjointUnionOf rdf:parseType="Collection">
            <rdf:Description rdf:about="http://emmo.info/emmo/middle/units-extension#EMMO_00dd79e0_31a6_427e_9b9c_90f3097e4a96"/>
            <rdf:Description rdf:about="http://emmo.info/emmo/middle/units-extension#EMMO_053648ea_3c0a_468c_89cb_eb009239323a"/>
            <rdf:Description rdf:about="http://emmo.info/emmo/middle/units-extension#EMMO_1e0b665d_db6c_4752_a6d4_262d3a8dbb46"/>
            <rdf:Description rdf:about="http://emmo.info/emmo/middle/units-extension#EMMO_21ef2ed6_c086_4d24_8a75_980d2bcc9282"/>
            <rdf:Description rdf:about="http://emmo.info/emmo/middle/units-extension#EMMO_28ef05a7_ecc1_4df6_8116_c53251fbd4a8"/>
            <rdf:Description rdf:about="http://emmo.info/emmo/middle/units-extension#EMMO_6a4547ab_3abb_430d_b81b_ce32d47729f5"/>
            <rdf:Description rdf:about="http://emmo.info/emmo/middle/units-extension#EMMO_6c7160fc_cc64_46f0_b43b_aba65e9952e3"/>
            <rdf:Description rdf:about="http://emmo.info/emmo/middle/units-extension#EMMO_a155dc93_d266_487e_b5e7_2a2c72d5ebf9"/>
            <rdf:Description rdf:about="http://emmo.info/emmo/middle/units-extension#EMMO_b41515a9_28d8_4d78_8165_74b2fc72f89e"/>
            <rdf:Description rdf:about="http://emmo.info/emmo/middle/units-extension#EMMO_b8830065_3809_41b7_be3c_e33795567fd9"/>
            <rdf:Description rdf:about="http://emmo.info/emmo/middle/units-extension#EMMO_cabb20f0_05c7_448f_9485_e129725f15a4"/>
            <rdf:Description rdf:about="http://emmo.info/emmo/middle/units-extension#EMMO_d6eb0176_a0d7_4b4e_8df0_50e912be2342"/>
            <rdf:Description rdf:about="http://emmo.info/emmo/middle/units-extension#EMMO_e29f84db_4c1c_46ae_aa38_c4d47536b972"/>
            <rdf:Description rdf:about="http://emmo.info/emmo/middle/units-extension#EMMO_f8b92999_3cde_46e3_99d5_664da3090a02"/>
        </owl:disjointUnionOf>
        <annotations:EMMO_967080e5_2f42_4eb2_a3a9_c58143e835f9 xml:lang="en">Non-SI units mentioned in the SI.</annotations:EMMO_967080e5_2f42_4eb2_a3a9_c58143e835f9>
        <annotations:EMMO_c84c6752_6d64_48cc_9500_e54a3c34898d>https://en.wikipedia.org/wiki/Non-SI_units_mentioned_in_the_SI</annotations:EMMO_c84c6752_6d64_48cc_9500_e54a3c34898d>
        <rdfs:comment xml:lang="en">This is a list of units that are not defined as part of the International System of Units (SI), but are otherwise mentioned in the SI brouchure, because either the General Conference on Weights and Measures (CGPM) accepts their use as being multiples or submultiples of SI-units, they have important contemporary application worldwide, or are otherwise commonly encountered worldwide.</rdfs:comment>
        <skos:prefLabel xml:lang="en">SIAcceptedSpecialUnit</skos:prefLabel>
    </owl:Class>
    


    <!-- http://emmo.info/emmo/middle/units-extension#EMMO_6a4547ab_3abb_430d_b81b_ce32d47729f5 -->

    <owl:Class rdf:about="http://emmo.info/emmo/middle/units-extension#EMMO_6a4547ab_3abb_430d_b81b_ce32d47729f5">
        <rdfs:subClassOf rdf:resource="http://emmo.info/emmo/middle/metrology#EMMO_591e02fd_8d37_45a6_9d11_bb21cef391a0"/>
        <rdfs:subClassOf>
            <owl:Restriction>
                <owl:onProperty rdf:resource="http://emmo.info/emmo/middle/perceptual#EMMO_23b579e1_8088_45b5_9975_064014026c42"/>
                <owl:hasValue>″</owl:hasValue>
            </owl:Restriction>
        </rdfs:subClassOf>
        <annotations:EMMO_1f1b164d_ec6a_4faa_8d5e_88bda62316cc>http://qudt.org/vocab/unit/ARCSEC</annotations:EMMO_1f1b164d_ec6a_4faa_8d5e_88bda62316cc>
        <annotations:EMMO_70fe84ff_99b6_4206_a9fc_9a8931836d84>Measure of plane angle defined as 1/3600 or a degree.</annotations:EMMO_70fe84ff_99b6_4206_a9fc_9a8931836d84>
        <skos:altLabel xml:lang="en">SecondOfArc</skos:altLabel>
        <skos:prefLabel xml:lang="en">ArcSecond</skos:prefLabel>
    </owl:Class>
    


    <!-- http://emmo.info/emmo/middle/units-extension#EMMO_6c7160fc_cc64_46f0_b43b_aba65e9952e3 -->

    <owl:Class rdf:about="http://emmo.info/emmo/middle/units-extension#EMMO_6c7160fc_cc64_46f0_b43b_aba65e9952e3">
        <rdfs:subClassOf rdf:resource="http://emmo.info/emmo/middle/metrology#EMMO_591e02fd_8d37_45a6_9d11_bb21cef391a0"/>
        <rdfs:subClassOf>
            <owl:Restriction>
                <owl:onProperty rdf:resource="http://emmo.info/emmo/middle/metrology#EMMO_bed1d005_b04e_4a90_94cf_02bc678a8569"/>
                <owl:someValuesFrom rdf:resource="http://emmo.info/emmo/middle/metrology#EMMO_3227b821_26a5_4c7c_9c01_5c24483e0bd0"/>
            </owl:Restriction>
        </rdfs:subClassOf>
        <rdfs:subClassOf>
            <owl:Restriction>
                <owl:onProperty rdf:resource="http://emmo.info/emmo/middle/perceptual#EMMO_23b579e1_8088_45b5_9975_064014026c42"/>
                <owl:hasValue>B</owl:hasValue>
            </owl:Restriction>
        </rdfs:subClassOf>
        <annotations:EMMO_1f1b164d_ec6a_4faa_8d5e_88bda62316cc>http://qudt.org/vocab/unit/B</annotations:EMMO_1f1b164d_ec6a_4faa_8d5e_88bda62316cc>
        <annotations:EMMO_70fe84ff_99b6_4206_a9fc_9a8931836d84>One bel is defined as `1⁄2 ln(10) neper`.</annotations:EMMO_70fe84ff_99b6_4206_a9fc_9a8931836d84>
        <annotations:EMMO_967080e5_2f42_4eb2_a3a9_c58143e835f9 xml:lang="en">Unit of measurement for quantities of type level or level difference.</annotations:EMMO_967080e5_2f42_4eb2_a3a9_c58143e835f9>
        <annotations:EMMO_c84c6752_6d64_48cc_9500_e54a3c34898d>https://en.wikipedia.org/wiki/Decibel</annotations:EMMO_c84c6752_6d64_48cc_9500_e54a3c34898d>
        <rdfs:comment xml:lang="en">Today decibel (one tenth of a bel) is commonly used instead of bel.</rdfs:comment>
        <rdfs:comment xml:lang="en">bel is used to express the ratio of one value of a power or field quantity to another, on a logarithmic scale, the logarithmic quantity being called the power level or field level, respectively.</rdfs:comment>
        <skos:prefLabel xml:lang="en">Bel</skos:prefLabel>
    </owl:Class>
    


    <!-- http://emmo.info/emmo/middle/units-extension#EMMO_6f4d704a_a7c6_4c07_b8a7_ea0bab04128f -->

    <owl:Class rdf:about="http://emmo.info/emmo/middle/units-extension#EMMO_6f4d704a_a7c6_4c07_b8a7_ea0bab04128f">
        <rdfs:subClassOf rdf:resource="http://emmo.info/emmo/middle/units-extension#EMMO_c2f5ee66_579c_44c6_a2e9_fa2eaa9fa4da"/>
        <annotations:EMMO_967080e5_2f42_4eb2_a3a9_c58143e835f9 xml:lang="en">Unit for quantities of dimension one that are the fraction of two areas.</annotations:EMMO_967080e5_2f42_4eb2_a3a9_c58143e835f9>
        <annotations:EMMO_b432d2d5_25f4_4165_99c5_5935a7763c1a xml:lang="en">Unit for solid angle.</annotations:EMMO_b432d2d5_25f4_4165_99c5_5935a7763c1a>
        <skos:prefLabel xml:lang="en">AreaFractionUnit</skos:prefLabel>
    </owl:Class>
    


    <!-- http://emmo.info/emmo/middle/units-extension#EMMO_79a02de5_b884_4eab_bc18_f67997d597a2 -->

    <owl:Class rdf:about="http://emmo.info/emmo/middle/units-extension#EMMO_79a02de5_b884_4eab_bc18_f67997d597a2">
        <rdfs:subClassOf rdf:resource="http://emmo.info/emmo/middle/isq#EMMO_e88f75d6_9a17_4cfc_bdf7_43d7cea5a9a1"/>
        <annotations:EMMO_6dd685dd_1895_46e4_b227_be9f7d643c25>http://dbpedia.org/page/Electrical_impedance</annotations:EMMO_6dd685dd_1895_46e4_b227_be9f7d643c25>
        <rdfs:comment xml:lang="en">Measure of the opposition that a circuit presents to a current when a voltage is applied.</rdfs:comment>
        <skos:prefLabel xml:lang="en">ElectricalImpedance</skos:prefLabel>
    </owl:Class>
    


    <!-- http://emmo.info/emmo/middle/units-extension#EMMO_7c055d65_2929_40e1_af4f_4bf10995ad50 -->

    <owl:Class rdf:about="http://emmo.info/emmo/middle/units-extension#EMMO_7c055d65_2929_40e1_af4f_4bf10995ad50">
        <rdfs:subClassOf rdf:resource="http://emmo.info/emmo/middle/isq#EMMO_2946d40b_24a1_47fa_8176_e3f79bb45064"/>
        <annotations:EMMO_6dd685dd_1895_46e4_b227_be9f7d643c25>http://dbpedia.org/page/Mass_fraction_(chemistry)</annotations:EMMO_6dd685dd_1895_46e4_b227_be9f7d643c25>
        <annotations:EMMO_e55f2d7c_9893_48cd_b4a4_fdf38253bd20>http://www.ontology-of-units-of-measure.org/resource/om-2/MassFraction</annotations:EMMO_e55f2d7c_9893_48cd_b4a4_fdf38253bd20>
        <annotations:EMMO_fe015383_afb3_44a6_ae86_043628697aa2>https://doi.org/10.1351/goldbook.M03722</annotations:EMMO_fe015383_afb3_44a6_ae86_043628697aa2>
        <rdfs:comment xml:lang="en">Mass of a constituent divided by the total mass of all constituents in the mixture.</rdfs:comment>
        <skos:prefLabel xml:lang="en">MassFraction</skos:prefLabel>
    </owl:Class>
    


    <!-- http://emmo.info/emmo/middle/units-extension#EMMO_7c8007b0_58a7_4486_bf1c_4772852caca0 -->

    <owl:Class rdf:about="http://emmo.info/emmo/middle/units-extension#EMMO_7c8007b0_58a7_4486_bf1c_4772852caca0">
        <rdfs:subClassOf rdf:resource="http://emmo.info/emmo/middle/isq#EMMO_2946d40b_24a1_47fa_8176_e3f79bb45064"/>
        <annotations:EMMO_6dd685dd_1895_46e4_b227_be9f7d643c25>http://dbpedia.org/page/Current_density</annotations:EMMO_6dd685dd_1895_46e4_b227_be9f7d643c25>
        <annotations:EMMO_fe015383_afb3_44a6_ae86_043628697aa2>https://doi.org/10.1351/goldbook.E01928</annotations:EMMO_fe015383_afb3_44a6_ae86_043628697aa2>
        <rdfs:comment xml:lang="en">Electric current divided by the cross-sectional area it is passing through.</rdfs:comment>
        <skos:prefLabel xml:lang="en">CurrentDensity</skos:prefLabel>
    </owl:Class>
    


    <!-- http://emmo.info/emmo/middle/units-extension#EMMO_81369540_1b0e_471b_9bae_6801af22800e -->

    <owl:Class rdf:about="http://emmo.info/emmo/middle/units-extension#EMMO_81369540_1b0e_471b_9bae_6801af22800e">
        <rdfs:subClassOf rdf:resource="http://emmo.info/emmo/middle/isq#EMMO_2946d40b_24a1_47fa_8176_e3f79bb45064"/>
        <annotations:EMMO_6dd685dd_1895_46e4_b227_be9f7d643c25>http://dbpedia.org/page/Speed</annotations:EMMO_6dd685dd_1895_46e4_b227_be9f7d643c25>
        <annotations:EMMO_e55f2d7c_9893_48cd_b4a4_fdf38253bd20>http://www.ontology-of-units-of-measure.org/resource/om-2/Speed</annotations:EMMO_e55f2d7c_9893_48cd_b4a4_fdf38253bd20>
        <annotations:EMMO_fe015383_afb3_44a6_ae86_043628697aa2>https://doi.org/10.1351/goldbook.S05852</annotations:EMMO_fe015383_afb3_44a6_ae86_043628697aa2>
        <rdfs:comment xml:lang="en">Length per unit time. 

Speed in the absolute value of the velocity.</rdfs:comment>
        <skos:prefLabel xml:lang="en">Speed</skos:prefLabel>
    </owl:Class>
    


    <!-- http://emmo.info/emmo/middle/units-extension#EMMO_81e767f1_59b1_4d7a_bf69_17f322241831 -->

    <owl:Class rdf:about="http://emmo.info/emmo/middle/units-extension#EMMO_81e767f1_59b1_4d7a_bf69_17f322241831">
        <rdfs:subClassOf rdf:resource="http://emmo.info/emmo/middle/isq#EMMO_2946d40b_24a1_47fa_8176_e3f79bb45064"/>
        <annotations:EMMO_50c298c2_55a2_4068_b3ac_4e948c33181f>http://www.electropedia.org/iev/iev.nsf/display?openform&amp;ievref=121-11-55</annotations:EMMO_50c298c2_55a2_4068_b3ac_4e948c33181f>
        <annotations:EMMO_6dd685dd_1895_46e4_b227_be9f7d643c25>http://dbpedia.org/page/Magnetic_moment</annotations:EMMO_6dd685dd_1895_46e4_b227_be9f7d643c25>
        <annotations:EMMO_8de5d5bf_db1c_40ac_b698_095ba3b18578>10-9.1</annotations:EMMO_8de5d5bf_db1c_40ac_b698_095ba3b18578>
        <annotations:EMMO_967080e5_2f42_4eb2_a3a9_c58143e835f9 xml:lang="en">Vector quantity μ causing a change to its energy ΔW in an external magnetic field of field flux density B:

    ΔW = −μ · B</annotations:EMMO_967080e5_2f42_4eb2_a3a9_c58143e835f9>
        <annotations:EMMO_fe015383_afb3_44a6_ae86_043628697aa2>http://goldbook.iupac.org/terms/view/M03688</annotations:EMMO_fe015383_afb3_44a6_ae86_043628697aa2>
        <rdfs:comment>For an atom or nucleus, this energy is quantized and can be written as:

    W = g μ M B

where g is the appropriate g factor, μ is mostly the Bohr magneton or nuclear magneton, M is magnetic quantum number, and B is magnitude of the magnetic flux density.

-- ISO 80000</rdfs:comment>
        <skos:prefLabel xml:lang="en">MagneticDipoleMoment</skos:prefLabel>
    </owl:Class>
    


    <!-- http://emmo.info/emmo/middle/units-extension#EMMO_88fc5d1b_d3ab_4626_b24c_915ebe7400ca -->

    <owl:Class rdf:about="http://emmo.info/emmo/middle/units-extension#EMMO_88fc5d1b_d3ab_4626_b24c_915ebe7400ca">
        <rdfs:subClassOf rdf:resource="http://emmo.info/emmo/middle/isq#EMMO_2946d40b_24a1_47fa_8176_e3f79bb45064"/>
        <annotations:EMMO_6dd685dd_1895_46e4_b227_be9f7d643c25>http://dbpedia.org/page/Chemical_potential</annotations:EMMO_6dd685dd_1895_46e4_b227_be9f7d643c25>
        <annotations:EMMO_fe015383_afb3_44a6_ae86_043628697aa2>https://doi.org/10.1351/goldbook.C01032</annotations:EMMO_fe015383_afb3_44a6_ae86_043628697aa2>
        <rdfs:comment xml:lang="en">Energy per unit change in amount of substance.</rdfs:comment>
        <skos:prefLabel xml:lang="en">ChemicalPotential</skos:prefLabel>
    </owl:Class>
    


    <!-- http://emmo.info/emmo/middle/units-extension#EMMO_8d689295_7d84_421b_bc01_d5cceb2c2086 -->

    <owl:Class rdf:about="http://emmo.info/emmo/middle/units-extension#EMMO_8d689295_7d84_421b_bc01_d5cceb2c2086">
        <rdfs:subClassOf rdf:resource="http://emmo.info/emmo/middle/isq#EMMO_ed4af7ae_63a2_497e_bb88_2309619ea405"/>
        <rdfs:subClassOf rdf:resource="http://emmo.info/emmo/middle/metrology#EMMO_3f15d200_c97b_42c8_8ac0_d81d150361e2"/>
        <annotations:EMMO_1f1b164d_ec6a_4faa_8d5e_88bda62316cc>http://physics.nist.gov/cuu/CODATA-Value_ProtonMass</annotations:EMMO_1f1b164d_ec6a_4faa_8d5e_88bda62316cc>
        <annotations:EMMO_fe015383_afb3_44a6_ae86_043628697aa2>https://doi.org/10.1351/goldbook.P04914</annotations:EMMO_fe015383_afb3_44a6_ae86_043628697aa2>
        <rdfs:comment xml:lang="en">The rest mass of a proton.</rdfs:comment>
        <skos:prefLabel xml:lang="en">ProtonMass</skos:prefLabel>
    </owl:Class>
    


    <!-- http://emmo.info/emmo/middle/units-extension#EMMO_9141801c_c539_4c72_b423_8c74ff6b8f05 -->

    <owl:Class rdf:about="http://emmo.info/emmo/middle/units-extension#EMMO_9141801c_c539_4c72_b423_8c74ff6b8f05">
        <owl:equivalentClass>
            <owl:Restriction>
                <owl:onProperty rdf:resource="http://emmo.info/emmo/middle/perceptual#EMMO_23b579e1_8088_45b5_9975_064014026c42"/>
                <owl:hasValue>T0 L+3 M0 I0 Θ0 N0 J0</owl:hasValue>
            </owl:Restriction>
        </owl:equivalentClass>
        <rdfs:subClassOf rdf:resource="http://emmo.info/emmo/middle/metrology#EMMO_9895a1b4_f0a5_4167_ac5e_97db40b8bfcc"/>
        <skos:prefLabel xml:lang="en">VolumeDimension</skos:prefLabel>
    </owl:Class>
    


    <!-- http://emmo.info/emmo/middle/units-extension#EMMO_92b2fb85_2143_4bc7_bbca_df3e6944bfc1 -->

    <owl:Class rdf:about="http://emmo.info/emmo/middle/units-extension#EMMO_92b2fb85_2143_4bc7_bbca_df3e6944bfc1">
        <rdfs:subClassOf rdf:resource="http://emmo.info/emmo/middle/isq#EMMO_e88f75d6_9a17_4cfc_bdf7_43d7cea5a9a1"/>
        <annotations:EMMO_6dd685dd_1895_46e4_b227_be9f7d643c25>http://dbpedia.org/page/Electrical_reactance</annotations:EMMO_6dd685dd_1895_46e4_b227_be9f7d643c25>
        <rdfs:comment xml:lang="en">The opposition of a circuit element to a change in current or voltage, due to that element&apos;s inductance or capacitance.</rdfs:comment>
        <skos:prefLabel xml:lang="en">ElectricalReactance</skos:prefLabel>
    </owl:Class>
    


    <!-- http://emmo.info/emmo/middle/units-extension#EMMO_96f39f77_44dc_491b_8fa7_30d887fe0890 -->

    <owl:Class rdf:about="http://emmo.info/emmo/middle/units-extension#EMMO_96f39f77_44dc_491b_8fa7_30d887fe0890">
        <rdfs:subClassOf rdf:resource="http://emmo.info/emmo/middle/isq#EMMO_2946d40b_24a1_47fa_8176_e3f79bb45064"/>
        <annotations:EMMO_6dd685dd_1895_46e4_b227_be9f7d643c25>http://dbpedia.org/page/Area</annotations:EMMO_6dd685dd_1895_46e4_b227_be9f7d643c25>
        <annotations:EMMO_fe015383_afb3_44a6_ae86_043628697aa2>https://doi.org/10.1351/goldbook.A00429</annotations:EMMO_fe015383_afb3_44a6_ae86_043628697aa2>
        <rdfs:comment xml:lang="en">Extent of a surface.</rdfs:comment>
        <skos:prefLabel xml:lang="en">Area</skos:prefLabel>
    </owl:Class>
    


    <!-- http://emmo.info/emmo/middle/units-extension#EMMO_97589322_710c_4af4_9431_1e5027f2be42 -->

    <owl:Class rdf:about="http://emmo.info/emmo/middle/units-extension#EMMO_97589322_710c_4af4_9431_1e5027f2be42">
        <rdfs:subClassOf rdf:resource="http://emmo.info/emmo/middle/isq#EMMO_2946d40b_24a1_47fa_8176_e3f79bb45064"/>
        <annotations:EMMO_6dd685dd_1895_46e4_b227_be9f7d643c25>http://dbpedia.org/page/Luminance</annotations:EMMO_6dd685dd_1895_46e4_b227_be9f7d643c25>
        <annotations:EMMO_fe015383_afb3_44a6_ae86_043628697aa2>https://doi.org/10.1351/goldbook.L03640</annotations:EMMO_fe015383_afb3_44a6_ae86_043628697aa2>
        <rdfs:comment xml:lang="en">Measured in cd/m². Not to confuse with Illuminance, which is measured in lux (cd sr/m²).</rdfs:comment>
        <rdfs:comment xml:lang="en">a photometric measure of the luminous intensity per unit area of light travelling in a given direction.</rdfs:comment>
        <skos:prefLabel xml:lang="en">Luminance</skos:prefLabel>
    </owl:Class>
    


    <!-- http://emmo.info/emmo/middle/units-extension#EMMO_9bbab0be_f9cc_4f46_9f46_0fd271911b79 -->

    <owl:Class rdf:about="http://emmo.info/emmo/middle/units-extension#EMMO_9bbab0be_f9cc_4f46_9f46_0fd271911b79">
        <rdfs:subClassOf rdf:resource="http://emmo.info/emmo/middle/isq#EMMO_2946d40b_24a1_47fa_8176_e3f79bb45064"/>
        <annotations:EMMO_6dd685dd_1895_46e4_b227_be9f7d643c25>http://dbpedia.org/page/Entropy</annotations:EMMO_6dd685dd_1895_46e4_b227_be9f7d643c25>
        <annotations:EMMO_fe015383_afb3_44a6_ae86_043628697aa2>https://doi.org/10.1351/goldbook.E02149</annotations:EMMO_fe015383_afb3_44a6_ae86_043628697aa2>
        <rdfs:comment xml:lang="en">Logarithmic measure of the number of available states of a system.</rdfs:comment>
        <rdfs:comment xml:lang="en">May also be referred to as a measure of order of  a system.</rdfs:comment>
        <skos:prefLabel xml:lang="en">Entropy</skos:prefLabel>
    </owl:Class>
    


    <!-- http://emmo.info/emmo/middle/units-extension#EMMO_9d8f708a_f291_4d72_80ec_362c6e6bbca6 -->

    <owl:Class rdf:about="http://emmo.info/emmo/middle/units-extension#EMMO_9d8f708a_f291_4d72_80ec_362c6e6bbca6">
        <rdfs:subClassOf rdf:resource="http://emmo.info/emmo/middle/units-extension#EMMO_44da6d75_54a4_4aa8_bd3a_156f6e9abb8e"/>
        <annotations:EMMO_50c298c2_55a2_4068_b3ac_4e948c33181f>http://www.electropedia.org/iev/iev.nsf/display?openform&amp;ievref=113-03-12</annotations:EMMO_50c298c2_55a2_4068_b3ac_4e948c33181f>
        <annotations:EMMO_6dd685dd_1895_46e4_b227_be9f7d643c25>http://dbpedia.org/page/Center_of_mass</annotations:EMMO_6dd685dd_1895_46e4_b227_be9f7d643c25>
        <annotations:EMMO_967080e5_2f42_4eb2_a3a9_c58143e835f9 xml:lang="en">The unique point where the weighted relative position of the distributed mass of an Item sums to zero. Equivalently, it is the point where if a force is applied to the Item, causes the Item to move in direction of force without rotation.</annotations:EMMO_967080e5_2f42_4eb2_a3a9_c58143e835f9>
        <annotations:EMMO_c84c6752_6d64_48cc_9500_e54a3c34898d>https://en.wikipedia.org/wiki/Center_of_mass</annotations:EMMO_c84c6752_6d64_48cc_9500_e54a3c34898d>
        <rdfs:comment xml:lang="en">In non-relativistic physics, the centre of mass doesn’t depend on the chosen reference frame.</rdfs:comment>
        <skos:prefLabel xml:lang="en">CentreOfMass</skos:prefLabel>
    </owl:Class>
    


    <!-- http://emmo.info/emmo/middle/units-extension#EMMO_9fd1e79d_41d1_44f8_8142_66dbdf0fc7ad -->

    <owl:Class rdf:about="http://emmo.info/emmo/middle/units-extension#EMMO_9fd1e79d_41d1_44f8_8142_66dbdf0fc7ad">
        <rdfs:subClassOf rdf:resource="http://emmo.info/emmo/middle/units-extension#EMMO_c2f5ee66_579c_44c6_a2e9_fa2eaa9fa4da"/>
        <annotations:EMMO_967080e5_2f42_4eb2_a3a9_c58143e835f9 xml:lang="en">Unit for quantities of dimension one that are the fraction of two volumes.</annotations:EMMO_967080e5_2f42_4eb2_a3a9_c58143e835f9>
        <annotations:EMMO_b432d2d5_25f4_4165_99c5_5935a7763c1a xml:lang="en">Unit for volume fraction.</annotations:EMMO_b432d2d5_25f4_4165_99c5_5935a7763c1a>
        <skos:prefLabel xml:lang="en">VolumeFractionUnit</skos:prefLabel>
    </owl:Class>
    


    <!-- http://emmo.info/emmo/middle/units-extension#EMMO_a155dc93_d266_487e_b5e7_2a2c72d5ebf9 -->

    <owl:Class rdf:about="http://emmo.info/emmo/middle/units-extension#EMMO_a155dc93_d266_487e_b5e7_2a2c72d5ebf9">
        <rdfs:subClassOf rdf:resource="http://emmo.info/emmo/middle/metrology#EMMO_591e02fd_8d37_45a6_9d11_bb21cef391a0"/>
        <rdfs:subClassOf>
            <owl:Restriction>
                <owl:onProperty rdf:resource="http://emmo.info/emmo/middle/metrology#EMMO_bed1d005_b04e_4a90_94cf_02bc678a8569"/>
                <owl:someValuesFrom rdf:resource="http://emmo.info/emmo/middle/units-extension#EMMO_9141801c_c539_4c72_b423_8c74ff6b8f05"/>
            </owl:Restriction>
        </rdfs:subClassOf>
        <rdfs:subClassOf>
            <owl:Restriction>
                <owl:onProperty rdf:resource="http://emmo.info/emmo/middle/perceptual#EMMO_23b579e1_8088_45b5_9975_064014026c42"/>
                <owl:hasValue>l</owl:hasValue>
            </owl:Restriction>
        </rdfs:subClassOf>
        <annotations:EMMO_1f1b164d_ec6a_4faa_8d5e_88bda62316cc>http://qudt.org/vocab/unit/L</annotations:EMMO_1f1b164d_ec6a_4faa_8d5e_88bda62316cc>
        <annotations:EMMO_70fe84ff_99b6_4206_a9fc_9a8931836d84>A non-SI unit of volume defined as 1 cubic decimetre (dm3),</annotations:EMMO_70fe84ff_99b6_4206_a9fc_9a8931836d84>
        <annotations:EMMO_fe015383_afb3_44a6_ae86_043628697aa2>https://doi.org/10.1351/goldbook.L03594</annotations:EMMO_fe015383_afb3_44a6_ae86_043628697aa2>
        <skos:prefLabel xml:lang="en">Litre</skos:prefLabel>
    </owl:Class>
    


    <!-- http://emmo.info/emmo/middle/units-extension#EMMO_a3c78d6f_ae49_47c8_a634_9b6d86b79382 -->

    <owl:Class rdf:about="http://emmo.info/emmo/middle/units-extension#EMMO_a3c78d6f_ae49_47c8_a634_9b6d86b79382">
        <rdfs:subClassOf rdf:resource="http://emmo.info/emmo/middle/metrology#EMMO_3f15d200_c97b_42c8_8ac0_d81d150361e2"/>
        <rdfs:subClassOf rdf:resource="http://emmo.info/emmo/middle/units-extension#EMMO_d859588d_44dc_4614_bc75_5fcd0058acc8"/>
        <annotations:EMMO_1f1b164d_ec6a_4faa_8d5e_88bda62316cc>http://physics.nist.gov/cuu/CODATA-Value_RybergConstant</annotations:EMMO_1f1b164d_ec6a_4faa_8d5e_88bda62316cc>
        <annotations:EMMO_6dd685dd_1895_46e4_b227_be9f7d643c25>http://dbpedia.org/page/Rydberg_constant</annotations:EMMO_6dd685dd_1895_46e4_b227_be9f7d643c25>
        <annotations:EMMO_fe015383_afb3_44a6_ae86_043628697aa2>https://doi.org/10.1351/goldbook.R05430</annotations:EMMO_fe015383_afb3_44a6_ae86_043628697aa2>
        <rdfs:comment xml:lang="en">The Rydberg constant represents the limiting value of the highest wavenumber (the inverse wavelength) of any photon that can be emitted from the hydrogen atom, or, alternatively, the wavenumber of the lowest-energy photon capable of ionizing the hydrogen atom from its ground state.</rdfs:comment>
        <skos:prefLabel xml:lang="en">RybergConstant</skos:prefLabel>
    </owl:Class>
    


    <!-- http://emmo.info/emmo/middle/units-extension#EMMO_ad6c76cf_b400_423e_820f_cf0c4e77f455 -->

    <owl:Class rdf:about="http://emmo.info/emmo/middle/units-extension#EMMO_ad6c76cf_b400_423e_820f_cf0c4e77f455">
        <rdfs:subClassOf rdf:resource="http://emmo.info/emmo/middle/siunits#EMMO_f2ca6dd0_0e5f_4392_a92d_cafdae6cfc95"/>
        <annotations:EMMO_1f1b164d_ec6a_4faa_8d5e_88bda62316cc>http://physics.nist.gov/cuu/CODATA-Value_MolarGasConstant</annotations:EMMO_1f1b164d_ec6a_4faa_8d5e_88bda62316cc>
        <annotations:EMMO_6dd685dd_1895_46e4_b227_be9f7d643c25>http://dbpedia.org/page/Gas_constant</annotations:EMMO_6dd685dd_1895_46e4_b227_be9f7d643c25>
        <annotations:EMMO_967080e5_2f42_4eb2_a3a9_c58143e835f9 xml:lang="en">Equivalent to the Boltzmann constant, but expressed in units of energy per temperature increment per mole (rather than energy per temperature increment per particle).</annotations:EMMO_967080e5_2f42_4eb2_a3a9_c58143e835f9>
        <annotations:EMMO_fe015383_afb3_44a6_ae86_043628697aa2>https://doi.org/10.1351/goldbook.G02579</annotations:EMMO_fe015383_afb3_44a6_ae86_043628697aa2>
        <skos:prefLabel xml:lang="en">MolarGasConstant</skos:prefLabel>
    </owl:Class>
    


    <!-- http://emmo.info/emmo/middle/units-extension#EMMO_afea89af_ef16_4bdb_99d5_f3b2f4c85a6c -->

    <owl:Class rdf:about="http://emmo.info/emmo/middle/units-extension#EMMO_afea89af_ef16_4bdb_99d5_f3b2f4c85a6c">
        <rdfs:subClassOf rdf:resource="http://emmo.info/emmo/middle/isq#EMMO_2946d40b_24a1_47fa_8176_e3f79bb45064"/>
        <annotations:EMMO_6dd685dd_1895_46e4_b227_be9f7d643c25>http://dbpedia.org/page/Area_density</annotations:EMMO_6dd685dd_1895_46e4_b227_be9f7d643c25>
        <annotations:EMMO_fe015383_afb3_44a6_ae86_043628697aa2>https://doi.org/10.1351/goldbook.S06167</annotations:EMMO_fe015383_afb3_44a6_ae86_043628697aa2>
        <rdfs:comment xml:lang="en">Mass per unit area.</rdfs:comment>
        <skos:prefLabel xml:lang="en">AreaDensity</skos:prefLabel>
    </owl:Class>
    


    <!-- http://emmo.info/emmo/middle/units-extension#EMMO_b41515a9_28d8_4d78_8165_74b2fc72f89e -->

    <owl:Class rdf:about="http://emmo.info/emmo/middle/units-extension#EMMO_b41515a9_28d8_4d78_8165_74b2fc72f89e">
        <rdfs:subClassOf rdf:resource="http://emmo.info/emmo/middle/metrology#EMMO_591e02fd_8d37_45a6_9d11_bb21cef391a0"/>
        <rdfs:subClassOf>
            <owl:Restriction>
                <owl:onProperty rdf:resource="http://emmo.info/emmo/middle/metrology#EMMO_bed1d005_b04e_4a90_94cf_02bc678a8569"/>
                <owl:someValuesFrom rdf:resource="http://emmo.info/emmo/middle/metrology#EMMO_3227b821_26a5_4c7c_9c01_5c24483e0bd0"/>
            </owl:Restriction>
        </rdfs:subClassOf>
        <rdfs:subClassOf>
            <owl:Restriction>
                <owl:onProperty rdf:resource="http://emmo.info/emmo/middle/perceptual#EMMO_23b579e1_8088_45b5_9975_064014026c42"/>
                <owl:hasValue>Np</owl:hasValue>
            </owl:Restriction>
        </rdfs:subClassOf>
        <annotations:EMMO_1f1b164d_ec6a_4faa_8d5e_88bda62316cc>http://qudt.org/vocab/unit/NP</annotations:EMMO_1f1b164d_ec6a_4faa_8d5e_88bda62316cc>
        <annotations:EMMO_6dd685dd_1895_46e4_b227_be9f7d643c25>http://dbpedia.org/page/Neper</annotations:EMMO_6dd685dd_1895_46e4_b227_be9f7d643c25>
        <annotations:EMMO_70fe84ff_99b6_4206_a9fc_9a8931836d84>Unit of measurement for quantities of type level or level difference, which are defined as the natural logarithm of the ratio of power- or field-type quantities.

The value of a ratio in nepers is given by `ln(x1/x2)` where `x1` and `x2` are the values of interest (amplitudes), and ln is the natural logarithm. When the values are quadratic in the amplitude (e.g. power), they are first linearised by taking the square root before the logarithm is taken, or equivalently the result is halved.

Wikipedia</annotations:EMMO_70fe84ff_99b6_4206_a9fc_9a8931836d84>
        <annotations:EMMO_c84c6752_6d64_48cc_9500_e54a3c34898d>https://en.wikipedia.org/wiki/Neper</annotations:EMMO_c84c6752_6d64_48cc_9500_e54a3c34898d>
        <annotations:EMMO_fe015383_afb3_44a6_ae86_043628697aa2>https://doi.org/10.1351/goldbook.N04106</annotations:EMMO_fe015383_afb3_44a6_ae86_043628697aa2>
        <skos:prefLabel xml:lang="en">Neper</skos:prefLabel>
    </owl:Class>
    


    <!-- http://emmo.info/emmo/middle/units-extension#EMMO_b4895f75_41c8_4fd9_b6d6_4d5f7c99c423 -->

    <owl:Class rdf:about="http://emmo.info/emmo/middle/units-extension#EMMO_b4895f75_41c8_4fd9_b6d6_4d5f7c99c423">
        <rdfs:subClassOf rdf:resource="http://emmo.info/emmo/middle/isq#EMMO_2946d40b_24a1_47fa_8176_e3f79bb45064"/>
        <annotations:EMMO_6dd685dd_1895_46e4_b227_be9f7d643c25>http://dbpedia.org/page/Magnetic_field</annotations:EMMO_6dd685dd_1895_46e4_b227_be9f7d643c25>
        <annotations:EMMO_fe015383_afb3_44a6_ae86_043628697aa2>https://doi.org/10.1351/goldbook.M03683</annotations:EMMO_fe015383_afb3_44a6_ae86_043628697aa2>
        <rdfs:comment xml:lang="en">Strength of a magnetic field. Commonly denoted H.</rdfs:comment>
        <skos:prefLabel xml:lang="en">MagneticFieldStrength</skos:prefLabel>
    </owl:Class>
    


    <!-- http://emmo.info/emmo/middle/units-extension#EMMO_b8830065_3809_41b7_be3c_e33795567fd9 -->

    <owl:Class rdf:about="http://emmo.info/emmo/middle/units-extension#EMMO_b8830065_3809_41b7_be3c_e33795567fd9">
        <rdfs:subClassOf rdf:resource="http://emmo.info/emmo/middle/metrology#EMMO_591e02fd_8d37_45a6_9d11_bb21cef391a0"/>
        <rdfs:subClassOf>
            <owl:Restriction>
                <owl:onProperty rdf:resource="http://emmo.info/emmo/middle/perceptual#EMMO_23b579e1_8088_45b5_9975_064014026c42"/>
                <owl:hasValue>°</owl:hasValue>
            </owl:Restriction>
        </rdfs:subClassOf>
        <annotations:EMMO_1f1b164d_ec6a_4faa_8d5e_88bda62316cc>http://qudt.org/vocab/unit/DEG</annotations:EMMO_1f1b164d_ec6a_4faa_8d5e_88bda62316cc>
        <annotations:EMMO_6dd685dd_1895_46e4_b227_be9f7d643c25>http://dbpedia.org/page/Degree_(angle)</annotations:EMMO_6dd685dd_1895_46e4_b227_be9f7d643c25>
        <annotations:EMMO_70fe84ff_99b6_4206_a9fc_9a8931836d84>Degree is a measurement of plane angle, defined by representing a full rotation as 360 degrees.</annotations:EMMO_70fe84ff_99b6_4206_a9fc_9a8931836d84>
        <annotations:EMMO_fe015383_afb3_44a6_ae86_043628697aa2>https://doi.org/10.1351/goldbook.D01560</annotations:EMMO_fe015383_afb3_44a6_ae86_043628697aa2>
        <skos:prefLabel xml:lang="en">Degree</skos:prefLabel>
    </owl:Class>
    


    <!-- http://emmo.info/emmo/middle/units-extension#EMMO_ba380bc6_2bfd_4f11_94c7_b3cbaafd1631 -->

    <owl:Class rdf:about="http://emmo.info/emmo/middle/units-extension#EMMO_ba380bc6_2bfd_4f11_94c7_b3cbaafd1631">
        <rdfs:subClassOf rdf:resource="http://emmo.info/emmo/middle/siunits#EMMO_f2ca6dd0_0e5f_4392_a92d_cafdae6cfc95"/>
        <annotations:EMMO_1f1b164d_ec6a_4faa_8d5e_88bda62316cc>http://physics.nist.gov/cuu/CODATA-Value_JosephsonConstant</annotations:EMMO_1f1b164d_ec6a_4faa_8d5e_88bda62316cc>
        <annotations:EMMO_967080e5_2f42_4eb2_a3a9_c58143e835f9 xml:lang="en">Inverse of the magnetic flux quantum.</annotations:EMMO_967080e5_2f42_4eb2_a3a9_c58143e835f9>
        <rdfs:comment xml:lang="en">The DBpedia definition (http://dbpedia.org/page/Magnetic_flux_quantum) is outdated as May 20, 2019. It is now an exact quantity.</rdfs:comment>
        <skos:prefLabel xml:lang="en">JosephsonConstant</skos:prefLabel>
    </owl:Class>
    


<<<<<<< HEAD
    <!-- http://emmo.info/emmo/middle/units-extension#EMMO_bd67d149_24c2_4bc9_833a_c2bc26f98fd3 -->

    <owl:Class rdf:about="http://emmo.info/emmo/middle/units-extension#EMMO_bd67d149_24c2_4bc9_833a_c2bc26f98fd3">
        <rdfs:subClassOf rdf:resource="http://emmo.info/emmo/middle/isq#EMMO_2946d40b_24a1_47fa_8176_e3f79bb45064"/>
        <annotations:EMMO_fe015383_afb3_44a6_ae86_043628697aa2>https://doi.org/10.1351/goldbook.C00881</annotations:EMMO_fe015383_afb3_44a6_ae86_043628697aa2>
        <rdfs:comment xml:lang="en">Increase in the rate of reaction of a specified chemical reaction that an enzyme produces in a specific assay system.</rdfs:comment>
        <skos:prefLabel xml:lang="en">CatalyticActivity</skos:prefLabel>
    </owl:Class>
    


=======
>>>>>>> 1c4bbfcc
    <!-- http://emmo.info/emmo/middle/units-extension#EMMO_c2f5ee66_579c_44c6_a2e9_fa2eaa9fa4da -->

    <owl:Class rdf:about="http://emmo.info/emmo/middle/units-extension#EMMO_c2f5ee66_579c_44c6_a2e9_fa2eaa9fa4da">
        <rdfs:subClassOf rdf:resource="http://emmo.info/emmo/middle/metrology#EMMO_5ebd5e01_0ed3_49a2_a30d_cd05cbe72978"/>
        <annotations:EMMO_967080e5_2f42_4eb2_a3a9_c58143e835f9 xml:lang="en">Unit for fractions of quantities of the same kind, to aid the understanding of the quantity being expressed.</annotations:EMMO_967080e5_2f42_4eb2_a3a9_c58143e835f9>
        <rdfs:comment xml:lang="en">Quantities that are ratios of quantities of the same kind (for example length ratios and amount fractions) have the option of being expressed with units (m/m, mol/mol to aid the understanding of the quantity being expressed and also allow the use of SI prefixes, if this
is desirable (μm/m, nmol/mol).
-- SI Brochure</rdfs:comment>
        <skos:prefLabel xml:lang="en">FractionUnit</skos:prefLabel>
    </owl:Class>
    


    <!-- http://emmo.info/emmo/middle/units-extension#EMMO_cabb20f0_05c7_448f_9485_e129725f15a4 -->

    <owl:Class rdf:about="http://emmo.info/emmo/middle/units-extension#EMMO_cabb20f0_05c7_448f_9485_e129725f15a4">
        <rdfs:subClassOf rdf:resource="http://emmo.info/emmo/middle/metrology#EMMO_591e02fd_8d37_45a6_9d11_bb21cef391a0"/>
        <rdfs:subClassOf>
            <owl:Restriction>
                <owl:onProperty rdf:resource="http://emmo.info/emmo/middle/metrology#EMMO_bed1d005_b04e_4a90_94cf_02bc678a8569"/>
                <owl:someValuesFrom rdf:resource="http://emmo.info/emmo/middle/isq#EMMO_02e894c3_b793_4197_b120_3442e08f58d1"/>
            </owl:Restriction>
        </rdfs:subClassOf>
        <rdfs:subClassOf>
            <owl:Restriction>
                <owl:onProperty rdf:resource="http://emmo.info/emmo/middle/perceptual#EMMO_23b579e1_8088_45b5_9975_064014026c42"/>
                <owl:hasValue>min</owl:hasValue>
            </owl:Restriction>
        </rdfs:subClassOf>
        <annotations:EMMO_1f1b164d_ec6a_4faa_8d5e_88bda62316cc>http://qudt.org/vocab/unit/MIN</annotations:EMMO_1f1b164d_ec6a_4faa_8d5e_88bda62316cc>
        <annotations:EMMO_6dd685dd_1895_46e4_b227_be9f7d643c25>http://dbpedia.org/page/Minute</annotations:EMMO_6dd685dd_1895_46e4_b227_be9f7d643c25>
        <annotations:EMMO_70fe84ff_99b6_4206_a9fc_9a8931836d84>Non-SI time unit defined as 60 seconds.</annotations:EMMO_70fe84ff_99b6_4206_a9fc_9a8931836d84>
        <skos:prefLabel xml:lang="en">Minute</skos:prefLabel>
    </owl:Class>
    


    <!-- http://emmo.info/emmo/middle/units-extension#EMMO_cdc962d8_f3ea_4764_a57a_c7caa4859179 -->

    <owl:Class rdf:about="http://emmo.info/emmo/middle/units-extension#EMMO_cdc962d8_f3ea_4764_a57a_c7caa4859179">
        <rdfs:subClassOf rdf:resource="http://emmo.info/emmo/middle/units-extension#EMMO_c2f5ee66_579c_44c6_a2e9_fa2eaa9fa4da"/>
        <annotations:EMMO_967080e5_2f42_4eb2_a3a9_c58143e835f9 xml:lang="en">Unit for quantities of dimension one that are the fraction of two lengths.</annotations:EMMO_967080e5_2f42_4eb2_a3a9_c58143e835f9>
        <annotations:EMMO_b432d2d5_25f4_4165_99c5_5935a7763c1a xml:lang="en">Unit for plane angle.</annotations:EMMO_b432d2d5_25f4_4165_99c5_5935a7763c1a>
        <skos:prefLabel xml:lang="en">LengthFractionUnit</skos:prefLabel>
    </owl:Class>
    


    <!-- http://emmo.info/emmo/middle/units-extension#EMMO_cde4368c_1d4d_4c94_8548_604749523c6d -->

    <owl:Class rdf:about="http://emmo.info/emmo/middle/units-extension#EMMO_cde4368c_1d4d_4c94_8548_604749523c6d">
        <rdfs:subClassOf rdf:resource="http://emmo.info/emmo/middle/isq#EMMO_2946d40b_24a1_47fa_8176_e3f79bb45064"/>
        <annotations:EMMO_6dd685dd_1895_46e4_b227_be9f7d643c25>http://dbpedia.org/page/Electrical_resistivity_and_conductivity</annotations:EMMO_6dd685dd_1895_46e4_b227_be9f7d643c25>
        <annotations:EMMO_fe015383_afb3_44a6_ae86_043628697aa2>https://doi.org/10.1351/goldbook.C01245</annotations:EMMO_fe015383_afb3_44a6_ae86_043628697aa2>
        <rdfs:comment xml:lang="en">Measure of a material&apos;s ability to conduct an electric current. 

Conductivity is equeal to the resiprocal of resistivity.</rdfs:comment>
        <skos:prefLabel xml:lang="en">ElectricalConductivity</skos:prefLabel>
    </owl:Class>
    


    <!-- http://emmo.info/emmo/middle/units-extension#EMMO_d1917609_db5e_4b8a_9b76_ef1d6f860a81 -->

    <owl:Class rdf:about="http://emmo.info/emmo/middle/units-extension#EMMO_d1917609_db5e_4b8a_9b76_ef1d6f860a81">
        <rdfs:subClassOf rdf:resource="http://emmo.info/emmo/middle/isq#EMMO_50a44256_9dc5_434b_bad4_74a4d9a29989"/>
        <annotations:EMMO_6dd685dd_1895_46e4_b227_be9f7d643c25>http://dbpedia.org/page/Stress_(mechanics)</annotations:EMMO_6dd685dd_1895_46e4_b227_be9f7d643c25>
        <rdfs:comment xml:lang="en">Force per unit oriented surface area .</rdfs:comment>
        <rdfs:comment xml:lang="en">Measure of the internal forces that neighboring particles of a continuous material exert on each other.</rdfs:comment>
        <skos:prefLabel xml:lang="en">Stress</skos:prefLabel>
    </owl:Class>
    


    <!-- http://emmo.info/emmo/middle/units-extension#EMMO_d5be1faf_0c56_4f5a_9b78_581e6dee949f -->

    <owl:Class rdf:about="http://emmo.info/emmo/middle/units-extension#EMMO_d5be1faf_0c56_4f5a_9b78_581e6dee949f">
        <rdfs:subClassOf rdf:resource="http://emmo.info/emmo/middle/isq#EMMO_2946d40b_24a1_47fa_8176_e3f79bb45064"/>
        <annotations:EMMO_6dd685dd_1895_46e4_b227_be9f7d643c25>http://dbpedia.org/page/Molar_concentration</annotations:EMMO_6dd685dd_1895_46e4_b227_be9f7d643c25>
        <annotations:EMMO_fe015383_afb3_44a6_ae86_043628697aa2>https://doi.org/10.1351/goldbook.A00295</annotations:EMMO_fe015383_afb3_44a6_ae86_043628697aa2>
        <rdfs:comment xml:lang="en">The amount of a constituent divided by the volume of the mixture.</rdfs:comment>
        <skos:altLabel xml:lang="en">Concentration</skos:altLabel>
        <skos:altLabel xml:lang="en">MolarConcentration</skos:altLabel>
        <skos:altLabel xml:lang="en">Molarity</skos:altLabel>
        <skos:prefLabel xml:lang="en">AmountConcentration</skos:prefLabel>
    </owl:Class>
    


    <!-- http://emmo.info/emmo/middle/units-extension#EMMO_d6eb0176_a0d7_4b4e_8df0_50e912be2342 -->

    <owl:Class rdf:about="http://emmo.info/emmo/middle/units-extension#EMMO_d6eb0176_a0d7_4b4e_8df0_50e912be2342">
        <rdfs:subClassOf rdf:resource="http://emmo.info/emmo/middle/metrology#EMMO_591e02fd_8d37_45a6_9d11_bb21cef391a0"/>
        <rdfs:subClassOf>
            <owl:Restriction>
                <owl:onProperty rdf:resource="http://emmo.info/emmo/middle/metrology#EMMO_bed1d005_b04e_4a90_94cf_02bc678a8569"/>
                <owl:someValuesFrom rdf:resource="http://emmo.info/emmo/middle/units-extension#EMMO_33433bb1_c68f_45ee_a466_f01e2c57b214"/>
            </owl:Restriction>
        </rdfs:subClassOf>
        <rdfs:subClassOf>
            <owl:Restriction>
                <owl:onProperty rdf:resource="http://emmo.info/emmo/middle/perceptual#EMMO_23b579e1_8088_45b5_9975_064014026c42"/>
                <owl:hasValue>ha</owl:hasValue>
            </owl:Restriction>
        </rdfs:subClassOf>
        <annotations:EMMO_1f1b164d_ec6a_4faa_8d5e_88bda62316cc>http://qudt.org/vocab/unit/HA</annotations:EMMO_1f1b164d_ec6a_4faa_8d5e_88bda62316cc>
        <annotations:EMMO_6dd685dd_1895_46e4_b227_be9f7d643c25>http://dbpedia.org/page/Hectare</annotations:EMMO_6dd685dd_1895_46e4_b227_be9f7d643c25>
        <annotations:EMMO_70fe84ff_99b6_4206_a9fc_9a8931836d84>A non-SI metric unit of area defined as the square with 100-metre sides.</annotations:EMMO_70fe84ff_99b6_4206_a9fc_9a8931836d84>
        <annotations:EMMO_c84c6752_6d64_48cc_9500_e54a3c34898d>https://en.wikipedia.org/wiki/Hectare</annotations:EMMO_c84c6752_6d64_48cc_9500_e54a3c34898d>
        <skos:prefLabel xml:lang="en">Hectare</skos:prefLabel>
    </owl:Class>
    


    <!-- http://emmo.info/emmo/middle/units-extension#EMMO_d7d2ca25_03e1_4099_9220_c1a58df13ad0 -->

    <owl:Class rdf:about="http://emmo.info/emmo/middle/units-extension#EMMO_d7d2ca25_03e1_4099_9220_c1a58df13ad0">
        <rdfs:subClassOf rdf:resource="http://emmo.info/emmo/middle/metrology#EMMO_3f15d200_c97b_42c8_8ac0_d81d150361e2"/>
        <annotations:EMMO_1f1b164d_ec6a_4faa_8d5e_88bda62316cc>http://physics.nist.gov/cuu/CODATA-Value_FineStructureConstant</annotations:EMMO_1f1b164d_ec6a_4faa_8d5e_88bda62316cc>
        <annotations:EMMO_6dd685dd_1895_46e4_b227_be9f7d643c25>http://dbpedia.org/page/Fine-structure_constant</annotations:EMMO_6dd685dd_1895_46e4_b227_be9f7d643c25>
        <annotations:EMMO_fe015383_afb3_44a6_ae86_043628697aa2>https://doi.org/10.1351/goldbook.F02389</annotations:EMMO_fe015383_afb3_44a6_ae86_043628697aa2>
        <rdfs:comment xml:lang="en">A fundamental physical constant characterizing the strength of the electromagnetic interaction between elementary charged particles.</rdfs:comment>
        <skos:prefLabel xml:lang="en">FineStructureConstant</skos:prefLabel>
    </owl:Class>
    


    <!-- http://emmo.info/emmo/middle/units-extension#EMMO_d859588d_44dc_4614_bc75_5fcd0058acc8 -->

    <owl:Class rdf:about="http://emmo.info/emmo/middle/units-extension#EMMO_d859588d_44dc_4614_bc75_5fcd0058acc8">
        <rdfs:subClassOf rdf:resource="http://emmo.info/emmo/middle/isq#EMMO_2946d40b_24a1_47fa_8176_e3f79bb45064"/>
        <annotations:EMMO_6dd685dd_1895_46e4_b227_be9f7d643c25>http://dbpedia.org/page/Wavenumber</annotations:EMMO_6dd685dd_1895_46e4_b227_be9f7d643c25>
        <annotations:EMMO_e55f2d7c_9893_48cd_b4a4_fdf38253bd20>http://www.ontology-of-units-of-measure.org/resource/om-2/Wavenumber</annotations:EMMO_e55f2d7c_9893_48cd_b4a4_fdf38253bd20>
        <annotations:EMMO_fe015383_afb3_44a6_ae86_043628697aa2>https://doi.org/10.1351/goldbook.W06664</annotations:EMMO_fe015383_afb3_44a6_ae86_043628697aa2>
        <rdfs:comment xml:lang="en">The number of waves per unit length along the direction of propagation.</rdfs:comment>
        <skos:prefLabel xml:lang="en">Wavenumber</skos:prefLabel>
    </owl:Class>
    


    <!-- http://emmo.info/emmo/middle/units-extension#EMMO_da831168_975a_41f8_baae_279c298569da -->

    <owl:Class rdf:about="http://emmo.info/emmo/middle/units-extension#EMMO_da831168_975a_41f8_baae_279c298569da">
        <rdfs:subClassOf rdf:resource="http://emmo.info/emmo/middle/metrology#EMMO_3f15d200_c97b_42c8_8ac0_d81d150361e2"/>
        <annotations:EMMO_1f1b164d_ec6a_4faa_8d5e_88bda62316cc>http://physics.nist.gov/cuu/CODATA-Value_NewtonianConstantOfGravity</annotations:EMMO_1f1b164d_ec6a_4faa_8d5e_88bda62316cc>
        <annotations:EMMO_6dd685dd_1895_46e4_b227_be9f7d643c25>http://dbpedia.org/page/Gravitational_constant</annotations:EMMO_6dd685dd_1895_46e4_b227_be9f7d643c25>
        <annotations:EMMO_fe015383_afb3_44a6_ae86_043628697aa2>https://doi.org/10.1351/goldbook.G02695</annotations:EMMO_fe015383_afb3_44a6_ae86_043628697aa2>
        <rdfs:comment xml:lang="en">Physical constant in Newton&apos;s law of gravitation and in Einstein&apos;s general theory of relativity.</rdfs:comment>
        <skos:prefLabel xml:lang="en">NewtonianConstantOfGravity</skos:prefLabel>
    </owl:Class>
    


    <!-- http://emmo.info/emmo/middle/units-extension#EMMO_dc6c8de0_cfc4_4c66_a7dc_8f720e732d54 -->

    <owl:Class rdf:about="http://emmo.info/emmo/middle/units-extension#EMMO_dc6c8de0_cfc4_4c66_a7dc_8f720e732d54">
        <rdfs:subClassOf rdf:resource="http://emmo.info/emmo/middle/isq#EMMO_2946d40b_24a1_47fa_8176_e3f79bb45064"/>
        <annotations:EMMO_70fe84ff_99b6_4206_a9fc_9a8931836d84>Number of nucleons in an atomic nucleus.</annotations:EMMO_70fe84ff_99b6_4206_a9fc_9a8931836d84>
        <skos:prefLabel xml:lang="en">MassNumber</skos:prefLabel>
    </owl:Class>
    


    <!-- http://emmo.info/emmo/middle/units-extension#EMMO_de021e4f_918f_47ef_a67b_11120f56b9d7 -->

    <owl:Class rdf:about="http://emmo.info/emmo/middle/units-extension#EMMO_de021e4f_918f_47ef_a67b_11120f56b9d7">
        <rdfs:subClassOf rdf:resource="http://emmo.info/emmo/middle/metrology#EMMO_3f15d200_c97b_42c8_8ac0_d81d150361e2"/>
        <rdfs:subClassOf rdf:resource="http://emmo.info/emmo/middle/units-extension#EMMO_09663630_1b84_4202_91e6_e641104f579e"/>
        <annotations:EMMO_1f1b164d_ec6a_4faa_8d5e_88bda62316cc>http://physics.nist.gov/cuu/CODATA-Value_MagneticConstant</annotations:EMMO_1f1b164d_ec6a_4faa_8d5e_88bda62316cc>
        <rdfs:comment xml:lang="en">The DBpedia and UIPAC Gold Book definitions (http://dbpedia.org/page/Vacuum_permeability,  https://doi.org/10.1351/goldbook.P04504) are outdated since May 20, 2019. It is now a measured constant.</rdfs:comment>
        <rdfs:comment xml:lang="en">The value of magnetic permeability in a classical vacuum.</rdfs:comment>
        <skos:prefLabel xml:lang="en">VacuumMagneticPermeability</skos:prefLabel>
    </owl:Class>
    


    <!-- http://emmo.info/emmo/middle/units-extension#EMMO_e150fa8d_06dc_4bb8_bf95_04e2aea529c1 -->

    <owl:Class rdf:about="http://emmo.info/emmo/middle/units-extension#EMMO_e150fa8d_06dc_4bb8_bf95_04e2aea529c1">
        <rdfs:subClassOf rdf:resource="http://emmo.info/emmo/middle/isq#EMMO_2946d40b_24a1_47fa_8176_e3f79bb45064"/>
        <annotations:EMMO_6dd685dd_1895_46e4_b227_be9f7d643c25>http://dbpedia.org/page/Electrical_resistivity_and_conductivity</annotations:EMMO_6dd685dd_1895_46e4_b227_be9f7d643c25>
        <annotations:EMMO_fe015383_afb3_44a6_ae86_043628697aa2>https://doi.org/10.1351/goldbook.R05316</annotations:EMMO_fe015383_afb3_44a6_ae86_043628697aa2>
        <rdfs:comment xml:lang="en">Electric field strength divided by the current density.</rdfs:comment>
        <skos:prefLabel xml:lang="en">ElectricalResistivity</skos:prefLabel>
    </owl:Class>
    


    <!-- http://emmo.info/emmo/middle/units-extension#EMMO_e29f84db_4c1c_46ae_aa38_c4d47536b972 -->

    <owl:Class rdf:about="http://emmo.info/emmo/middle/units-extension#EMMO_e29f84db_4c1c_46ae_aa38_c4d47536b972">
        <rdfs:subClassOf rdf:resource="http://emmo.info/emmo/middle/metrology#EMMO_591e02fd_8d37_45a6_9d11_bb21cef391a0"/>
        <rdfs:subClassOf>
            <owl:Restriction>
                <owl:onProperty rdf:resource="http://emmo.info/emmo/middle/metrology#EMMO_bed1d005_b04e_4a90_94cf_02bc678a8569"/>
                <owl:someValuesFrom rdf:resource="http://emmo.info/emmo/middle/isq#EMMO_f6070071_d054_4b17_9d2d_f446f7147d0f"/>
            </owl:Restriction>
        </rdfs:subClassOf>
        <rdfs:subClassOf>
            <owl:Restriction>
                <owl:onProperty rdf:resource="http://emmo.info/emmo/middle/perceptual#EMMO_23b579e1_8088_45b5_9975_064014026c42"/>
                <owl:hasValue>eV</owl:hasValue>
            </owl:Restriction>
        </rdfs:subClassOf>
        <annotations:EMMO_1f1b164d_ec6a_4faa_8d5e_88bda62316cc>http://qudt.org/vocab/unit/EV</annotations:EMMO_1f1b164d_ec6a_4faa_8d5e_88bda62316cc>
        <annotations:EMMO_6dd685dd_1895_46e4_b227_be9f7d643c25>http://dbpedia.org/page/Electronvolt</annotations:EMMO_6dd685dd_1895_46e4_b227_be9f7d643c25>
        <annotations:EMMO_70fe84ff_99b6_4206_a9fc_9a8931836d84>The amount of energy gained (or lost) by the charge of a single electron moving across an electric potential difference of one volt.</annotations:EMMO_70fe84ff_99b6_4206_a9fc_9a8931836d84>
        <annotations:EMMO_fe015383_afb3_44a6_ae86_043628697aa2>https://doi.org/10.1351/goldbook.E02014</annotations:EMMO_fe015383_afb3_44a6_ae86_043628697aa2>
        <skos:prefLabel xml:lang="en">ElectronVolt</skos:prefLabel>
    </owl:Class>
    


    <!-- http://emmo.info/emmo/middle/units-extension#EMMO_e37ac288_aa60_415a_8cb7_c375724ac8e1 -->

    <owl:Class rdf:about="http://emmo.info/emmo/middle/units-extension#EMMO_e37ac288_aa60_415a_8cb7_c375724ac8e1">
        <rdfs:subClassOf rdf:resource="http://emmo.info/emmo/middle/isq#EMMO_2946d40b_24a1_47fa_8176_e3f79bb45064"/>
        <annotations:EMMO_6dd685dd_1895_46e4_b227_be9f7d643c25>http://dbpedia.org/page/Acceleration</annotations:EMMO_6dd685dd_1895_46e4_b227_be9f7d643c25>
        <annotations:EMMO_fe015383_afb3_44a6_ae86_043628697aa2>https://doi.org/10.1351/goldbook.A00051</annotations:EMMO_fe015383_afb3_44a6_ae86_043628697aa2>
        <rdfs:comment xml:lang="en">Derivative of velocity with respect to time.</rdfs:comment>
        <skos:prefLabel xml:lang="en">Acceleration</skos:prefLabel>
    </owl:Class>
    


    <!-- http://emmo.info/emmo/middle/units-extension#EMMO_e46f3f24_c2ec_4552_8dd4_cfc5c0a89c09 -->

    <owl:Class rdf:about="http://emmo.info/emmo/middle/units-extension#EMMO_e46f3f24_c2ec_4552_8dd4_cfc5c0a89c09">
        <rdfs:subClassOf rdf:resource="http://emmo.info/emmo/middle/isq#EMMO_09b9021b_f97b_43eb_b83d_0a764b472bc2"/>
        <annotations:EMMO_6dd685dd_1895_46e4_b227_be9f7d643c25>http://dbpedia.org/page/Radiant_flux</annotations:EMMO_6dd685dd_1895_46e4_b227_be9f7d643c25>
        <annotations:EMMO_fe015383_afb3_44a6_ae86_043628697aa2>https://doi.org/10.1351/goldbook.R05046</annotations:EMMO_fe015383_afb3_44a6_ae86_043628697aa2>
        <rdfs:comment xml:lang="en">The radiant energy emitted, reflected, transmitted or received, per unit time.</rdfs:comment>
        <skos:prefLabel xml:lang="en">RadiantFlux</skos:prefLabel>
    </owl:Class>
    


    <!-- http://emmo.info/emmo/middle/units-extension#EMMO_e7bc8939_7ff8_4917_beb5_c42730b390f3 -->

    <owl:Class rdf:about="http://emmo.info/emmo/middle/units-extension#EMMO_e7bc8939_7ff8_4917_beb5_c42730b390f3">
        <rdfs:subClassOf rdf:resource="http://emmo.info/emmo/middle/units-extension#EMMO_c2f5ee66_579c_44c6_a2e9_fa2eaa9fa4da"/>
        <annotations:EMMO_967080e5_2f42_4eb2_a3a9_c58143e835f9 xml:lang="en">Unit for quantities of dimension one that are the fraction of two speeds.</annotations:EMMO_967080e5_2f42_4eb2_a3a9_c58143e835f9>
        <annotations:EMMO_b432d2d5_25f4_4165_99c5_5935a7763c1a xml:lang="en">Unit for refractive index.</annotations:EMMO_b432d2d5_25f4_4165_99c5_5935a7763c1a>
        <skos:prefLabel xml:lang="en">SpeedFractionUnit</skos:prefLabel>
    </owl:Class>
    


    <!-- http://emmo.info/emmo/middle/units-extension#EMMO_eb561764_276e_413d_a8cb_3a3154fd9bf8 -->

    <owl:Class rdf:about="http://emmo.info/emmo/middle/units-extension#EMMO_eb561764_276e_413d_a8cb_3a3154fd9bf8">
        <rdfs:subClassOf rdf:resource="http://emmo.info/emmo/middle/isq#EMMO_e88f75d6_9a17_4cfc_bdf7_43d7cea5a9a1"/>
        <rdfs:subClassOf rdf:resource="http://emmo.info/emmo/middle/siunits#EMMO_f2ca6dd0_0e5f_4392_a92d_cafdae6cfc95"/>
        <annotations:EMMO_1f1b164d_ec6a_4faa_8d5e_88bda62316cc>http://physics.nist.gov/cuu/CODATA-Value_VonKlitzingConstant</annotations:EMMO_1f1b164d_ec6a_4faa_8d5e_88bda62316cc>
        <annotations:EMMO_70fe84ff_99b6_4206_a9fc_9a8931836d84>The von Klitzing constant is defined as Planck constant divided by the square of the elementary charge.</annotations:EMMO_70fe84ff_99b6_4206_a9fc_9a8931836d84>
        <rdfs:comment xml:lang="en">Resistance quantum.</rdfs:comment>
        <skos:prefLabel xml:lang="en">VonKlitzingConstant</skos:prefLabel>
    </owl:Class>
    


    <!-- http://emmo.info/emmo/middle/units-extension#EMMO_f1a51559_aa3d_43a0_9327_918039f0dfed -->

    <owl:Class rdf:about="http://emmo.info/emmo/middle/units-extension#EMMO_f1a51559_aa3d_43a0_9327_918039f0dfed">
        <rdfs:subClassOf rdf:resource="http://emmo.info/emmo/middle/isq#EMMO_2946d40b_24a1_47fa_8176_e3f79bb45064"/>
        <annotations:EMMO_6dd685dd_1895_46e4_b227_be9f7d643c25>http://dbpedia.org/page/Volume</annotations:EMMO_6dd685dd_1895_46e4_b227_be9f7d643c25>
        <rdfs:comment xml:lang="en">Extent of an object in space.</rdfs:comment>
        <skos:prefLabel xml:lang="en">Volume</skos:prefLabel>
    </owl:Class>
    


    <!-- http://emmo.info/emmo/middle/units-extension#EMMO_f76f5a24_d703_4e8c_b368_f9a7777cb73a -->

    <owl:Class rdf:about="http://emmo.info/emmo/middle/units-extension#EMMO_f76f5a24_d703_4e8c_b368_f9a7777cb73a">
        <rdfs:subClassOf rdf:resource="http://emmo.info/emmo/middle/units-extension#EMMO_c2f5ee66_579c_44c6_a2e9_fa2eaa9fa4da"/>
        <annotations:EMMO_967080e5_2f42_4eb2_a3a9_c58143e835f9 xml:lang="en">Unit for quantities of dimension one that are the fraction of two amount of substance.</annotations:EMMO_967080e5_2f42_4eb2_a3a9_c58143e835f9>
        <annotations:EMMO_b432d2d5_25f4_4165_99c5_5935a7763c1a xml:lang="en">Unit for amount fraction.</annotations:EMMO_b432d2d5_25f4_4165_99c5_5935a7763c1a>
        <skos:prefLabel xml:lang="en">AmountFractionUnit</skos:prefLabel>
    </owl:Class>
    


    <!-- http://emmo.info/emmo/middle/units-extension#EMMO_f8b92999_3cde_46e3_99d5_664da3090a02 -->

    <owl:Class rdf:about="http://emmo.info/emmo/middle/units-extension#EMMO_f8b92999_3cde_46e3_99d5_664da3090a02">
        <rdfs:subClassOf rdf:resource="http://emmo.info/emmo/middle/metrology#EMMO_591e02fd_8d37_45a6_9d11_bb21cef391a0"/>
        <rdfs:subClassOf>
            <owl:Restriction>
                <owl:onProperty rdf:resource="http://emmo.info/emmo/middle/metrology#EMMO_bed1d005_b04e_4a90_94cf_02bc678a8569"/>
                <owl:someValuesFrom rdf:resource="http://emmo.info/emmo/middle/isq#EMMO_77e9dc31_5b19_463e_b000_44c6e79f98aa"/>
            </owl:Restriction>
        </rdfs:subClassOf>
        <rdfs:subClassOf>
            <owl:Restriction>
                <owl:onProperty rdf:resource="http://emmo.info/emmo/middle/perceptual#EMMO_23b579e1_8088_45b5_9975_064014026c42"/>
                <owl:hasValue>t</owl:hasValue>
            </owl:Restriction>
        </rdfs:subClassOf>
        <annotations:EMMO_1f1b164d_ec6a_4faa_8d5e_88bda62316cc>http://qudt.org/vocab/unit/TON_M</annotations:EMMO_1f1b164d_ec6a_4faa_8d5e_88bda62316cc>
        <annotations:EMMO_70fe84ff_99b6_4206_a9fc_9a8931836d84>A non-SI unit defined as 1000 kg.</annotations:EMMO_70fe84ff_99b6_4206_a9fc_9a8931836d84>
        <annotations:EMMO_c84c6752_6d64_48cc_9500_e54a3c34898d>https://en.wikipedia.org/wiki/Tonne</annotations:EMMO_c84c6752_6d64_48cc_9500_e54a3c34898d>
        <annotations:EMMO_fe015383_afb3_44a6_ae86_043628697aa2>https://doi.org/10.1351/goldbook.T06394</annotations:EMMO_fe015383_afb3_44a6_ae86_043628697aa2>
        <skos:prefLabel xml:lang="en">Tonne</skos:prefLabel>
    </owl:Class>
    


    <!-- http://emmo.info/emmo/middle/units-extension#EMMO_f992dc76_f9a6_45f6_8873_c8e20d16fbbe -->

    <owl:Class rdf:about="http://emmo.info/emmo/middle/units-extension#EMMO_f992dc76_f9a6_45f6_8873_c8e20d16fbbe">
        <rdfs:subClassOf rdf:resource="http://emmo.info/emmo/middle/units-extension#EMMO_52e4cb25_da39_45e2_a6db_063ec5730499"/>
        <rdfs:subClassOf>
            <owl:Restriction>
                <owl:onProperty rdf:resource="http://emmo.info/emmo/middle/metrology#EMMO_bed1d005_b04e_4a90_94cf_02bc678a8569"/>
                <owl:someValuesFrom rdf:resource="http://emmo.info/emmo/middle/isq#EMMO_77e9dc31_5b19_463e_b000_44c6e79f98aa"/>
            </owl:Restriction>
        </rdfs:subClassOf>
        <rdfs:subClassOf>
            <owl:Restriction>
                <owl:onProperty rdf:resource="http://emmo.info/emmo/middle/perceptual#EMMO_23b579e1_8088_45b5_9975_064014026c42"/>
                <owl:hasValue>g</owl:hasValue>
            </owl:Restriction>
        </rdfs:subClassOf>
        <annotations:EMMO_70fe84ff_99b6_4206_a9fc_9a8931836d84 xml:lang="en">Gram is defined as one thousandth of the SI unit kilogram.</annotations:EMMO_70fe84ff_99b6_4206_a9fc_9a8931836d84>
        <annotations:EMMO_c84c6752_6d64_48cc_9500_e54a3c34898d>https://en.wikipedia.org/wiki/Gram</annotations:EMMO_c84c6752_6d64_48cc_9500_e54a3c34898d>
        <annotations:EMMO_fe015383_afb3_44a6_ae86_043628697aa2>https://doi.org/10.1351/goldbook.G02680</annotations:EMMO_fe015383_afb3_44a6_ae86_043628697aa2>
        <skos:prefLabel xml:lang="en">Gram</skos:prefLabel>
    </owl:Class>
</rdf:RDF>



<!-- Generated by the OWL API (version 4.5.7.2018-12-02T02:23:35Z) https://github.com/owlcs/owlapi -->
<|MERGE_RESOLUTION|>--- conflicted
+++ resolved
@@ -142,21 +142,6 @@
     
 
 
-<<<<<<< HEAD
-    <!-- http://emmo.info/emmo/middle/units-extension#EMMO_04cc9451_5306_45d0_8554_22cee4d6e785 -->
-
-    <owl:Class rdf:about="http://emmo.info/emmo/middle/units-extension#EMMO_04cc9451_5306_45d0_8554_22cee4d6e785">
-        <rdfs:subClassOf rdf:resource="http://emmo.info/emmo/middle/isq#EMMO_2946d40b_24a1_47fa_8176_e3f79bb45064"/>
-        <annotations:EMMO_6dd685dd_1895_46e4_b227_be9f7d643c25>http://dbpedia.org/page/Inductance</annotations:EMMO_6dd685dd_1895_46e4_b227_be9f7d643c25>
-        <annotations:EMMO_fe015383_afb3_44a6_ae86_043628697aa2>https://doi.org/10.1351/goldbook.M04076</annotations:EMMO_fe015383_afb3_44a6_ae86_043628697aa2>
-        <rdfs:comment xml:lang="en">A property of an electrical conductor by which a change in current through it induces an electromotive force in both the conductor itself and in any nearby conductors by mutual inductance.</rdfs:comment>
-        <skos:prefLabel xml:lang="en">ElectricalInductance</skos:prefLabel>
-    </owl:Class>
-    
-
-
-=======
->>>>>>> 1c4bbfcc
     <!-- http://emmo.info/emmo/middle/units-extension#EMMO_04cf0295_3e8f_4693_a87f_3130d125cf05 -->
 
     <owl:Class rdf:about="http://emmo.info/emmo/middle/units-extension#EMMO_04cf0295_3e8f_4693_a87f_3130d125cf05">
@@ -453,20 +438,6 @@
     
 
 
-<<<<<<< HEAD
-    <!-- http://emmo.info/emmo/middle/units-extension#EMMO_3df10765_f6ff_4c9e_be3d_10b1809d78bd -->
-
-    <owl:Class rdf:about="http://emmo.info/emmo/middle/units-extension#EMMO_3df10765_f6ff_4c9e_be3d_10b1809d78bd">
-        <rdfs:subClassOf rdf:resource="http://emmo.info/emmo/middle/isq#EMMO_2946d40b_24a1_47fa_8176_e3f79bb45064"/>
-        <annotations:EMMO_6dd685dd_1895_46e4_b227_be9f7d643c25>http://dbpedia.org/page/Equivalent_dose</annotations:EMMO_6dd685dd_1895_46e4_b227_be9f7d643c25>
-        <rdfs:comment xml:lang="en">A dose quantity used in the International Commission on Radiological Protection (ICRP) system of radiological protection.</rdfs:comment>
-        <skos:prefLabel xml:lang="en">DoseEquivalent</skos:prefLabel>
-    </owl:Class>
-    
-
-
-=======
->>>>>>> 1c4bbfcc
     <!-- http://emmo.info/emmo/middle/units-extension#EMMO_4091d5ec_a4df_42b9_a073_9a090839279f -->
 
     <owl:Class rdf:about="http://emmo.info/emmo/middle/units-extension#EMMO_4091d5ec_a4df_42b9_a073_9a090839279f">
@@ -994,20 +965,6 @@
     
 
 
-<<<<<<< HEAD
-    <!-- http://emmo.info/emmo/middle/units-extension#EMMO_bd67d149_24c2_4bc9_833a_c2bc26f98fd3 -->
-
-    <owl:Class rdf:about="http://emmo.info/emmo/middle/units-extension#EMMO_bd67d149_24c2_4bc9_833a_c2bc26f98fd3">
-        <rdfs:subClassOf rdf:resource="http://emmo.info/emmo/middle/isq#EMMO_2946d40b_24a1_47fa_8176_e3f79bb45064"/>
-        <annotations:EMMO_fe015383_afb3_44a6_ae86_043628697aa2>https://doi.org/10.1351/goldbook.C00881</annotations:EMMO_fe015383_afb3_44a6_ae86_043628697aa2>
-        <rdfs:comment xml:lang="en">Increase in the rate of reaction of a specified chemical reaction that an enzyme produces in a specific assay system.</rdfs:comment>
-        <skos:prefLabel xml:lang="en">CatalyticActivity</skos:prefLabel>
-    </owl:Class>
-    
-
-
-=======
->>>>>>> 1c4bbfcc
     <!-- http://emmo.info/emmo/middle/units-extension#EMMO_c2f5ee66_579c_44c6_a2e9_fa2eaa9fa4da -->
 
     <owl:Class rdf:about="http://emmo.info/emmo/middle/units-extension#EMMO_c2f5ee66_579c_44c6_a2e9_fa2eaa9fa4da">

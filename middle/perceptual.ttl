@prefix : <http://emmo.info/emmo#> .
@prefix owl: <http://www.w3.org/2002/07/owl#> .
@prefix rdf: <http://www.w3.org/1999/02/22-rdf-syntax-ns#> .
@prefix xml: <http://www.w3.org/XML/1998/namespace> .
@prefix xsd: <http://www.w3.org/2001/XMLSchema#> .
@prefix rdfs: <http://www.w3.org/2000/01/rdf-schema#> .
@prefix skos: <http://www.w3.org/2004/02/skos/core#> .
@prefix dcterms: <http://purl.org/dc/terms/> .
@base <http://emmo.info/emmo/middle/perceptual> .

<http://emmo.info/emmo/middle/perceptual> rdf:type owl:Ontology ;
                                           owl:versionIRI <http://emmo.info/emmo/1.0.0-beta/middle/perceptual> ;
                                           owl:imports <http://emmo.info/emmo/1.0.0-beta/middle/perspective> ;
                                           dcterms:abstract """Defines the perceptual perspective, which which categorises real world objects according to how they are percieved by an user as a recognisable pattern in space or time. 

The perceptual module includes formal languages, pictures, geometry, mathematics and sounds. Phenomenic objects can be used in a semiotic process as signs."""@en ;
                                           dcterms:contributor "Adham Hashibon, Fraunhofer IWM, DE" ,
                                                               "Georg Schmitz, Access, DE" ,
                                                               "Gerhard Goldbeck, Goldbeck Consulting Ltd (UK)" ,
                                                               "Jesper Friis, SINTEF, NO" ;
                                           dcterms:creator "Emanuele Ghedini, University of Bologna, IT" ;
                                           dcterms:license "https://creativecommons.org/licenses/by/4.0/legalcode" ;
                                           dcterms:publisher "EMMC ASBL" ;
                                           dcterms:title "Perceptual"@en ;
                                           rdfs:comment """Contacts:
Gerhard Goldbeck
Goldbeck Consulting Ltd (UK)
email: gerhard@goldbeck-consulting.com

Emanuele Ghedini
University of Bologna (IT)
email: emanuele.ghedini@unibo.it"""@en ,
                                                        "The EMMO requires FacT++ reasoner plugin in order to visualize all inferences and class hierarchy (ctrl+R hotkey in Protege)."@en ;
                                           owl:versionInfo "1.0.0-beta" .

#################################################################
#    Object Properties
#################################################################

###  http://emmo.info/emmo#EMMO_b2282816_b7a3_44c6_b2cb_3feff1ceb7fe
:EMMO_b2282816_b7a3_44c6_b2cb_3feff1ceb7fe rdf:type owl:ObjectProperty .


#################################################################
#    Data properties
#################################################################

###  http://emmo.info/emmo#EMMO_23b579e1_8088_45b5_9975_064014026c42
:EMMO_23b579e1_8088_45b5_9975_064014026c42 rdf:type owl:DatatypeProperty ;
                                           rdfs:domain :EMMO_a1083d0a_c1fb_471f_8e20_a98f881ad527 ;
                                           rdfs:range xsd:string ;
                                           skos:prefLabel "hasSymbolData"@en .


#################################################################
#    Classes
#################################################################

###  http://emmo.info/emmo#EMMO_057e7d57_aff0_49de_911a_8861d85cef40
:EMMO_057e7d57_aff0_49de_911a_8861d85cef40 rdf:type owl:Class ;
                                           rdfs:subClassOf :EMMO_c74da218_9147_4f03_92d1_8894abca55f3 ;
                                           :EMMO_967080e5_2f42_4eb2_a3a9_c58143e835f9 "An 'Graphical' that stands for a token or a composition of tokens from one or more alphabets, without necessarily respecting syntactic rules."@en ;
                                           :EMMO_b432d2d5_25f4_4165_99c5_5935a7763c1a """fe780
emmo
!5*a
cat
for(i=0;i<N;++i)"""@en ;
                                           skos:prefLabel "Symbolic"@en .


###  http://emmo.info/emmo#EMMO_09007bc0_b5f2_4fb9_af01_caf948cf2044
:EMMO_09007bc0_b5f2_4fb9_af01_caf948cf2044 rdf:type owl:Class ;
                                           rdfs:subClassOf :EMMO_8681074a_e225_4e38_b586_e85b0f43ce38 ;
                                           skos:prefLabel "Java"@en .


###  http://emmo.info/emmo#EMMO_0ab0485c_9e5b_4257_a679_90a2dfba5c7c
:EMMO_0ab0485c_9e5b_4257_a679_90a2dfba5c7c rdf:type owl:Class ;
                                           rdfs:subClassOf :EMMO_b5957cef_a287_442d_a3ce_fd39f20ba1cd ;
                                           skos:altLabel "0-manifold"@en ;
                                           skos:prefLabel "ZeroManifold"@en .


###  http://emmo.info/emmo#EMMO_0c576e13_4ee7_4f3d_bfe9_1614243df018
:EMMO_0c576e13_4ee7_4f3d_bfe9_1614243df018 rdf:type owl:Class ;
                                           rdfs:subClassOf :EMMO_b5957cef_a287_442d_a3ce_fd39f20ba1cd ;
                                           skos:altLabel "1-manifold"@en ;
                                           skos:prefLabel "OneManifold"@en .


###  http://emmo.info/emmo#EMMO_0ef4ff4a_5458_4f2a_b51f_4689d472a3f2
:EMMO_0ef4ff4a_5458_4f2a_b51f_4689d472a3f2 rdf:type owl:Class ;
                                           rdfs:subClassOf :EMMO_0c576e13_4ee7_4f3d_bfe9_1614243df018 ;
                                           skos:prefLabel "Curve"@en .


###  http://emmo.info/emmo#EMMO_1da53c06_9577_4008_8652_272fa3b62be7
:EMMO_1da53c06_9577_4008_8652_272fa3b62be7 rdf:type owl:Class ;
                                           rdfs:subClassOf :EMMO_c74da218_9147_4f03_92d1_8894abca55f3 ;
                                           :EMMO_967080e5_2f42_4eb2_a3a9_c58143e835f9 "A 'Graphical' that stands for a real world object that shows a recognizable pictorial pattern without being necessarily associated to a symbolic language."@en ;
                                           :EMMO_b432d2d5_25f4_4165_99c5_5935a7763c1a """A drawing of a cat.
A circle on a paper sheet.
The Mona Lisa."""@en ;
                                           skos:prefLabel "Pictorial"@en .


###  http://emmo.info/emmo#EMMO_25f5ca8e_8f7f_44d8_a392_bd3fe8894458
:EMMO_25f5ca8e_8f7f_44d8_a392_bd3fe8894458 rdf:type owl:Class ;
                                           rdfs:subClassOf :EMMO_9268958f_7f54_48ab_a693_febe2645892b ;
                                           skos:prefLabel "Plane"@en .


###  http://emmo.info/emmo#EMMO_39362460_2a97_4367_8f93_0418c2ac9a08
:EMMO_39362460_2a97_4367_8f93_0418c2ac9a08 rdf:type owl:Class ;
                                           rdfs:subClassOf :EMMO_0ab0485c_9e5b_4257_a679_90a2dfba5c7c ;
                                           skos:prefLabel "Point"@en .


###  http://emmo.info/emmo#EMMO_3e309118_e8b7_4021_80f4_642d2df65d94
:EMMO_3e309118_e8b7_4021_80f4_642d2df65d94 rdf:type owl:Class ;
                                           rdfs:subClassOf :EMMO_0c576e13_4ee7_4f3d_bfe9_1614243df018 ;
                                           skos:prefLabel "Line"@en .


###  http://emmo.info/emmo#EMMO_432192c4_111f_4e80_b7cd_c6ce1c1129ea
:EMMO_432192c4_111f_4e80_b7cd_c6ce1c1129ea rdf:type owl:Class ;
                                           rdfs:subClassOf :EMMO_a1083d0a_c1fb_471f_8e20_a98f881ad527 ;
                                           skos:prefLabel "Spacing"@en .


###  http://emmo.info/emmo#EMMO_46f0f8df_4dc6_418f_8036_10427a3a288e
:EMMO_46f0f8df_4dc6_418f_8036_10427a3a288e rdf:type owl:Class ;
                                           rdfs:subClassOf :EMMO_b5957cef_a287_442d_a3ce_fd39f20ba1cd ;
                                           skos:altLabel "3-manifold"@en ;
                                           skos:prefLabel "TwoManifold"@en .


###  http://emmo.info/emmo#EMMO_48716718_225f_4c88_89e2_d819d30c90a2
:EMMO_48716718_225f_4c88_89e2_d819d30c90a2 rdf:type owl:Class ;
                                           rdfs:subClassOf :EMMO_d8d2144e_5c8d_455d_a643_5caf4d8d9df8 ;
                                           :EMMO_967080e5_2f42_4eb2_a3a9_c58143e835f9 "A language object that follows syntactic rules of a an idiom (e.g. english, italian)."@en ;
                                           skos:prefLabel "Idiomatic"@en .


###  http://emmo.info/emmo#EMMO_4b3afb22_27cf_4ce3_88bc_492bfccb546b
:EMMO_4b3afb22_27cf_4ce3_88bc_492bfccb546b rdf:type owl:Class ;
                                           rdfs:subClassOf :EMMO_649bf97b_4397_4005_90d9_219755d92e34 ;
                                           :EMMO_967080e5_2f42_4eb2_a3a9_c58143e835f9 "A 'Perceptual' which stands for a real world object whose spatiotemporal pattern makes it identifiable by an observer as a sound."@en ;
                                           rdfs:comment "'acoustical' refers to the perception mechanism of the observer that can occur through a microphone, a ear."@en ;
                                           skos:prefLabel "Acoustical"@en .


###  http://emmo.info/emmo#EMMO_50ea1ec5_f157_41b0_b46b_a9032f17ca10
:EMMO_50ea1ec5_f157_41b0_b46b_a9032f17ca10 rdf:type owl:Class ;
                                           rdfs:subClassOf :EMMO_89a0c87c_0804_4013_937a_6fe234d9499c ,
                                                           [ rdf:type owl:Restriction ;
                                                             owl:onProperty :EMMO_b2282816_b7a3_44c6_b2cb_3feff1ceb7fe ;
                                                             owl:someValuesFrom :EMMO_a1083d0a_c1fb_471f_8e20_a98f881ad527
                                                           ] ,
                                                           [ rdf:type owl:Restriction ;
                                                             owl:onProperty :EMMO_b2282816_b7a3_44c6_b2cb_3feff1ceb7fe ;
                                                             owl:allValuesFrom :EMMO_a1083d0a_c1fb_471f_8e20_a98f881ad527
                                                           ] ;
                                           :EMMO_967080e5_2f42_4eb2_a3a9_c58143e835f9 "A physical made of more than one symbol sequentially arranged."@en ;
                                           :EMMO_b432d2d5_25f4_4165_99c5_5935a7763c1a """The word \"cat\" considered as a collection of 'symbol'-s respecting the rules of english language. 

In this example the 'symbolic' entity \"cat\" is not related to the real cat, but it is only a word (like it would be to an italian person that ignores the meaning of this english word).

If an 'interpreter' skilled in english language is involved in a 'semiotic' process with this word, that \"cat\" became also a 'sign' i.e. it became for the 'interpreter' a representation for a real cat."""@en ;
                                           rdfs:comment "A string is made of concatenated symbols whose arrangement is one-dimensional. Each symbol can have only one previous and one next neighborhood (bidirectional list)."@en ,
                                                        "A string is not requested to respect any syntactic rule: it's simply directly made of symbols."@en ;
                                           skos:prefLabel "String"@en .


###  http://emmo.info/emmo#EMMO_5f278af9_8593_4e27_a717_ccc9e07a0ddf
:EMMO_5f278af9_8593_4e27_a717_ccc9e07a0ddf rdf:type owl:Class ;
                                           rdfs:subClassOf :EMMO_46f0f8df_4dc6_418f_8036_10427a3a288e ;
                                           skos:prefLabel "EuclideanSpace"@en .


###  http://emmo.info/emmo#EMMO_649bf97b_4397_4005_90d9_219755d92e34
:EMMO_649bf97b_4397_4005_90d9_219755d92e34 rdf:type owl:Class ;
                                           rdfs:subClassOf :EMMO_49267eba_5548_4163_8f36_518d65b583f9 ;
                                           :EMMO_705f27ae_954c_4f13_98aa_18473fc52b25 "From Latin perceptiō (“a receiving or collecting, perception, comprehension”), from perceptus (“perceived, observed”)."@en ;
                                           :EMMO_967080e5_2f42_4eb2_a3a9_c58143e835f9 "The class of 'Physical' individuals which stand for real world objects that can stimulate a perception (e.g. a retina impression) into the ontologist and that are categorized accordingly to human perception mechanisms."@en ;
                                           :EMMO_b432d2d5_25f4_4165_99c5_5935a7763c1a """A line scratched on a surface.
A sound.
A smell.
The word 'cat' and the sound of the word 'cat' (the first one is graphical and the second acoustical)."""@en ,
                                                                                      """The meta-semiotic process:
I see a cloud in the sky. Since I'm an EMMO ontologist, I create an individual named Cloud under the 'Perceptual' class, meaning that I recognize the cloud as an object thanks to a specific perceptual channel (e.g. through my eyes). This semiotic process occurs at meta-level: it's how I use the EMMO as tool for a direct representation of the world, understandable by others ontologists.

The semiotic process within EMMO:
My friend looks at the same cloud and says: \"It is an elephant\".
I use the EMMO to record this experience by declaring:
    - my friend as MyFriend individual, belonging to 'Interpreter' classes
    - the sound of the word \"elephant\" as an acoustical perception individual named ElephantWord, belonging to 'Perceptual'
    - a relation hasSign between Cloud and ElephantWord, that makes ElephantWord also belonging to 'Sign' class and Cloud belonging also to 'Object' class
    - a 'Semiosis' individual called MyFriendElephantCloud that hasParticipant: Cloud, ElephantWord and MyFriend, respectively as object, sign and interpreter.

So, the Perceptual class is here to categorized real-world objects at meta-level using common perceptual channels, for practical ontology usage.

We could have represented the word \"elephant\" within a physicalistic approach, by identifying it as a pressure wave in the air."""@en ;
                                           rdfs:comment """This class is the most general superclass for the categorization of real world objects that are recognizable by the ontologist through a specific perception mechanism. This perspective is based on human characterization of perceptions.

In other words, a 'Perceptual' is a meta-object, meaning that is addressed by the ontologist (the meta-interpreter) in a semiotic process occurring outside the EMMO. The 'Perceptual' branch is here to facilitate the connection between an individual and the real-world object for which it stands for.

A 'Perceptual' can stand for another object in an EMMO described semiotic process (acting as sign or as object), just like a word on a paper (the perceptual object) may refer semiotically to another object. However, a perceptual is not necessarily a 'Sign' (e.g. a line sketched on a blackboard is a recognizable 'Perceptual' but it may stand for nothing).

A 'Perceptual' becomes an 'Object', when it is part of a 'Semiotic' process described by the ontologist within the EMMO, and it's done always specifying for which interpreter this relation occurs."""@en ;
                                           skos:prefLabel "Perceptual"@en .


###  http://emmo.info/emmo#EMMO_64aba1e5_24b7_4140_8eb4_676c35698e79
:EMMO_64aba1e5_24b7_4140_8eb4_676c35698e79 rdf:type owl:Class ;
                                           rdfs:subClassOf :EMMO_8681074a_e225_4e38_b586_e85b0f43ce38 ;
                                           :EMMO_967080e5_2f42_4eb2_a3a9_c58143e835f9 "A language object respecting the syntactic rules of C++."@en ;
                                           skos:altLabel "C++"@en ;
                                           skos:prefLabel "CPlusPlus"@en .


###  http://emmo.info/emmo#EMMO_74b05aed_66bf_43c8_aa2c_752a9ca8be03
:EMMO_74b05aed_66bf_43c8_aa2c_752a9ca8be03 rdf:type owl:Class ;
                                           rdfs:subClassOf :EMMO_a1083d0a_c1fb_471f_8e20_a98f881ad527 ;
                                           skos:prefLabel "Numeral"@en .


###  http://emmo.info/emmo#EMMO_86060335_31c2_4820_b433_27c64aea0366
:EMMO_86060335_31c2_4820_b433_27c64aea0366 rdf:type owl:Class ;
                                           rdfs:subClassOf :EMMO_9268958f_7f54_48ab_a693_febe2645892b ;
                                           skos:prefLabel "Torus"@en .


###  http://emmo.info/emmo#EMMO_8681074a_e225_4e38_b586_e85b0f43ce38
:EMMO_8681074a_e225_4e38_b586_e85b0f43ce38 rdf:type owl:Class ;
                                           rdfs:subClassOf :EMMO_d8d2144e_5c8d_455d_a643_5caf4d8d9df8 ;
                                           :EMMO_967080e5_2f42_4eb2_a3a9_c58143e835f9 "A language object that follows syntactic rules of a programming language."@en ;
                                           skos:prefLabel "Software"@en .


###  http://emmo.info/emmo#EMMO_89a0c87c_0804_4013_937a_6fe234d9499c
:EMMO_89a0c87c_0804_4013_937a_6fe234d9499c rdf:type owl:Class ;
                                           rdfs:subClassOf :EMMO_057e7d57_aff0_49de_911a_8861d85cef40 ,
                                                           [ rdf:type owl:Restriction ;
                                                             owl:onProperty :EMMO_f68030be_94b8_4c61_a161_886468558054 ;
                                                             owl:someValuesFrom :EMMO_057e7d57_aff0_49de_911a_8861d85cef40
                                                           ] ;
                                           :EMMO_967080e5_2f42_4eb2_a3a9_c58143e835f9 "A symbolic entity made of other symbolic entities according to a specific spatial configuration."@en ;
<<<<<<< HEAD
                                           rdfs:comment "This class collects individuals that represent arrangements of strings, or other symbolic compositions, without any particular predifined arrangement schema."@en ;
                                           skos:prefLabel "SymbolicComposition"@en .
=======
                                           rdfs:comment "This class collects individuals that represents arrangements of strings, or other symbolic compositions, without any particular predifined arrangement schema."@en ;
                                           skos:prefLabel "SymbolicConstruct"@en .
>>>>>>> 7fb4ba7b


###  http://emmo.info/emmo#EMMO_9268958f_7f54_48ab_a693_febe2645892b
:EMMO_9268958f_7f54_48ab_a693_febe2645892b rdf:type owl:Class ;
                                           rdfs:subClassOf :EMMO_b5957cef_a287_442d_a3ce_fd39f20ba1cd ;
                                           skos:altLabel "2-manifold"@en ;
                                           skos:prefLabel "ThreeManifold"@en .


###  http://emmo.info/emmo#EMMO_a1083d0a_c1fb_471f_8e20_a98f881ad527
:EMMO_a1083d0a_c1fb_471f_8e20_a98f881ad527 rdf:type owl:Class ;
                                           rdfs:subClassOf :EMMO_057e7d57_aff0_49de_911a_8861d85cef40 ;
                                           :EMMO_967080e5_2f42_4eb2_a3a9_c58143e835f9 "The class of individuals that stand for an elementary mark of a specific symbolic code (alphabet)."@en ;
                                           :EMMO_b432d2d5_25f4_4165_99c5_5935a7763c1a "The class of letter \"A\" is the symbol as idea and the letter A that you see on the screen is the mark that can be represented by an individual belonging to \"A\"."@en ;
                                           rdfs:comment """Subclasses of 'Symbol' are alphabets, in formal languages terminology.

A 'Symbol' is atomic for that alphabet, i.e. it has no parts that are symbols for the same alphabet.
e.g. a math symbol is not made of other math symbols

A Symbol may be a String in another language.
e.g. \"Bq\" is the symbol for Becquerel units when dealing with metrology, or a string of \"B\" and \"q\" symbols when dealing with characters."""@en ,
                                                        """Symbols of a formal language need not be symbols of anything. For instance there are logical constants which do not refer to any idea, but rather serve as a form of punctuation in the language (e.g. parentheses). 

Symbols of a formal language must be capable of being specified without any reference to any interpretation of them. 
(Wikipedia)"""@en ,
                                                        "The class is the idea of the symbol, while the individual of that class stands for a specific mark (or token) of that idea."@en ;
                                           skos:prefLabel "Symbol"@en .


###  http://emmo.info/emmo#EMMO_a817035a_3e3c_4709_8ede_3205df3031a3
:EMMO_a817035a_3e3c_4709_8ede_3205df3031a3 rdf:type owl:Class ;
                                           rdfs:subClassOf :EMMO_a1083d0a_c1fb_471f_8e20_a98f881ad527 ;
                                           skos:prefLabel "Punctuation"@en .


###  http://emmo.info/emmo#EMMO_add2e29d_6d87_4b78_9706_588e25557093
:EMMO_add2e29d_6d87_4b78_9706_588e25557093 rdf:type owl:Class ;
                                           rdfs:subClassOf :EMMO_8681074a_e225_4e38_b586_e85b0f43ce38 ;
                                           skos:prefLabel "Python"@en .


###  http://emmo.info/emmo#EMMO_b2a234a8_579a_422c_9305_b8f7e72c76cd
:EMMO_b2a234a8_579a_422c_9305_b8f7e72c76cd rdf:type owl:Class ;
                                           rdfs:subClassOf :EMMO_0c576e13_4ee7_4f3d_bfe9_1614243df018 ;
                                           skos:prefLabel "Circle"@en .


###  http://emmo.info/emmo#EMMO_b5957cef_a287_442d_a3ce_fd39f20ba1cd
:EMMO_b5957cef_a287_442d_a3ce_fd39f20ba1cd rdf:type owl:Class ;
                                           rdfs:subClassOf :EMMO_c74da218_9147_4f03_92d1_8894abca55f3 ;
                                           :EMMO_967080e5_2f42_4eb2_a3a9_c58143e835f9 "A 'graphical' aimed to represent a geometrical concept."@en ;
                                           :EMMO_b432d2d5_25f4_4165_99c5_5935a7763c1a """A geometrical object can be expressed in many different forms. 

For example, a line can be expressed by:
a) an equation like y=mx+q, which is both an 'equation' and a 'geometrical'
b) a line drawn with a pencil on a paper, which is simply a 'graphical' object
c) a set of axioms, when the properties of a line are inferred by the interpreter reading them, that are both 'graphical' and also 'formula'

The case a) is a geometrical and mathematical, b) is geometrical and pictorial, while c) is geometrical and a composition of idiomatic strings."""@en ;
                                           skos:prefLabel "Geometrical"@en .


###  http://emmo.info/emmo#EMMO_bed2fe4c_dc7e_43a8_8200_6aac44030bff
:EMMO_bed2fe4c_dc7e_43a8_8200_6aac44030bff rdf:type owl:Class ;
                                           rdfs:subClassOf :EMMO_a1083d0a_c1fb_471f_8e20_a98f881ad527 ;
                                           skos:prefLabel "Letter"@en .


###  http://emmo.info/emmo#EMMO_c5ae6d8e_6b39_431f_8de4_ae4e357abc04
:EMMO_c5ae6d8e_6b39_431f_8de4_ae4e357abc04 rdf:type owl:Class ;
                                           rdfs:subClassOf :EMMO_649bf97b_4397_4005_90d9_219755d92e34 ;
                                           :EMMO_967080e5_2f42_4eb2_a3a9_c58143e835f9 "A 'Perceptual' which stands for a real world object whose spatiotemporal pattern makes it identifiable by an observer through an optical perception employing the visible part of the electromagnetic spectrum." ;
                                           :EMMO_b432d2d5_25f4_4165_99c5_5935a7763c1a """A cloud.
A picture.
A colour gradient on a wall.
A stain.
A mail.""" ;
                                           skos:prefLabel "Optical"@en .


###  http://emmo.info/emmo#EMMO_c74da218_9147_4f03_92d1_8894abca55f3
:EMMO_c74da218_9147_4f03_92d1_8894abca55f3 rdf:type owl:Class ;
                                           rdfs:subClassOf :EMMO_c5ae6d8e_6b39_431f_8de4_ae4e357abc04 ;
                                           :EMMO_705f27ae_954c_4f13_98aa_18473fc52b25 "From the Ancient Greek γραφή (graphḗ) which means drawing, painting, writing, a writing, description, and from γράφω (gráphō) which means scratch, carve."@en ;
                                           :EMMO_967080e5_2f42_4eb2_a3a9_c58143e835f9 "A 'Perceptual' which stands for a real world object whose spatial configuration is due to an explicit graphical procedure and shows an identifiable pattern."@en ;
                                           :EMMO_b432d2d5_25f4_4165_99c5_5935a7763c1a "'Graphical' objects include writings, pictures, sketches ..."@en ;
                                           skos:prefLabel "Graphical"@en .


###  http://emmo.info/emmo#EMMO_d7bf784a_db94_4dd9_861c_54f262846fbf
:EMMO_d7bf784a_db94_4dd9_861c_54f262846fbf rdf:type owl:Class ;
                                           rdfs:subClassOf :EMMO_9268958f_7f54_48ab_a693_febe2645892b ;
                                           skos:prefLabel "Sphere"@en .


###  http://emmo.info/emmo#EMMO_d8d2144e_5c8d_455d_a643_5caf4d8d9df8
:EMMO_d8d2144e_5c8d_455d_a643_5caf4d8d9df8 rdf:type owl:Class ;
                                           rdfs:subClassOf :EMMO_057e7d57_aff0_49de_911a_8861d85cef40 ;
                                           :EMMO_967080e5_2f42_4eb2_a3a9_c58143e835f9 "A language object is a symbolic object respecting a specific language syntactic rules (a well-formed formula)."@en ;
                                           skos:prefLabel "Language"@en .


###  http://emmo.info/emmo#EMMO_e13b2173_1dec_4b97_9ac1_1dc4b418612a
:EMMO_e13b2173_1dec_4b97_9ac1_1dc4b418612a rdf:type owl:Class ;
                                           rdfs:subClassOf :EMMO_a1083d0a_c1fb_471f_8e20_a98f881ad527 ;
                                           skos:prefLabel "UTF8"@en .


###  Generated by the OWL API (version 4.5.9.2019-02-01T07:24:44Z) https://github.com/owlcs/owlapi<|MERGE_RESOLUTION|>--- conflicted
+++ resolved
@@ -146,6 +146,11 @@
 :EMMO_4b3afb22_27cf_4ce3_88bc_492bfccb546b rdf:type owl:Class ;
                                            rdfs:subClassOf :EMMO_649bf97b_4397_4005_90d9_219755d92e34 ;
                                            :EMMO_967080e5_2f42_4eb2_a3a9_c58143e835f9 "A 'Perceptual' which stands for a real world object whose spatiotemporal pattern makes it identifiable by an observer as a sound."@en ;
+                                           :EMMO_b432d2d5_25f4_4165_99c5_5935a7763c1a """When we use the term 'sound' what are we referring to? The EMMO identifis a sound as the physical object that can be heard by the observer (more exactly, by the sensor of the observer). 
+
+In this sense, a sound (which is an acoustical object) is to be identified as the air region that manifests the sound wave and is able to be perceived by an observer. In case the wave is travelling through water or steel, then these other media regions are the sounds.
+
+If the waveform is travelling through a cable as electronic signal (analog or digital) it is no more a sound, since it cannot be perceived by an observer as an acoustical object. This electrical waveform (or digital packet) is another physical that may stand for a sound if interpreted by a device (e.g. an amplifier, a DA converter)."""@en ;
                                            rdfs:comment "'acoustical' refers to the perception mechanism of the observer that can occur through a microphone, a ear."@en ;
                                            skos:prefLabel "Acoustical"@en .
 
@@ -242,17 +247,12 @@
 :EMMO_89a0c87c_0804_4013_937a_6fe234d9499c rdf:type owl:Class ;
                                            rdfs:subClassOf :EMMO_057e7d57_aff0_49de_911a_8861d85cef40 ,
                                                            [ rdf:type owl:Restriction ;
-                                                             owl:onProperty :EMMO_f68030be_94b8_4c61_a161_886468558054 ;
+                                                             owl:onProperty :EMMO_9380ab64_0363_4804_b13f_3a8a94119a76 ;
                                                              owl:someValuesFrom :EMMO_057e7d57_aff0_49de_911a_8861d85cef40
                                                            ] ;
                                            :EMMO_967080e5_2f42_4eb2_a3a9_c58143e835f9 "A symbolic entity made of other symbolic entities according to a specific spatial configuration."@en ;
-<<<<<<< HEAD
-                                           rdfs:comment "This class collects individuals that represent arrangements of strings, or other symbolic compositions, without any particular predifined arrangement schema."@en ;
-                                           skos:prefLabel "SymbolicComposition"@en .
-=======
                                            rdfs:comment "This class collects individuals that represents arrangements of strings, or other symbolic compositions, without any particular predifined arrangement schema."@en ;
                                            skos:prefLabel "SymbolicConstruct"@en .
->>>>>>> 7fb4ba7b
 
 
 ###  http://emmo.info/emmo#EMMO_9268958f_7f54_48ab_a693_febe2645892b
@@ -324,12 +324,12 @@
 ###  http://emmo.info/emmo#EMMO_c5ae6d8e_6b39_431f_8de4_ae4e357abc04
 :EMMO_c5ae6d8e_6b39_431f_8de4_ae4e357abc04 rdf:type owl:Class ;
                                            rdfs:subClassOf :EMMO_649bf97b_4397_4005_90d9_219755d92e34 ;
-                                           :EMMO_967080e5_2f42_4eb2_a3a9_c58143e835f9 "A 'Perceptual' which stands for a real world object whose spatiotemporal pattern makes it identifiable by an observer through an optical perception employing the visible part of the electromagnetic spectrum." ;
+                                           :EMMO_967080e5_2f42_4eb2_a3a9_c58143e835f9 "A 'Perceptual' which stands for a real world object whose spatiotemporal pattern makes it identifiable by an observer through an optical perception employing the visible part of the electromagnetic spectrum."@en ;
                                            :EMMO_b432d2d5_25f4_4165_99c5_5935a7763c1a """A cloud.
 A picture.
 A colour gradient on a wall.
 A stain.
-A mail.""" ;
+A mail."""@en ;
                                            skos:prefLabel "Optical"@en .
 
 

<?xml version="1.0"?>
<rdf:RDF xmlns="http://emmo.info/emmo/middle/isq#"
     xml:base="http://emmo.info/emmo/middle/isq"
     xmlns:owl="http://www.w3.org/2002/07/owl#"
     xmlns:rdf="http://www.w3.org/1999/02/22-rdf-syntax-ns#"
     xmlns:xml="http://www.w3.org/XML/1998/namespace"
     xmlns:xsd="http://www.w3.org/2001/XMLSchema#"
     xmlns:rdfs="http://www.w3.org/2000/01/rdf-schema#"
     xmlns:annotations="http://emmo.info/emmo/top/annotations#">
    <owl:Ontology rdf:about="http://emmo.info/emmo/middle/isq">
        <owl:versionIRI rdf:resource="http://emmo.info/emmo/1.0.0-alpha2/middle/isq"/>
        <owl:imports rdf:resource="http://emmo.info/emmo/1.0.0-alpha2/middle/metrology"/>
        <annotations:EMMO_5525a055_dda5_4556_8b91_f0d22fa676cc>EMMO is released under a Creative Commons license Attribution 4.0 International (CC BY 4.0)

https://creativecommons.org/licenses/by/4.0/legalcode</annotations:EMMO_5525a055_dda5_4556_8b91_f0d22fa676cc>
        <annotations:EMMO_cd5fb112_7ee7_4120_a35d_3ca3e6c3f4ab>Emanuele Ghedini (University of Bologna, IT)
Gerhard Goldbeck (GCL Ltd, UK)
Adham Hashibon (Fraunhofer IWM, DE)
Georg Schmitz (Access, DE)
Jesper Friis (SINTEF, NO)</annotations:EMMO_cd5fb112_7ee7_4120_a35d_3ca3e6c3f4ab>
        <rdfs:comment xml:lang="en">Contacts:
Gerhard Goldbeck
Goldbeck Consulting Ltd (UK)
email: gerhard@goldbeck-consulting.com

Emanuele Ghedini
University of Bologna (IT)
email: emanuele.ghedini@unibo.it</rdfs:comment>
        <rdfs:comment>European Materials and Modelling Ontology (EMMO)

EMMO is a multidisciplinary effort to develop a standard representational framework (the ontology) based on current materials modelling knowledge, including physical sciences, analytical philosophy and information and communication technologies.

It provides the connection between the physical world, materials characterisation world and materials modelling world.</rdfs:comment>
        <rdfs:comment>The EMMO requires FacT++ reasoner plugin in order to visualize all inferences and class hierarchy (ctrl+R hotkey in Protege).</rdfs:comment>
    </owl:Ontology>
    


    <!-- 
    ///////////////////////////////////////////////////////////////////////////////////////
    //
    // Classes
    //
    ///////////////////////////////////////////////////////////////////////////////////////
     -->

    


    <!-- http://emmo.info/emmo/middle/isq#EMMO_02e894c3_b793_4197_b120_3442e08f58d1 -->

    <owl:Class rdf:about="http://emmo.info/emmo/middle/isq#EMMO_02e894c3_b793_4197_b120_3442e08f58d1">
        <owl:equivalentClass>
            <owl:Restriction>
                <owl:onProperty rdf:resource="http://emmo.info/emmo/middle/perceptual#EMMO_23b579e1_8088_45b5_9975_064014026c42"/>
                <owl:hasValue>T+1 L0 M0 I0 Θ0 N0 J0</owl:hasValue>
            </owl:Restriction>
        </owl:equivalentClass>
        <rdfs:subClassOf rdf:resource="http://emmo.info/emmo/middle/metrology#EMMO_9895a1b4_f0a5_4167_ac5e_97db40b8bfcc"/>
        <rdfs:label xml:lang="en">TimeDimension</rdfs:label>
    </owl:Class>
    


    <!-- http://emmo.info/emmo/middle/isq#EMMO_04cc9451_5306_45d0_8554_22cee4d6e785 -->

    <owl:Class rdf:about="http://emmo.info/emmo/middle/isq#EMMO_04cc9451_5306_45d0_8554_22cee4d6e785">
        <rdfs:subClassOf rdf:resource="http://emmo.info/emmo/middle/isq#EMMO_2946d40b_24a1_47fa_8176_e3f79bb45064"/>
        <rdfs:subClassOf>
            <owl:Restriction>
                <owl:onProperty rdf:resource="http://emmo.info/emmo/middle/metrology#EMMO_67fc0a36_8dcb_4ffa_9a43_31074efa3296"/>
                <owl:allValuesFrom>
                    <owl:Restriction>
                        <owl:onProperty rdf:resource="http://emmo.info/emmo/middle/metrology#EMMO_bed1d005_b04e_4a90_94cf_02bc678a8569"/>
                        <owl:allValuesFrom rdf:resource="http://emmo.info/emmo/middle/isq#EMMO_585e0ff0_9429_4d3c_b578_58abb1ba21d1"/>
                    </owl:Restriction>
                </owl:allValuesFrom>
            </owl:Restriction>
        </rdfs:subClassOf>
        <annotations:EMMO_21ae69b4_235e_479d_8dd8_4f756f694c1b xml:lang="en">ElectricInductance</annotations:EMMO_21ae69b4_235e_479d_8dd8_4f756f694c1b>
        <annotations:EMMO_6dd685dd_1895_46e4_b227_be9f7d643c25>http://dbpedia.org/page/Inductance</annotations:EMMO_6dd685dd_1895_46e4_b227_be9f7d643c25>
        <annotations:EMMO_967080e5_2f42_4eb2_a3a9_c58143e835f9>A property of an electrical conductor by which a change in current through it induces an electromotive force in both the conductor itself and in any nearby conductors by mutual inductance.</annotations:EMMO_967080e5_2f42_4eb2_a3a9_c58143e835f9>
        <annotations:EMMO_fe015383_afb3_44a6_ae86_043628697aa2>https://doi.org/10.1351/goldbook.M04076</annotations:EMMO_fe015383_afb3_44a6_ae86_043628697aa2>
        <rdfs:label>Inductance</rdfs:label>
    </owl:Class>
    


    <!-- http://emmo.info/emmo/middle/isq#EMMO_09b9021b_f97b_43eb_b83d_0a764b472bc2 -->

    <owl:Class rdf:about="http://emmo.info/emmo/middle/isq#EMMO_09b9021b_f97b_43eb_b83d_0a764b472bc2">
        <rdfs:subClassOf rdf:resource="http://emmo.info/emmo/middle/isq#EMMO_2946d40b_24a1_47fa_8176_e3f79bb45064"/>
        <rdfs:subClassOf>
            <owl:Restriction>
                <owl:onProperty rdf:resource="http://emmo.info/emmo/middle/metrology#EMMO_67fc0a36_8dcb_4ffa_9a43_31074efa3296"/>
                <owl:allValuesFrom>
                    <owl:Restriction>
                        <owl:onProperty rdf:resource="http://emmo.info/emmo/middle/metrology#EMMO_bed1d005_b04e_4a90_94cf_02bc678a8569"/>
                        <owl:allValuesFrom rdf:resource="http://emmo.info/emmo/middle/isq#EMMO_c8d084ad_f88e_4596_8e4d_982c6655ce6f"/>
                    </owl:Restriction>
                </owl:allValuesFrom>
            </owl:Restriction>
        </rdfs:subClassOf>
        <annotations:EMMO_6dd685dd_1895_46e4_b227_be9f7d643c25>http://dbpedia.org/page/Power_(physics)</annotations:EMMO_6dd685dd_1895_46e4_b227_be9f7d643c25>
        <annotations:EMMO_967080e5_2f42_4eb2_a3a9_c58143e835f9>Rate of transfer of energy per unit time.</annotations:EMMO_967080e5_2f42_4eb2_a3a9_c58143e835f9>
        <annotations:EMMO_fe015383_afb3_44a6_ae86_043628697aa2>https://doi.org/10.1351/goldbook.P04792</annotations:EMMO_fe015383_afb3_44a6_ae86_043628697aa2>
        <rdfs:label xml:lang="en">Power</rdfs:label>
    </owl:Class>
    


    <!-- http://emmo.info/emmo/middle/isq#EMMO_14ff4393_0f28_4fb4_abc7_c2cc00bc761d -->

    <owl:Class rdf:about="http://emmo.info/emmo/middle/isq#EMMO_14ff4393_0f28_4fb4_abc7_c2cc00bc761d">
        <owl:equivalentClass>
            <owl:Restriction>
                <owl:onProperty rdf:resource="http://emmo.info/emmo/middle/perceptual#EMMO_23b579e1_8088_45b5_9975_064014026c42"/>
                <owl:hasValue>T0 L0 M0 I0 Θ0 N0 J+1</owl:hasValue>
            </owl:Restriction>
        </owl:equivalentClass>
        <rdfs:subClassOf rdf:resource="http://emmo.info/emmo/middle/metrology#EMMO_9895a1b4_f0a5_4167_ac5e_97db40b8bfcc"/>
        <rdfs:label xml:lang="en">LuminousIntensityDimension</rdfs:label>
    </owl:Class>
    


    <!-- http://emmo.info/emmo/middle/isq#EMMO_1604f495_328a_4f28_9962_f4cc210739dd -->

    <owl:Class rdf:about="http://emmo.info/emmo/middle/isq#EMMO_1604f495_328a_4f28_9962_f4cc210739dd">
        <rdfs:subClassOf rdf:resource="http://emmo.info/emmo/middle/isq#EMMO_2946d40b_24a1_47fa_8176_e3f79bb45064"/>
        <rdfs:subClassOf>
            <owl:Restriction>
                <owl:onProperty rdf:resource="http://emmo.info/emmo/middle/metrology#EMMO_67fc0a36_8dcb_4ffa_9a43_31074efa3296"/>
                <owl:allValuesFrom>
                    <owl:Restriction>
                        <owl:onProperty rdf:resource="http://emmo.info/emmo/middle/metrology#EMMO_bed1d005_b04e_4a90_94cf_02bc678a8569"/>
                        <owl:allValuesFrom rdf:resource="http://emmo.info/emmo/middle/isq#EMMO_ab79e92b_5377_454d_be06_d61b50db295a"/>
                    </owl:Restriction>
                </owl:allValuesFrom>
            </owl:Restriction>
        </rdfs:subClassOf>
        <annotations:EMMO_21ae69b4_235e_479d_8dd8_4f756f694c1b>Charge</annotations:EMMO_21ae69b4_235e_479d_8dd8_4f756f694c1b>
        <annotations:EMMO_6dd685dd_1895_46e4_b227_be9f7d643c25>http://dbpedia.org/page/Electric_charge</annotations:EMMO_6dd685dd_1895_46e4_b227_be9f7d643c25>
        <annotations:EMMO_967080e5_2f42_4eb2_a3a9_c58143e835f9>The physical property of matter that causes it to experience a force when placed in an electromagnetic field.</annotations:EMMO_967080e5_2f42_4eb2_a3a9_c58143e835f9>
        <annotations:EMMO_fe015383_afb3_44a6_ae86_043628697aa2>https://doi.org/10.1351/goldbook.E01923</annotations:EMMO_fe015383_afb3_44a6_ae86_043628697aa2>
        <rdfs:label xml:lang="en">ElectricCharge</rdfs:label>
    </owl:Class>
    


    <!-- http://emmo.info/emmo/middle/isq#EMMO_1a4c1a97_88a7_4d8e_b2f9_2ca58e92dde4 -->

    <owl:Class rdf:about="http://emmo.info/emmo/middle/isq#EMMO_1a4c1a97_88a7_4d8e_b2f9_2ca58e92dde4">
        <rdfs:subClassOf rdf:resource="http://emmo.info/emmo/middle/isq#EMMO_f35cff4d_dc09_44cf_a729_22fb79e3bfb2"/>
        <rdfs:subClassOf rdf:resource="http://emmo.info/emmo/middle/metrology#EMMO_acaaa124_3dde_48b6_86e6_6ec6f364f408"/>
        <owl:disjointUnionOf rdf:parseType="Collection">
            <rdf:Description rdf:about="http://emmo.info/emmo/middle/isq#EMMO_50bf79a6_a48b_424d_9d2c_813bd631231a"/>
            <rdf:Description rdf:about="http://emmo.info/emmo/middle/isq#EMMO_8159c26a_494b_4fa0_9959_10888f152298"/>
            <rdf:Description rdf:about="http://emmo.info/emmo/middle/isq#EMMO_affe07e4_e9bc_4852_86c6_69e26182a17f"/>
            <rdf:Description rdf:about="http://emmo.info/emmo/middle/isq#EMMO_c995ae70_3b84_4ebb_bcfc_69e6a281bb88"/>
            <rdf:Description rdf:about="http://emmo.info/emmo/middle/isq#EMMO_cd2cd0de_e0cc_4ef1_b27e_2e88db027bac"/>
            <rdf:Description rdf:about="http://emmo.info/emmo/middle/isq#EMMO_d4f7d378_5e3b_468a_baa1_a7e98358cda7"/>
            <rdf:Description rdf:about="http://emmo.info/emmo/middle/isq#EMMO_ed4af7ae_63a2_497e_bb88_2309619ea405"/>
        </owl:disjointUnionOf>
        <annotations:EMMO_967080e5_2f42_4eb2_a3a9_c58143e835f9>Base quantities defined in the International System of Quantities (ISQ).</annotations:EMMO_967080e5_2f42_4eb2_a3a9_c58143e835f9>
        <annotations:EMMO_c84c6752_6d64_48cc_9500_e54a3c34898d>https://en.wikipedia.org/wiki/International_System_of_Quantities</annotations:EMMO_c84c6752_6d64_48cc_9500_e54a3c34898d>
        <rdfs:label xml:lang="en">ISQBaseQuantity</rdfs:label>
    </owl:Class>
    


    <!-- http://emmo.info/emmo/middle/isq#EMMO_1f087811_06cb_42d5_90fb_25d0e7e068ef -->

    <owl:Class rdf:about="http://emmo.info/emmo/middle/isq#EMMO_1f087811_06cb_42d5_90fb_25d0e7e068ef">
        <rdfs:subClassOf rdf:resource="http://emmo.info/emmo/middle/isq#EMMO_2946d40b_24a1_47fa_8176_e3f79bb45064"/>
        <rdfs:subClassOf>
            <owl:Restriction>
                <owl:onProperty rdf:resource="http://emmo.info/emmo/middle/metrology#EMMO_67fc0a36_8dcb_4ffa_9a43_31074efa3296"/>
                <owl:allValuesFrom>
                    <owl:Restriction>
                        <owl:onProperty rdf:resource="http://emmo.info/emmo/middle/metrology#EMMO_bed1d005_b04e_4a90_94cf_02bc678a8569"/>
                        <owl:allValuesFrom rdf:resource="http://emmo.info/emmo/middle/isq#EMMO_53e825d9_1a09_483c_baa7_37501ebfbe1c"/>
                    </owl:Restriction>
                </owl:allValuesFrom>
            </owl:Restriction>
        </rdfs:subClassOf>
        <annotations:EMMO_6dd685dd_1895_46e4_b227_be9f7d643c25>http://dbpedia.org/page/Force</annotations:EMMO_6dd685dd_1895_46e4_b227_be9f7d643c25>
        <annotations:EMMO_967080e5_2f42_4eb2_a3a9_c58143e835f9>Any interaction that, when unopposed, will change the motion of an object.</annotations:EMMO_967080e5_2f42_4eb2_a3a9_c58143e835f9>
        <annotations:EMMO_fe015383_afb3_44a6_ae86_043628697aa2>https://doi.org/10.1351/goldbook.F02480</annotations:EMMO_fe015383_afb3_44a6_ae86_043628697aa2>
        <rdfs:label xml:lang="en">Force</rdfs:label>
    </owl:Class>
    


    <!-- http://emmo.info/emmo/middle/isq#EMMO_2946d40b_24a1_47fa_8176_e3f79bb45064 -->

    <owl:Class rdf:about="http://emmo.info/emmo/middle/isq#EMMO_2946d40b_24a1_47fa_8176_e3f79bb45064">
        <rdfs:subClassOf rdf:resource="http://emmo.info/emmo/middle/isq#EMMO_f35cff4d_dc09_44cf_a729_22fb79e3bfb2"/>
        <rdfs:subClassOf rdf:resource="http://emmo.info/emmo/middle/metrology#EMMO_71f6ab56_342c_484b_bbe0_de86b7367cb3"/>
        <annotations:EMMO_967080e5_2f42_4eb2_a3a9_c58143e835f9>Derived quantities defined in the International System of Quantities (ISQ).</annotations:EMMO_967080e5_2f42_4eb2_a3a9_c58143e835f9>
        <rdfs:label xml:lang="en">ISQDerivedQuantity</rdfs:label>
    </owl:Class>
    


    <!-- http://emmo.info/emmo/middle/isq#EMMO_2e7e5796_4a80_4d73_bb84_f31138446c0c -->

    <owl:Class rdf:about="http://emmo.info/emmo/middle/isq#EMMO_2e7e5796_4a80_4d73_bb84_f31138446c0c">
        <owl:equivalentClass>
            <owl:Restriction>
                <owl:onProperty rdf:resource="http://emmo.info/emmo/middle/perceptual#EMMO_23b579e1_8088_45b5_9975_064014026c42"/>
                <owl:hasValue>T-3 L+2 M+1 I-1 Θ0 N0 J0</owl:hasValue>
            </owl:Restriction>
        </owl:equivalentClass>
        <rdfs:subClassOf rdf:resource="http://emmo.info/emmo/middle/metrology#EMMO_9895a1b4_f0a5_4167_ac5e_97db40b8bfcc"/>
        <rdfs:label xml:lang="en">MassSquareLengthPerCubicTimeCurrentDimension</rdfs:label>
    </owl:Class>
    


    <!-- http://emmo.info/emmo/middle/isq#EMMO_31ec09ba_1713_42cb_83c7_b38bf6f9ced2 -->

    <owl:Class rdf:about="http://emmo.info/emmo/middle/isq#EMMO_31ec09ba_1713_42cb_83c7_b38bf6f9ced2">
        <rdfs:subClassOf rdf:resource="http://emmo.info/emmo/middle/isq#EMMO_2946d40b_24a1_47fa_8176_e3f79bb45064"/>
        <rdfs:subClassOf>
            <owl:Restriction>
                <owl:onProperty rdf:resource="http://emmo.info/emmo/middle/metrology#EMMO_67fc0a36_8dcb_4ffa_9a43_31074efa3296"/>
                <owl:allValuesFrom>
                    <owl:Restriction>
                        <owl:onProperty rdf:resource="http://emmo.info/emmo/middle/metrology#EMMO_bed1d005_b04e_4a90_94cf_02bc678a8569"/>
                        <owl:allValuesFrom rdf:resource="http://emmo.info/emmo/middle/isq#EMMO_f6070071_d054_4b17_9d2d_f446f7147d0f"/>
                    </owl:Restriction>
                </owl:allValuesFrom>
            </owl:Restriction>
        </rdfs:subClassOf>
        <annotations:EMMO_6dd685dd_1895_46e4_b227_be9f7d643c25>http://dbpedia.org/page/Energy</annotations:EMMO_6dd685dd_1895_46e4_b227_be9f7d643c25>
        <annotations:EMMO_967080e5_2f42_4eb2_a3a9_c58143e835f9>A property of objects which can be transferred to other objects or converted into different forms.</annotations:EMMO_967080e5_2f42_4eb2_a3a9_c58143e835f9>
        <annotations:EMMO_fe015383_afb3_44a6_ae86_043628697aa2>https://doi.org/10.1351/goldbook.E02101</annotations:EMMO_fe015383_afb3_44a6_ae86_043628697aa2>
        <rdfs:comment>Energy is often defined as &quot;ability of a system to perform work&quot;, but it might be misleading since is not necessarily available to do work.</rdfs:comment>
        <rdfs:label xml:lang="en">Energy</rdfs:label>
    </owl:Class>
    


    <!-- http://emmo.info/emmo/middle/isq#EMMO_321af35f_f0cc_4a5c_b4fe_8c2c0303fb0c -->

    <owl:Class rdf:about="http://emmo.info/emmo/middle/isq#EMMO_321af35f_f0cc_4a5c_b4fe_8c2c0303fb0c">
        <owl:equivalentClass>
            <owl:Restriction>
                <owl:onProperty rdf:resource="http://emmo.info/emmo/middle/perceptual#EMMO_23b579e1_8088_45b5_9975_064014026c42"/>
                <owl:hasValue>T+3 L-2 M-1 I+2 Θ0 N0 J0</owl:hasValue>
            </owl:Restriction>
        </owl:equivalentClass>
        <rdfs:subClassOf rdf:resource="http://emmo.info/emmo/middle/metrology#EMMO_9895a1b4_f0a5_4167_ac5e_97db40b8bfcc"/>
        <rdfs:label xml:lang="en">CubicTimeSquareCurrentPerMassSquareLengthDimension</rdfs:label>
    </owl:Class>
    


    <!-- http://emmo.info/emmo/middle/isq#EMMO_3b931698_937e_49be_ab1b_36fa52d91181 -->

    <owl:Class rdf:about="http://emmo.info/emmo/middle/isq#EMMO_3b931698_937e_49be_ab1b_36fa52d91181">
        <rdfs:subClassOf rdf:resource="http://emmo.info/emmo/middle/isq#EMMO_2946d40b_24a1_47fa_8176_e3f79bb45064"/>
        <rdfs:subClassOf>
            <owl:Restriction>
                <owl:onProperty rdf:resource="http://emmo.info/emmo/middle/metrology#EMMO_67fc0a36_8dcb_4ffa_9a43_31074efa3296"/>
                <owl:allValuesFrom>
                    <owl:Restriction>
                        <owl:onProperty rdf:resource="http://emmo.info/emmo/middle/metrology#EMMO_bed1d005_b04e_4a90_94cf_02bc678a8569"/>
                        <owl:allValuesFrom rdf:resource="http://emmo.info/emmo/middle/isq#EMMO_4c49ab58_a6f6_409e_b849_f873ae1dcbee"/>
                    </owl:Restriction>
                </owl:allValuesFrom>
            </owl:Restriction>
        </rdfs:subClassOf>
        <annotations:EMMO_6dd685dd_1895_46e4_b227_be9f7d643c25>http://dbpedia.org/page/Magnetic_flux</annotations:EMMO_6dd685dd_1895_46e4_b227_be9f7d643c25>
        <annotations:EMMO_967080e5_2f42_4eb2_a3a9_c58143e835f9>Measure of magnetism, taking account of the strength and the extent of a magnetic field.</annotations:EMMO_967080e5_2f42_4eb2_a3a9_c58143e835f9>
        <annotations:EMMO_fe015383_afb3_44a6_ae86_043628697aa2>https://doi.org/10.1351/goldbook.M03684</annotations:EMMO_fe015383_afb3_44a6_ae86_043628697aa2>
        <rdfs:label xml:lang="en">MagneticFlux</rdfs:label>
    </owl:Class>
    


    <!-- http://emmo.info/emmo/middle/isq#EMMO_3df10765_f6ff_4c9e_be3d_10b1809d78bd -->

    <owl:Class rdf:about="http://emmo.info/emmo/middle/isq#EMMO_3df10765_f6ff_4c9e_be3d_10b1809d78bd">
        <rdfs:subClassOf rdf:resource="http://emmo.info/emmo/middle/isq#EMMO_2946d40b_24a1_47fa_8176_e3f79bb45064"/>
        <rdfs:subClassOf>
            <owl:Restriction>
                <owl:onProperty rdf:resource="http://emmo.info/emmo/middle/metrology#EMMO_67fc0a36_8dcb_4ffa_9a43_31074efa3296"/>
                <owl:allValuesFrom>
                    <owl:Restriction>
                        <owl:onProperty rdf:resource="http://emmo.info/emmo/middle/metrology#EMMO_bed1d005_b04e_4a90_94cf_02bc678a8569"/>
                        <owl:allValuesFrom rdf:resource="http://emmo.info/emmo/middle/isq#EMMO_847f1d9f_205e_46c1_8cb6_a9e479421f88"/>
                    </owl:Restriction>
                </owl:allValuesFrom>
            </owl:Restriction>
        </rdfs:subClassOf>
        <annotations:EMMO_6dd685dd_1895_46e4_b227_be9f7d643c25>http://dbpedia.org/page/Energy</annotations:EMMO_6dd685dd_1895_46e4_b227_be9f7d643c25>
        <annotations:EMMO_967080e5_2f42_4eb2_a3a9_c58143e835f9>A dose quantity used in the International Commission on Radiological Protection (ICRP) system of radiological protection.</annotations:EMMO_967080e5_2f42_4eb2_a3a9_c58143e835f9>
        <annotations:EMMO_fe015383_afb3_44a6_ae86_043628697aa2>https://doi.org/10.1351/goldbook.E02101</annotations:EMMO_fe015383_afb3_44a6_ae86_043628697aa2>
        <rdfs:label xml:lang="en">DoseEquivalent</rdfs:label>
    </owl:Class>
    


    <!-- http://emmo.info/emmo/middle/isq#EMMO_3ecff38b_b3cf_4a78_b49f_8580abf8715b -->

    <owl:Class rdf:about="http://emmo.info/emmo/middle/isq#EMMO_3ecff38b_b3cf_4a78_b49f_8580abf8715b">
        <owl:equivalentClass>
            <owl:Restriction>
                <owl:onProperty rdf:resource="http://emmo.info/emmo/middle/perceptual#EMMO_23b579e1_8088_45b5_9975_064014026c42"/>
                <owl:hasValue>T-2 L+2 M+1 I0 Θ-1 N0 J0</owl:hasValue>
            </owl:Restriction>
        </owl:equivalentClass>
        <rdfs:subClassOf rdf:resource="http://emmo.info/emmo/middle/metrology#EMMO_9895a1b4_f0a5_4167_ac5e_97db40b8bfcc"/>
        <rdfs:label xml:lang="en">MassSquareLengthPerTemperatureSquareTimeDimension</rdfs:label>
    </owl:Class>
    


    <!-- http://emmo.info/emmo/middle/isq#EMMO_4c49ab58_a6f6_409e_b849_f873ae1dcbee -->

    <owl:Class rdf:about="http://emmo.info/emmo/middle/isq#EMMO_4c49ab58_a6f6_409e_b849_f873ae1dcbee">
        <owl:equivalentClass>
            <owl:Restriction>
                <owl:onProperty rdf:resource="http://emmo.info/emmo/middle/perceptual#EMMO_23b579e1_8088_45b5_9975_064014026c42"/>
                <owl:hasValue>T-2 L+2 M+1 I-1 Θ0 N0 J0</owl:hasValue>
            </owl:Restriction>
        </owl:equivalentClass>
        <rdfs:subClassOf rdf:resource="http://emmo.info/emmo/middle/metrology#EMMO_9895a1b4_f0a5_4167_ac5e_97db40b8bfcc"/>
        <rdfs:label xml:lang="en">MassSquareLengthPerSquareTimeCurrentDimension</rdfs:label>
    </owl:Class>
    


    <!-- http://emmo.info/emmo/middle/isq#EMMO_4f2d3939_91b1_4001_b8ab_7d19074bf845 -->

    <owl:Class rdf:about="http://emmo.info/emmo/middle/isq#EMMO_4f2d3939_91b1_4001_b8ab_7d19074bf845">
        <rdfs:subClassOf rdf:resource="http://emmo.info/emmo/middle/isq#EMMO_2946d40b_24a1_47fa_8176_e3f79bb45064"/>
        <rdfs:subClassOf>
            <owl:Restriction>
                <owl:onProperty rdf:resource="http://emmo.info/emmo/middle/metrology#EMMO_67fc0a36_8dcb_4ffa_9a43_31074efa3296"/>
                <owl:allValuesFrom>
                    <owl:Restriction>
                        <owl:onProperty rdf:resource="http://emmo.info/emmo/middle/metrology#EMMO_bed1d005_b04e_4a90_94cf_02bc678a8569"/>
                        <owl:allValuesFrom rdf:resource="http://emmo.info/emmo/middle/isq#EMMO_2e7e5796_4a80_4d73_bb84_f31138446c0c"/>
                    </owl:Restriction>
                </owl:allValuesFrom>
            </owl:Restriction>
        </rdfs:subClassOf>
        <annotations:EMMO_21ae69b4_235e_479d_8dd8_4f756f694c1b>Voltage</annotations:EMMO_21ae69b4_235e_479d_8dd8_4f756f694c1b>
        <annotations:EMMO_6dd685dd_1895_46e4_b227_be9f7d643c25>http://dbpedia.org/page/Voltage</annotations:EMMO_6dd685dd_1895_46e4_b227_be9f7d643c25>
        <annotations:EMMO_967080e5_2f42_4eb2_a3a9_c58143e835f9>Energy required to move a unit charge through an electric field from a reference point.</annotations:EMMO_967080e5_2f42_4eb2_a3a9_c58143e835f9>
        <annotations:EMMO_fe015383_afb3_44a6_ae86_043628697aa2>https://doi.org/10.1351/goldbook.A00424</annotations:EMMO_fe015383_afb3_44a6_ae86_043628697aa2>
        <rdfs:label xml:lang="en">ElectricPotential</rdfs:label>
    </owl:Class>
    


    <!-- http://emmo.info/emmo/middle/isq#EMMO_4f5c7c54_1c63_4d17_b12b_ea0792c2b187 -->

    <owl:Class rdf:about="http://emmo.info/emmo/middle/isq#EMMO_4f5c7c54_1c63_4d17_b12b_ea0792c2b187">
        <owl:equivalentClass>
            <owl:Restriction>
                <owl:onProperty rdf:resource="http://emmo.info/emmo/middle/perceptual#EMMO_23b579e1_8088_45b5_9975_064014026c42"/>
                <owl:hasValue>T-1 L+1 M0 I0 Θ0 N0 J0</owl:hasValue>
            </owl:Restriction>
        </owl:equivalentClass>
        <rdfs:subClassOf rdf:resource="http://emmo.info/emmo/middle/metrology#EMMO_9895a1b4_f0a5_4167_ac5e_97db40b8bfcc"/>
        <rdfs:label xml:lang="en">LengthPerTimeDimension</rdfs:label>
    </owl:Class>
    


    <!-- http://emmo.info/emmo/middle/isq#EMMO_501f9b3a_c469_48f7_9281_2e6a8d805d7a -->

    <owl:Class rdf:about="http://emmo.info/emmo/middle/isq#EMMO_501f9b3a_c469_48f7_9281_2e6a8d805d7a">
        <owl:equivalentClass>
            <owl:Restriction>
                <owl:onProperty rdf:resource="http://emmo.info/emmo/middle/perceptual#EMMO_23b579e1_8088_45b5_9975_064014026c42"/>
                <owl:hasValue>T-1 L+2 M+1 I0 Θ0 N0 J0</owl:hasValue>
            </owl:Restriction>
        </owl:equivalentClass>
        <rdfs:subClassOf rdf:resource="http://emmo.info/emmo/middle/metrology#EMMO_9895a1b4_f0a5_4167_ac5e_97db40b8bfcc"/>
        <rdfs:label xml:lang="en">MassSquareLengthPerTimeDimension</rdfs:label>
    </owl:Class>
    


    <!-- http://emmo.info/emmo/middle/isq#EMMO_50a44256_9dc5_434b_bad4_74a4d9a29989 -->

    <owl:Class rdf:about="http://emmo.info/emmo/middle/isq#EMMO_50a44256_9dc5_434b_bad4_74a4d9a29989">
        <rdfs:subClassOf rdf:resource="http://emmo.info/emmo/middle/isq#EMMO_2946d40b_24a1_47fa_8176_e3f79bb45064"/>
        <rdfs:subClassOf>
            <owl:Restriction>
                <owl:onProperty rdf:resource="http://emmo.info/emmo/middle/metrology#EMMO_67fc0a36_8dcb_4ffa_9a43_31074efa3296"/>
                <owl:allValuesFrom>
                    <owl:Restriction>
                        <owl:onProperty rdf:resource="http://emmo.info/emmo/middle/metrology#EMMO_bed1d005_b04e_4a90_94cf_02bc678a8569"/>
                        <owl:allValuesFrom rdf:resource="http://emmo.info/emmo/middle/isq#EMMO_53bd0c90_41c3_46e2_8779_cd2a80f7e18b"/>
                    </owl:Restriction>
                </owl:allValuesFrom>
            </owl:Restriction>
        </rdfs:subClassOf>
        <annotations:EMMO_6dd685dd_1895_46e4_b227_be9f7d643c25>http://dbpedia.org/page/Pressure</annotations:EMMO_6dd685dd_1895_46e4_b227_be9f7d643c25>
        <annotations:EMMO_967080e5_2f42_4eb2_a3a9_c58143e835f9>The force applied perpendicular to the surface of an object per unit area over which that force is distributed.</annotations:EMMO_967080e5_2f42_4eb2_a3a9_c58143e835f9>
        <annotations:EMMO_fe015383_afb3_44a6_ae86_043628697aa2>https://doi.org/10.1351/goldbook.P04819</annotations:EMMO_fe015383_afb3_44a6_ae86_043628697aa2>
        <rdfs:label xml:lang="en">Pressure</rdfs:label>
    </owl:Class>
    


    <!-- http://emmo.info/emmo/middle/isq#EMMO_50bf79a6_a48b_424d_9d2c_813bd631231a -->

    <owl:Class rdf:about="http://emmo.info/emmo/middle/isq#EMMO_50bf79a6_a48b_424d_9d2c_813bd631231a">
        <rdfs:subClassOf>
            <owl:Restriction>
                <owl:onProperty rdf:resource="http://emmo.info/emmo/middle/metrology#EMMO_67fc0a36_8dcb_4ffa_9a43_31074efa3296"/>
                <owl:allValuesFrom>
                    <owl:Restriction>
                        <owl:onProperty rdf:resource="http://emmo.info/emmo/middle/metrology#EMMO_bed1d005_b04e_4a90_94cf_02bc678a8569"/>
                        <owl:allValuesFrom rdf:resource="http://emmo.info/emmo/middle/isq#EMMO_14ff4393_0f28_4fb4_abc7_c2cc00bc761d"/>
                    </owl:Restriction>
                </owl:allValuesFrom>
            </owl:Restriction>
        </rdfs:subClassOf>
        <annotations:EMMO_6dd685dd_1895_46e4_b227_be9f7d643c25>http://dbpedia.org/page/Luminous_intensity</annotations:EMMO_6dd685dd_1895_46e4_b227_be9f7d643c25>
        <annotations:EMMO_967080e5_2f42_4eb2_a3a9_c58143e835f9>A measure of the wavelength-weighted power emitted by a light source in a particular direction per unit solid angle. It is based on the luminosity function, which is a standardized model of the sensitivity of the human eye.</annotations:EMMO_967080e5_2f42_4eb2_a3a9_c58143e835f9>
        <rdfs:label xml:lang="en">LuminousIntensity</rdfs:label>
    </owl:Class>
    


    <!-- http://emmo.info/emmo/middle/isq#EMMO_515b5579_d526_4842_9e6f_ecc34db6f368 -->

    <owl:Class rdf:about="http://emmo.info/emmo/middle/isq#EMMO_515b5579_d526_4842_9e6f_ecc34db6f368">
        <owl:equivalentClass>
            <owl:Restriction>
                <owl:onProperty rdf:resource="http://emmo.info/emmo/middle/perceptual#EMMO_23b579e1_8088_45b5_9975_064014026c42"/>
                <owl:hasValue>T-1 L0 M0 I0 Θ0 N0 J0</owl:hasValue>
            </owl:Restriction>
        </owl:equivalentClass>
        <rdfs:subClassOf rdf:resource="http://emmo.info/emmo/middle/metrology#EMMO_9895a1b4_f0a5_4167_ac5e_97db40b8bfcc"/>
        <rdfs:label xml:lang="en">PerTimeDimension</rdfs:label>
    </owl:Class>
    


    <!-- http://emmo.info/emmo/middle/isq#EMMO_53bd0c90_41c3_46e2_8779_cd2a80f7e18b -->

    <owl:Class rdf:about="http://emmo.info/emmo/middle/isq#EMMO_53bd0c90_41c3_46e2_8779_cd2a80f7e18b">
        <owl:equivalentClass>
            <owl:Restriction>
                <owl:onProperty rdf:resource="http://emmo.info/emmo/middle/perceptual#EMMO_23b579e1_8088_45b5_9975_064014026c42"/>
                <owl:hasValue>T-2 L-1 M+1 I0 Θ0 N0 J0</owl:hasValue>
            </owl:Restriction>
        </owl:equivalentClass>
        <rdfs:subClassOf rdf:resource="http://emmo.info/emmo/middle/metrology#EMMO_9895a1b4_f0a5_4167_ac5e_97db40b8bfcc"/>
        <rdfs:label xml:lang="en">MassPerLengthSquareTimeDimension</rdfs:label>
    </owl:Class>
    


    <!-- http://emmo.info/emmo/middle/isq#EMMO_53e825d9_1a09_483c_baa7_37501ebfbe1c -->

    <owl:Class rdf:about="http://emmo.info/emmo/middle/isq#EMMO_53e825d9_1a09_483c_baa7_37501ebfbe1c">
        <owl:equivalentClass>
            <owl:Restriction>
                <owl:onProperty rdf:resource="http://emmo.info/emmo/middle/perceptual#EMMO_23b579e1_8088_45b5_9975_064014026c42"/>
                <owl:hasValue>T-2 L+1 M+1 I0 Θ0 N0 J0</owl:hasValue>
            </owl:Restriction>
        </owl:equivalentClass>
        <rdfs:subClassOf rdf:resource="http://emmo.info/emmo/middle/metrology#EMMO_9895a1b4_f0a5_4167_ac5e_97db40b8bfcc"/>
        <rdfs:label xml:lang="en">MassLengthPerSquareTimeDimension</rdfs:label>
    </owl:Class>
    


    <!-- http://emmo.info/emmo/middle/isq#EMMO_585e0ff0_9429_4d3c_b578_58abb1ba21d1 -->

    <owl:Class rdf:about="http://emmo.info/emmo/middle/isq#EMMO_585e0ff0_9429_4d3c_b578_58abb1ba21d1">
        <owl:equivalentClass>
            <owl:Restriction>
                <owl:onProperty rdf:resource="http://emmo.info/emmo/middle/perceptual#EMMO_23b579e1_8088_45b5_9975_064014026c42"/>
                <owl:hasValue>T-2 L+2 M+1 I-2 Θ0 N0 J0</owl:hasValue>
            </owl:Restriction>
        </owl:equivalentClass>
        <rdfs:subClassOf rdf:resource="http://emmo.info/emmo/middle/metrology#EMMO_9895a1b4_f0a5_4167_ac5e_97db40b8bfcc"/>
        <rdfs:label xml:lang="en">MassSquareLengthPerSquareTimeSquareCurrentDimension</rdfs:label>
    </owl:Class>
    


    <!-- http://emmo.info/emmo/middle/isq#EMMO_5c003f53_20a2_4bd7_8445_58187e582578 -->

    <owl:Class rdf:about="http://emmo.info/emmo/middle/isq#EMMO_5c003f53_20a2_4bd7_8445_58187e582578">
        <owl:equivalentClass>
            <owl:Restriction>
                <owl:onProperty rdf:resource="http://emmo.info/emmo/middle/perceptual#EMMO_23b579e1_8088_45b5_9975_064014026c42"/>
                <owl:hasValue>T+3 L-1 M-1 I0 Θ0 N0 J+1</owl:hasValue>
            </owl:Restriction>
        </owl:equivalentClass>
        <rdfs:subClassOf rdf:resource="http://emmo.info/emmo/middle/metrology#EMMO_9895a1b4_f0a5_4167_ac5e_97db40b8bfcc"/>
        <rdfs:label xml:lang="en">LuminousIntensityCubicTimePerMassLengthDimension</rdfs:label>
    </owl:Class>
    


    <!-- http://emmo.info/emmo/middle/isq#EMMO_668e6ead_1530_40cc_ad5e_24b880edff50 -->

    <owl:Class rdf:about="http://emmo.info/emmo/middle/isq#EMMO_668e6ead_1530_40cc_ad5e_24b880edff50">
        <owl:equivalentClass>
            <owl:Restriction>
                <owl:onProperty rdf:resource="http://emmo.info/emmo/middle/perceptual#EMMO_23b579e1_8088_45b5_9975_064014026c42"/>
                <owl:hasValue>T0 L-2 M0 I0 Θ0 N0 J+1</owl:hasValue>
            </owl:Restriction>
        </owl:equivalentClass>
        <rdfs:subClassOf rdf:resource="http://emmo.info/emmo/middle/metrology#EMMO_9895a1b4_f0a5_4167_ac5e_97db40b8bfcc"/>
        <rdfs:label xml:lang="en">LuminousIntensityPerSquareLengthDimension</rdfs:label>
    </owl:Class>
    


    <!-- http://emmo.info/emmo/middle/isq#EMMO_66bc9029_f473_45ff_bab9_c3509ff37a22 -->

    <owl:Class rdf:about="http://emmo.info/emmo/middle/isq#EMMO_66bc9029_f473_45ff_bab9_c3509ff37a22">
        <rdfs:subClassOf rdf:resource="http://emmo.info/emmo/middle/isq#EMMO_2946d40b_24a1_47fa_8176_e3f79bb45064"/>
        <rdfs:subClassOf>
            <owl:Restriction>
                <owl:onProperty rdf:resource="http://emmo.info/emmo/middle/metrology#EMMO_67fc0a36_8dcb_4ffa_9a43_31074efa3296"/>
                <owl:allValuesFrom>
                    <owl:Restriction>
                        <owl:onProperty rdf:resource="http://emmo.info/emmo/middle/metrology#EMMO_bed1d005_b04e_4a90_94cf_02bc678a8569"/>
                        <owl:allValuesFrom rdf:resource="http://emmo.info/emmo/middle/isq#EMMO_a77a0a4b_6bd2_42b2_be27_4b63cebbb59e"/>
                    </owl:Restriction>
                </owl:allValuesFrom>
            </owl:Restriction>
        </rdfs:subClassOf>
        <annotations:EMMO_6dd685dd_1895_46e4_b227_be9f7d643c25>http://dbpedia.org/page/Temperature</annotations:EMMO_6dd685dd_1895_46e4_b227_be9f7d643c25>
        <annotations:EMMO_967080e5_2f42_4eb2_a3a9_c58143e835f9>An objective comparative measure of hot or cold. 

Temperature is a relative quantity that can be used to express temperature differences. Unlike ThermodynamicTemperature, it cannot express absolute temperatures.</annotations:EMMO_967080e5_2f42_4eb2_a3a9_c58143e835f9>
        <annotations:EMMO_fe015383_afb3_44a6_ae86_043628697aa2>https://doi.org/10.1351/goldbook.T06261</annotations:EMMO_fe015383_afb3_44a6_ae86_043628697aa2>
        <rdfs:label>CelsiusTemperature</rdfs:label>
    </owl:Class>
    


    <!-- http://emmo.info/emmo/middle/isq#EMMO_7610efb8_c7c6_4684_abc1_774783c62472 -->

    <owl:Class rdf:about="http://emmo.info/emmo/middle/isq#EMMO_7610efb8_c7c6_4684_abc1_774783c62472">
        <owl:equivalentClass>
            <owl:Restriction>
                <owl:onProperty rdf:resource="http://emmo.info/emmo/middle/perceptual#EMMO_23b579e1_8088_45b5_9975_064014026c42"/>
                <owl:hasValue>T-3 L+2 M+1 I-2 Θ0 N0 J0</owl:hasValue>
            </owl:Restriction>
        </owl:equivalentClass>
        <rdfs:subClassOf rdf:resource="http://emmo.info/emmo/middle/metrology#EMMO_9895a1b4_f0a5_4167_ac5e_97db40b8bfcc"/>
        <rdfs:label xml:lang="en">MassSquareLengthPerCubicTimeSquareCurrentDimension</rdfs:label>
    </owl:Class>
    


    <!-- http://emmo.info/emmo/middle/isq#EMMO_77e9dc31_5b19_463e_b000_44c6e79f98aa -->

    <owl:Class rdf:about="http://emmo.info/emmo/middle/isq#EMMO_77e9dc31_5b19_463e_b000_44c6e79f98aa">
        <owl:equivalentClass>
            <owl:Restriction>
                <owl:onProperty rdf:resource="http://emmo.info/emmo/middle/perceptual#EMMO_23b579e1_8088_45b5_9975_064014026c42"/>
                <owl:hasValue>T0 L0 M+1 I0 Θ0 N0 J0</owl:hasValue>
            </owl:Restriction>
        </owl:equivalentClass>
        <rdfs:subClassOf rdf:resource="http://emmo.info/emmo/middle/metrology#EMMO_9895a1b4_f0a5_4167_ac5e_97db40b8bfcc"/>
        <rdfs:label xml:lang="en">MassDimension</rdfs:label>
    </owl:Class>
    


    <!-- http://emmo.info/emmo/middle/isq#EMMO_8159c26a_494b_4fa0_9959_10888f152298 -->

    <owl:Class rdf:about="http://emmo.info/emmo/middle/isq#EMMO_8159c26a_494b_4fa0_9959_10888f152298">
        <rdfs:subClassOf>
            <owl:Restriction>
                <owl:onProperty rdf:resource="http://emmo.info/emmo/middle/metrology#EMMO_67fc0a36_8dcb_4ffa_9a43_31074efa3296"/>
                <owl:allValuesFrom>
                    <owl:Restriction>
                        <owl:onProperty rdf:resource="http://emmo.info/emmo/middle/metrology#EMMO_bed1d005_b04e_4a90_94cf_02bc678a8569"/>
                        <owl:allValuesFrom rdf:resource="http://emmo.info/emmo/middle/isq#EMMO_e501069c_34d3_4dc7_ac87_c90c7342192b"/>
                    </owl:Restriction>
                </owl:allValuesFrom>
            </owl:Restriction>
        </rdfs:subClassOf>
        <annotations:EMMO_6dd685dd_1895_46e4_b227_be9f7d643c25>http://dbpedia.org/page/Amount_of_substance</annotations:EMMO_6dd685dd_1895_46e4_b227_be9f7d643c25>
        <annotations:EMMO_967080e5_2f42_4eb2_a3a9_c58143e835f9>The number of elementary entities present.</annotations:EMMO_967080e5_2f42_4eb2_a3a9_c58143e835f9>
        <annotations:EMMO_fe015383_afb3_44a6_ae86_043628697aa2>https://doi.org/10.1351/goldbook.A00297</annotations:EMMO_fe015383_afb3_44a6_ae86_043628697aa2>
        <rdfs:label xml:lang="en">AmountOfSubstance</rdfs:label>
    </owl:Class>
    


    <!-- http://emmo.info/emmo/middle/isq#EMMO_847f1d9f_205e_46c1_8cb6_a9e479421f88 -->

    <owl:Class rdf:about="http://emmo.info/emmo/middle/isq#EMMO_847f1d9f_205e_46c1_8cb6_a9e479421f88">
        <owl:equivalentClass>
            <owl:Restriction>
                <owl:onProperty rdf:resource="http://emmo.info/emmo/middle/perceptual#EMMO_23b579e1_8088_45b5_9975_064014026c42"/>
                <owl:hasValue>T-2 L+2 M0 I0 Θ0 N0 J0</owl:hasValue>
            </owl:Restriction>
        </owl:equivalentClass>
        <rdfs:subClassOf rdf:resource="http://emmo.info/emmo/middle/metrology#EMMO_9895a1b4_f0a5_4167_ac5e_97db40b8bfcc"/>
        <rdfs:label xml:lang="en">SquareLengthPerSquareTimeDimension</rdfs:label>
    </owl:Class>
    


    <!-- http://emmo.info/emmo/middle/isq#EMMO_852b4ab8_fc29_4749_a8c7_b92d4fca7d5a -->

    <owl:Class rdf:about="http://emmo.info/emmo/middle/isq#EMMO_852b4ab8_fc29_4749_a8c7_b92d4fca7d5a">
        <rdfs:subClassOf rdf:resource="http://emmo.info/emmo/middle/isq#EMMO_2946d40b_24a1_47fa_8176_e3f79bb45064"/>
        <rdfs:subClassOf>
            <owl:Restriction>
                <owl:onProperty rdf:resource="http://emmo.info/emmo/middle/metrology#EMMO_67fc0a36_8dcb_4ffa_9a43_31074efa3296"/>
                <owl:allValuesFrom>
                    <owl:Restriction>
                        <owl:onProperty rdf:resource="http://emmo.info/emmo/middle/metrology#EMMO_bed1d005_b04e_4a90_94cf_02bc678a8569"/>
                        <owl:allValuesFrom rdf:resource="http://emmo.info/emmo/middle/isq#EMMO_515b5579_d526_4842_9e6f_ecc34db6f368"/>
                    </owl:Restriction>
                </owl:allValuesFrom>
            </owl:Restriction>
        </rdfs:subClassOf>
        <annotations:EMMO_6dd685dd_1895_46e4_b227_be9f7d643c25>http://dbpedia.org/page/Frequency</annotations:EMMO_6dd685dd_1895_46e4_b227_be9f7d643c25>
        <annotations:EMMO_967080e5_2f42_4eb2_a3a9_c58143e835f9>Number of periods per time interval.</annotations:EMMO_967080e5_2f42_4eb2_a3a9_c58143e835f9>
        <annotations:EMMO_fe015383_afb3_44a6_ae86_043628697aa2>https://doi.org/10.1351/goldbook.FT07383</annotations:EMMO_fe015383_afb3_44a6_ae86_043628697aa2>
        <rdfs:label xml:lang="en">Frequency</rdfs:label>
    </owl:Class>
    


    <!-- http://emmo.info/emmo/middle/isq#EMMO_8d3da9ac_2265_4382_bee5_db72046722f8 -->

    <owl:Class rdf:about="http://emmo.info/emmo/middle/isq#EMMO_8d3da9ac_2265_4382_bee5_db72046722f8">
        <rdfs:subClassOf rdf:resource="http://emmo.info/emmo/middle/isq#EMMO_2946d40b_24a1_47fa_8176_e3f79bb45064"/>
        <rdfs:subClassOf>
            <owl:Restriction>
                <owl:onProperty rdf:resource="http://emmo.info/emmo/middle/metrology#EMMO_67fc0a36_8dcb_4ffa_9a43_31074efa3296"/>
                <owl:allValuesFrom>
                    <owl:Restriction>
                        <owl:onProperty rdf:resource="http://emmo.info/emmo/middle/metrology#EMMO_bed1d005_b04e_4a90_94cf_02bc678a8569"/>
                        <owl:allValuesFrom rdf:resource="http://emmo.info/emmo/middle/isq#EMMO_515b5579_d526_4842_9e6f_ecc34db6f368"/>
                    </owl:Restriction>
                </owl:allValuesFrom>
            </owl:Restriction>
        </rdfs:subClassOf>
        <annotations:EMMO_967080e5_2f42_4eb2_a3a9_c58143e835f9>Decays per unit time.</annotations:EMMO_967080e5_2f42_4eb2_a3a9_c58143e835f9>
        <annotations:EMMO_fe015383_afb3_44a6_ae86_043628697aa2>https://doi.org/10.1351/goldbook.A00114</annotations:EMMO_fe015383_afb3_44a6_ae86_043628697aa2>
        <rdfs:label xml:lang="en">Radioactivity</rdfs:label>
    </owl:Class>
    


    <!-- http://emmo.info/emmo/middle/isq#EMMO_8e5dd473_808b_4a8a_b7cd_63068c12ff57 -->

    <owl:Class rdf:about="http://emmo.info/emmo/middle/isq#EMMO_8e5dd473_808b_4a8a_b7cd_63068c12ff57">
        <rdfs:subClassOf rdf:resource="http://emmo.info/emmo/middle/isq#EMMO_2946d40b_24a1_47fa_8176_e3f79bb45064"/>
        <rdfs:subClassOf>
            <owl:Restriction>
                <owl:onProperty rdf:resource="http://emmo.info/emmo/middle/metrology#EMMO_67fc0a36_8dcb_4ffa_9a43_31074efa3296"/>
                <owl:allValuesFrom>
                    <owl:Restriction>
                        <owl:onProperty rdf:resource="http://emmo.info/emmo/middle/metrology#EMMO_bed1d005_b04e_4a90_94cf_02bc678a8569"/>
                        <owl:allValuesFrom rdf:resource="http://emmo.info/emmo/middle/isq#EMMO_847f1d9f_205e_46c1_8cb6_a9e479421f88"/>
                    </owl:Restriction>
                </owl:allValuesFrom>
            </owl:Restriction>
        </rdfs:subClassOf>
        <annotations:EMMO_6dd685dd_1895_46e4_b227_be9f7d643c25>http://dbpedia.org/page/Absorbed_dose</annotations:EMMO_6dd685dd_1895_46e4_b227_be9f7d643c25>
        <annotations:EMMO_70fe84ff_99b6_4206_a9fc_9a8931836d84>Energy imparted to matter by ionizing radiation in a suitable small element of volume divided by the mass of that element of volume.</annotations:EMMO_70fe84ff_99b6_4206_a9fc_9a8931836d84>
        <annotations:EMMO_fe015383_afb3_44a6_ae86_043628697aa2>https://doi.org/10.1351/goldbook.A00031</annotations:EMMO_fe015383_afb3_44a6_ae86_043628697aa2>
        <rdfs:label xml:lang="en">AbsorbedDose</rdfs:label>
    </owl:Class>
    


    <!-- http://emmo.info/emmo/middle/isq#EMMO_961d1aba_f75e_4411_aaa4_457f7516ed6b -->

    <owl:Class rdf:about="http://emmo.info/emmo/middle/isq#EMMO_961d1aba_f75e_4411_aaa4_457f7516ed6b">
        <rdfs:subClassOf rdf:resource="http://emmo.info/emmo/middle/isq#EMMO_2946d40b_24a1_47fa_8176_e3f79bb45064"/>
        <rdfs:subClassOf>
            <owl:Restriction>
                <owl:onProperty rdf:resource="http://emmo.info/emmo/middle/metrology#EMMO_67fc0a36_8dcb_4ffa_9a43_31074efa3296"/>
                <owl:allValuesFrom>
                    <owl:Restriction>
                        <owl:onProperty rdf:resource="http://emmo.info/emmo/middle/metrology#EMMO_bed1d005_b04e_4a90_94cf_02bc678a8569"/>
                        <owl:allValuesFrom rdf:resource="http://emmo.info/emmo/middle/isq#EMMO_ec903946_ddc9_464a_903c_7373e0d1eeb5"/>
                    </owl:Restriction>
                </owl:allValuesFrom>
            </owl:Restriction>
        </rdfs:subClassOf>
        <annotations:EMMO_6dd685dd_1895_46e4_b227_be9f7d643c25>http://dbpedia.org/page/Magnetic_field</annotations:EMMO_6dd685dd_1895_46e4_b227_be9f7d643c25>
        <annotations:EMMO_967080e5_2f42_4eb2_a3a9_c58143e835f9>Strength of the magnetic field.</annotations:EMMO_967080e5_2f42_4eb2_a3a9_c58143e835f9>
        <annotations:EMMO_fe015383_afb3_44a6_ae86_043628697aa2>https://doi.org/10.1351/goldbook.M03686</annotations:EMMO_fe015383_afb3_44a6_ae86_043628697aa2>
        <rdfs:comment>Often denoted B.</rdfs:comment>
        <rdfs:label xml:lang="en">MagneticFluxDensity</rdfs:label>
    </owl:Class>
    


    <!-- http://emmo.info/emmo/middle/isq#EMMO_99dba333_0dbd_4f75_8841_8c0f97fd58e2 -->

    <owl:Class rdf:about="http://emmo.info/emmo/middle/isq#EMMO_99dba333_0dbd_4f75_8841_8c0f97fd58e2">
        <rdfs:subClassOf rdf:resource="http://emmo.info/emmo/middle/isq#EMMO_2946d40b_24a1_47fa_8176_e3f79bb45064"/>
        <rdfs:subClassOf>
            <owl:Restriction>
                <owl:onProperty rdf:resource="http://emmo.info/emmo/middle/metrology#EMMO_67fc0a36_8dcb_4ffa_9a43_31074efa3296"/>
                <owl:allValuesFrom>
                    <owl:Restriction>
                        <owl:onProperty rdf:resource="http://emmo.info/emmo/middle/metrology#EMMO_bed1d005_b04e_4a90_94cf_02bc678a8569"/>
                        <owl:allValuesFrom rdf:resource="http://emmo.info/emmo/middle/isq#EMMO_b14d9be5_f81e_469b_abca_379c2e83feab"/>
                    </owl:Restriction>
                </owl:allValuesFrom>
            </owl:Restriction>
        </rdfs:subClassOf>
        <annotations:EMMO_21ae69b4_235e_479d_8dd8_4f756f694c1b xml:lang="en">ElectricCapacitance</annotations:EMMO_21ae69b4_235e_479d_8dd8_4f756f694c1b>
        <annotations:EMMO_6dd685dd_1895_46e4_b227_be9f7d643c25>http://dbpedia.org/page/Capacitance</annotations:EMMO_6dd685dd_1895_46e4_b227_be9f7d643c25>
        <annotations:EMMO_967080e5_2f42_4eb2_a3a9_c58143e835f9>The derivative of the electric charge of a system with respect to the electric potential.</annotations:EMMO_967080e5_2f42_4eb2_a3a9_c58143e835f9>
        <annotations:EMMO_fe015383_afb3_44a6_ae86_043628697aa2>https://doi.org/10.1351/goldbook.C00791</annotations:EMMO_fe015383_afb3_44a6_ae86_043628697aa2>
        <rdfs:label>Capacitance</rdfs:label>
    </owl:Class>
    


    <!-- http://emmo.info/emmo/middle/isq#EMMO_a66427d1_9932_4363_9ec5_7d91f2bfda1e -->

    <owl:Class rdf:about="http://emmo.info/emmo/middle/isq#EMMO_a66427d1_9932_4363_9ec5_7d91f2bfda1e">
        <rdfs:subClassOf rdf:resource="http://emmo.info/emmo/middle/isq#EMMO_2946d40b_24a1_47fa_8176_e3f79bb45064"/>
        <rdfs:subClassOf>
            <owl:Restriction>
                <owl:onProperty rdf:resource="http://emmo.info/emmo/middle/metrology#EMMO_67fc0a36_8dcb_4ffa_9a43_31074efa3296"/>
                <owl:allValuesFrom>
                    <owl:Restriction>
                        <owl:onProperty rdf:resource="http://emmo.info/emmo/middle/metrology#EMMO_bed1d005_b04e_4a90_94cf_02bc678a8569"/>
                        <owl:allValuesFrom rdf:resource="http://emmo.info/emmo/middle/metrology#EMMO_3227b821_26a5_4c7c_9c01_5c24483e0bd0"/>
                    </owl:Restriction>
                </owl:allValuesFrom>
            </owl:Restriction>
        </rdfs:subClassOf>
        <annotations:EMMO_6dd685dd_1895_46e4_b227_be9f7d643c25>http://dbpedia.org/page/Dimensionless_quantity</annotations:EMMO_6dd685dd_1895_46e4_b227_be9f7d643c25>
        <annotations:EMMO_967080e5_2f42_4eb2_a3a9_c58143e835f9>A quantity to which no physical dimension is assigned and with a corresponding unit of measurement in the SI of the unit one.</annotations:EMMO_967080e5_2f42_4eb2_a3a9_c58143e835f9>
        <annotations:EMMO_c84c6752_6d64_48cc_9500_e54a3c34898d>https://en.wikipedia.org/wiki/Dimensionless_quantity</annotations:EMMO_c84c6752_6d64_48cc_9500_e54a3c34898d>
        <annotations:EMMO_fe015383_afb3_44a6_ae86_043628697aa2>https://doi.org/10.1351/goldbook.D01742</annotations:EMMO_fe015383_afb3_44a6_ae86_043628697aa2>
        <rdfs:label xml:lang="en">ISQDimensionlessQuantity</rdfs:label>
    </owl:Class>
    


    <!-- http://emmo.info/emmo/middle/isq#EMMO_a77a0a4b_6bd2_42b2_be27_4b63cebbb59e -->

    <owl:Class rdf:about="http://emmo.info/emmo/middle/isq#EMMO_a77a0a4b_6bd2_42b2_be27_4b63cebbb59e">
        <owl:equivalentClass>
            <owl:Restriction>
                <owl:onProperty rdf:resource="http://emmo.info/emmo/middle/perceptual#EMMO_23b579e1_8088_45b5_9975_064014026c42"/>
                <owl:hasValue>T0 L0 M0 I0 Θ+1 N0 J0</owl:hasValue>
            </owl:Restriction>
        </owl:equivalentClass>
        <rdfs:subClassOf rdf:resource="http://emmo.info/emmo/middle/metrology#EMMO_9895a1b4_f0a5_4167_ac5e_97db40b8bfcc"/>
        <rdfs:label xml:lang="en">TemperatureDimension</rdfs:label>
    </owl:Class>
    


    <!-- http://emmo.info/emmo/middle/isq#EMMO_ab79e92b_5377_454d_be06_d61b50db295a -->

    <owl:Class rdf:about="http://emmo.info/emmo/middle/isq#EMMO_ab79e92b_5377_454d_be06_d61b50db295a">
        <owl:equivalentClass>
            <owl:Restriction>
                <owl:onProperty rdf:resource="http://emmo.info/emmo/middle/perceptual#EMMO_23b579e1_8088_45b5_9975_064014026c42"/>
                <owl:hasValue>T+1 L0 M0 I+1 Θ0 N0 J0</owl:hasValue>
            </owl:Restriction>
        </owl:equivalentClass>
        <rdfs:subClassOf rdf:resource="http://emmo.info/emmo/middle/metrology#EMMO_9895a1b4_f0a5_4167_ac5e_97db40b8bfcc"/>
        <rdfs:label xml:lang="en">TimeCurrentDimension</rdfs:label>
    </owl:Class>
    


    <!-- http://emmo.info/emmo/middle/isq#EMMO_af24ae20_8ef2_435a_86a1_2ea44488b318 -->

    <owl:Class rdf:about="http://emmo.info/emmo/middle/isq#EMMO_af24ae20_8ef2_435a_86a1_2ea44488b318">
        <owl:equivalentClass>
            <owl:Restriction>
                <owl:onProperty rdf:resource="http://emmo.info/emmo/middle/perceptual#EMMO_23b579e1_8088_45b5_9975_064014026c42"/>
                <owl:hasValue>T0 L0 M0 I0 Θ0 N-1 J0</owl:hasValue>
            </owl:Restriction>
        </owl:equivalentClass>
        <rdfs:subClassOf rdf:resource="http://emmo.info/emmo/middle/metrology#EMMO_9895a1b4_f0a5_4167_ac5e_97db40b8bfcc"/>
        <rdfs:label xml:lang="en">PerAmountDimension</rdfs:label>
    </owl:Class>
    


    <!-- http://emmo.info/emmo/middle/isq#EMMO_affe07e4_e9bc_4852_86c6_69e26182a17f -->

    <owl:Class rdf:about="http://emmo.info/emmo/middle/isq#EMMO_affe07e4_e9bc_4852_86c6_69e26182a17f">
        <rdfs:subClassOf>
            <owl:Restriction>
                <owl:onProperty rdf:resource="http://emmo.info/emmo/middle/metrology#EMMO_67fc0a36_8dcb_4ffa_9a43_31074efa3296"/>
                <owl:allValuesFrom>
                    <owl:Restriction>
                        <owl:onProperty rdf:resource="http://emmo.info/emmo/middle/metrology#EMMO_bed1d005_b04e_4a90_94cf_02bc678a8569"/>
                        <owl:allValuesFrom rdf:resource="http://emmo.info/emmo/middle/isq#EMMO_a77a0a4b_6bd2_42b2_be27_4b63cebbb59e"/>
                    </owl:Restriction>
                </owl:allValuesFrom>
            </owl:Restriction>
        </rdfs:subClassOf>
        <annotations:EMMO_6dd685dd_1895_46e4_b227_be9f7d643c25>http://dbpedia.org/page/Thermodynamic_temperature</annotations:EMMO_6dd685dd_1895_46e4_b227_be9f7d643c25>
        <annotations:EMMO_967080e5_2f42_4eb2_a3a9_c58143e835f9>Thermodynamic temperature is the absolute measure of temperature. It is defined by the third law of thermodynamics in which the theoretically lowest temperature is the null or zero point.</annotations:EMMO_967080e5_2f42_4eb2_a3a9_c58143e835f9>
        <annotations:EMMO_fe015383_afb3_44a6_ae86_043628697aa2>https://doi.org/10.1351/goldbook.T06321</annotations:EMMO_fe015383_afb3_44a6_ae86_043628697aa2>
        <rdfs:label xml:lang="en">ThermodynamicTemperature</rdfs:label>
    </owl:Class>
    


    <!-- http://emmo.info/emmo/middle/isq#EMMO_b14d9be5_f81e_469b_abca_379c2e83feab -->

    <owl:Class rdf:about="http://emmo.info/emmo/middle/isq#EMMO_b14d9be5_f81e_469b_abca_379c2e83feab">
        <owl:equivalentClass>
            <owl:Restriction>
                <owl:onProperty rdf:resource="http://emmo.info/emmo/middle/perceptual#EMMO_23b579e1_8088_45b5_9975_064014026c42"/>
                <owl:hasValue>T+4 L-2 M-1 I+2 Θ0 N0 J0</owl:hasValue>
            </owl:Restriction>
        </owl:equivalentClass>
        <rdfs:subClassOf rdf:resource="http://emmo.info/emmo/middle/metrology#EMMO_9895a1b4_f0a5_4167_ac5e_97db40b8bfcc"/>
        <rdfs:label xml:lang="en">QuarticTimeSquareCurrentPerMassSquareLengthDimension</rdfs:label>
    </owl:Class>
    


    <!-- http://emmo.info/emmo/middle/isq#EMMO_b3600e73_3e05_479d_9714_c041c3acf5cc -->

    <owl:Class rdf:about="http://emmo.info/emmo/middle/isq#EMMO_b3600e73_3e05_479d_9714_c041c3acf5cc">
        <owl:equivalentClass>
            <owl:Restriction>
                <owl:onProperty rdf:resource="http://emmo.info/emmo/middle/perceptual#EMMO_23b579e1_8088_45b5_9975_064014026c42"/>
                <owl:hasValue>T0 L+1 M0 I0 Θ0 N0 J0</owl:hasValue>
            </owl:Restriction>
        </owl:equivalentClass>
        <rdfs:subClassOf rdf:resource="http://emmo.info/emmo/middle/metrology#EMMO_9895a1b4_f0a5_4167_ac5e_97db40b8bfcc"/>
        <rdfs:label xml:lang="en">LengthDimension</rdfs:label>
    </owl:Class>
    


    <!-- http://emmo.info/emmo/middle/isq#EMMO_b51fbd00_a857_4132_9711_0ef70e7bdd20 -->

    <owl:Class rdf:about="http://emmo.info/emmo/middle/isq#EMMO_b51fbd00_a857_4132_9711_0ef70e7bdd20">
        <rdfs:subClassOf rdf:resource="http://emmo.info/emmo/middle/isq#EMMO_2946d40b_24a1_47fa_8176_e3f79bb45064"/>
        <rdfs:subClassOf>
            <owl:Restriction>
                <owl:onProperty rdf:resource="http://emmo.info/emmo/middle/metrology#EMMO_67fc0a36_8dcb_4ffa_9a43_31074efa3296"/>
                <owl:allValuesFrom>
                    <owl:Restriction>
                        <owl:onProperty rdf:resource="http://emmo.info/emmo/middle/metrology#EMMO_bed1d005_b04e_4a90_94cf_02bc678a8569"/>
                        <owl:allValuesFrom rdf:resource="http://emmo.info/emmo/middle/isq#EMMO_668e6ead_1530_40cc_ad5e_24b880edff50"/>
                    </owl:Restriction>
                </owl:allValuesFrom>
            </owl:Restriction>
        </rdfs:subClassOf>
        <annotations:EMMO_6dd685dd_1895_46e4_b227_be9f7d643c25>http://dbpedia.org/page/Illuminance</annotations:EMMO_6dd685dd_1895_46e4_b227_be9f7d643c25>
        <annotations:EMMO_70fe84ff_99b6_4206_a9fc_9a8931836d84>The total luminous flux incident on a surface, per unit area.</annotations:EMMO_70fe84ff_99b6_4206_a9fc_9a8931836d84>
        <annotations:EMMO_fe015383_afb3_44a6_ae86_043628697aa2>https://doi.org/10.1351/goldbook.I02941</annotations:EMMO_fe015383_afb3_44a6_ae86_043628697aa2>
        <rdfs:label xml:lang="en">Illuminance</rdfs:label>
    </owl:Class>
    


    <!-- http://emmo.info/emmo/middle/isq#EMMO_ba882f34_0d71_4e4f_9d92_0c076c633a2c -->

    <owl:Class rdf:about="http://emmo.info/emmo/middle/isq#EMMO_ba882f34_0d71_4e4f_9d92_0c076c633a2c">
        <rdfs:subClassOf rdf:resource="http://emmo.info/emmo/middle/isq#EMMO_a66427d1_9932_4363_9ec5_7d91f2bfda1e"/>
        <annotations:EMMO_967080e5_2f42_4eb2_a3a9_c58143e835f9>A pure number, typically the number of something.</annotations:EMMO_967080e5_2f42_4eb2_a3a9_c58143e835f9>
        <annotations:EMMO_b432d2d5_25f4_4165_99c5_5935a7763c1a>1, 
i, 
π,
the number of protons in the nucleus of an atom</annotations:EMMO_b432d2d5_25f4_4165_99c5_5935a7763c1a>
        <rdfs:label xml:lang="en">PureNumberQuantity</rdfs:label>
    </owl:Class>
    


    <!-- http://emmo.info/emmo/middle/isq#EMMO_bd67d149_24c2_4bc9_833a_c2bc26f98fd3 -->

    <owl:Class rdf:about="http://emmo.info/emmo/middle/isq#EMMO_bd67d149_24c2_4bc9_833a_c2bc26f98fd3">
        <rdfs:subClassOf rdf:resource="http://emmo.info/emmo/middle/isq#EMMO_2946d40b_24a1_47fa_8176_e3f79bb45064"/>
        <rdfs:subClassOf>
            <owl:Restriction>
                <owl:onProperty rdf:resource="http://emmo.info/emmo/middle/metrology#EMMO_67fc0a36_8dcb_4ffa_9a43_31074efa3296"/>
                <owl:allValuesFrom>
                    <owl:Restriction>
                        <owl:onProperty rdf:resource="http://emmo.info/emmo/middle/metrology#EMMO_bed1d005_b04e_4a90_94cf_02bc678a8569"/>
                        <owl:allValuesFrom rdf:resource="http://emmo.info/emmo/middle/isq#EMMO_ce7d4720_aa20_4a8c_93e8_df41a35b6723"/>
                    </owl:Restriction>
                </owl:allValuesFrom>
            </owl:Restriction>
        </rdfs:subClassOf>
        <annotations:EMMO_967080e5_2f42_4eb2_a3a9_c58143e835f9>Increase in the rate of reaction of a specified chemical reaction that an enzyme produces in a specific assay system.</annotations:EMMO_967080e5_2f42_4eb2_a3a9_c58143e835f9>
        <annotations:EMMO_fe015383_afb3_44a6_ae86_043628697aa2>https://doi.org/10.1351/goldbook.C00881</annotations:EMMO_fe015383_afb3_44a6_ae86_043628697aa2>
        <rdfs:label xml:lang="en">CatalyticActivity</rdfs:label>
    </owl:Class>
    


    <!-- http://emmo.info/emmo/middle/isq#EMMO_c8d084ad_f88e_4596_8e4d_982c6655ce6f -->

    <owl:Class rdf:about="http://emmo.info/emmo/middle/isq#EMMO_c8d084ad_f88e_4596_8e4d_982c6655ce6f">
        <owl:equivalentClass>
            <owl:Restriction>
                <owl:onProperty rdf:resource="http://emmo.info/emmo/middle/perceptual#EMMO_23b579e1_8088_45b5_9975_064014026c42"/>
                <owl:hasValue>T-3 L+2 M+1 I0 Θ0 N0 J0</owl:hasValue>
            </owl:Restriction>
        </owl:equivalentClass>
        <rdfs:subClassOf rdf:resource="http://emmo.info/emmo/middle/metrology#EMMO_9895a1b4_f0a5_4167_ac5e_97db40b8bfcc"/>
        <rdfs:label xml:lang="en">MassSquareLengthPerCubicTimeDimension</rdfs:label>
    </owl:Class>
    


    <!-- http://emmo.info/emmo/middle/isq#EMMO_c995ae70_3b84_4ebb_bcfc_69e6a281bb88 -->

    <owl:Class rdf:about="http://emmo.info/emmo/middle/isq#EMMO_c995ae70_3b84_4ebb_bcfc_69e6a281bb88">
        <rdfs:subClassOf>
            <owl:Restriction>
                <owl:onProperty rdf:resource="http://emmo.info/emmo/middle/metrology#EMMO_67fc0a36_8dcb_4ffa_9a43_31074efa3296"/>
                <owl:allValuesFrom>
                    <owl:Restriction>
                        <owl:onProperty rdf:resource="http://emmo.info/emmo/middle/metrology#EMMO_bed1d005_b04e_4a90_94cf_02bc678a8569"/>
                        <owl:allValuesFrom rdf:resource="http://emmo.info/emmo/middle/isq#EMMO_d5f3e0e5_fc7d_4e64_86ad_555e74aaff84"/>
                    </owl:Restriction>
                </owl:allValuesFrom>
            </owl:Restriction>
        </rdfs:subClassOf>
        <annotations:EMMO_6dd685dd_1895_46e4_b227_be9f7d643c25>http://dbpedia.org/page/Electric_current</annotations:EMMO_6dd685dd_1895_46e4_b227_be9f7d643c25>
        <annotations:EMMO_967080e5_2f42_4eb2_a3a9_c58143e835f9>A flow of electric charge.</annotations:EMMO_967080e5_2f42_4eb2_a3a9_c58143e835f9>
        <annotations:EMMO_fe015383_afb3_44a6_ae86_043628697aa2>https://doi.org/10.1351/goldbook.E01927</annotations:EMMO_fe015383_afb3_44a6_ae86_043628697aa2>
        <rdfs:label xml:lang="en">ElectricCurrent</rdfs:label>
    </owl:Class>
    


    <!-- http://emmo.info/emmo/middle/isq#EMMO_cd2cd0de_e0cc_4ef1_b27e_2e88db027bac -->

    <owl:Class rdf:about="http://emmo.info/emmo/middle/isq#EMMO_cd2cd0de_e0cc_4ef1_b27e_2e88db027bac">
        <rdfs:subClassOf>
            <owl:Restriction>
                <owl:onProperty rdf:resource="http://emmo.info/emmo/middle/metrology#EMMO_67fc0a36_8dcb_4ffa_9a43_31074efa3296"/>
                <owl:allValuesFrom>
                    <owl:Restriction>
                        <owl:onProperty rdf:resource="http://emmo.info/emmo/middle/metrology#EMMO_bed1d005_b04e_4a90_94cf_02bc678a8569"/>
                        <owl:allValuesFrom rdf:resource="http://emmo.info/emmo/middle/isq#EMMO_b3600e73_3e05_479d_9714_c041c3acf5cc"/>
                    </owl:Restriction>
                </owl:allValuesFrom>
            </owl:Restriction>
        </rdfs:subClassOf>
        <annotations:EMMO_50c298c2_55a2_4068_b3ac_4e948c33181f>http://www.electropedia.org/iev/iev.nsf/display?openform&amp;ievref=113-01-19</annotations:EMMO_50c298c2_55a2_4068_b3ac_4e948c33181f>
        <annotations:EMMO_6dd685dd_1895_46e4_b227_be9f7d643c25>http://dbpedia.org/page/Length</annotations:EMMO_6dd685dd_1895_46e4_b227_be9f7d643c25>
        <annotations:EMMO_967080e5_2f42_4eb2_a3a9_c58143e835f9>Extend of a spatial dimension.</annotations:EMMO_967080e5_2f42_4eb2_a3a9_c58143e835f9>
        <annotations:EMMO_fe015383_afb3_44a6_ae86_043628697aa2>https://doi.org/10.1351/goldbook.L03498</annotations:EMMO_fe015383_afb3_44a6_ae86_043628697aa2>
        <rdfs:comment>Length is a non-negative additive quantity attributed to a one-dimensional object in space.</rdfs:comment>
        <rdfs:label xml:lang="en">Length</rdfs:label>
    </owl:Class>
    


    <!-- http://emmo.info/emmo/middle/isq#EMMO_ce7d4720_aa20_4a8c_93e8_df41a35b6723 -->

    <owl:Class rdf:about="http://emmo.info/emmo/middle/isq#EMMO_ce7d4720_aa20_4a8c_93e8_df41a35b6723">
        <owl:equivalentClass>
            <owl:Restriction>
                <owl:onProperty rdf:resource="http://emmo.info/emmo/middle/perceptual#EMMO_23b579e1_8088_45b5_9975_064014026c42"/>
                <owl:hasValue>T-1 L0 M0 I0 Θ0 N+1 J0</owl:hasValue>
            </owl:Restriction>
        </owl:equivalentClass>
        <rdfs:subClassOf rdf:resource="http://emmo.info/emmo/middle/metrology#EMMO_9895a1b4_f0a5_4167_ac5e_97db40b8bfcc"/>
        <rdfs:label xml:lang="en">AmountPerTimeDimension</rdfs:label>
    </owl:Class>
    


    <!-- http://emmo.info/emmo/middle/isq#EMMO_d4f7d378_5e3b_468a_baa1_a7e98358cda7 -->

    <owl:Class rdf:about="http://emmo.info/emmo/middle/isq#EMMO_d4f7d378_5e3b_468a_baa1_a7e98358cda7">
        <rdfs:subClassOf>
            <owl:Restriction>
                <owl:onProperty rdf:resource="http://emmo.info/emmo/middle/metrology#EMMO_67fc0a36_8dcb_4ffa_9a43_31074efa3296"/>
                <owl:allValuesFrom>
                    <owl:Restriction>
                        <owl:onProperty rdf:resource="http://emmo.info/emmo/middle/metrology#EMMO_bed1d005_b04e_4a90_94cf_02bc678a8569"/>
                        <owl:allValuesFrom rdf:resource="http://emmo.info/emmo/middle/isq#EMMO_02e894c3_b793_4197_b120_3442e08f58d1"/>
                    </owl:Restriction>
                </owl:allValuesFrom>
            </owl:Restriction>
        </rdfs:subClassOf>
        <annotations:EMMO_50c298c2_55a2_4068_b3ac_4e948c33181f>http://www.electropedia.org/iev/iev.nsf/display?openform&amp;ievref=113-01-03</annotations:EMMO_50c298c2_55a2_4068_b3ac_4e948c33181f>
        <annotations:EMMO_6dd685dd_1895_46e4_b227_be9f7d643c25>http://dbpedia.org/page/Time</annotations:EMMO_6dd685dd_1895_46e4_b227_be9f7d643c25>
        <annotations:EMMO_70fe84ff_99b6_4206_a9fc_9a8931836d84>One-dimensional subspace of space-time, which is locally orthogonal to space.</annotations:EMMO_70fe84ff_99b6_4206_a9fc_9a8931836d84>
        <annotations:EMMO_967080e5_2f42_4eb2_a3a9_c58143e835f9>The indefinite continued progress of existence and events that occur in apparently irreversible succession from the past through the present to the future.</annotations:EMMO_967080e5_2f42_4eb2_a3a9_c58143e835f9>
        <annotations:EMMO_fe015383_afb3_44a6_ae86_043628697aa2>https://doi.org/10.1351/goldbook.T06375</annotations:EMMO_fe015383_afb3_44a6_ae86_043628697aa2>
        <rdfs:comment>Time can be seen as the duration of an event or, more operationally, as &quot;what clocks read&quot;.</rdfs:comment>
        <rdfs:label xml:lang="en">Time</rdfs:label>
    </owl:Class>
    


    <!-- http://emmo.info/emmo/middle/isq#EMMO_d5f3e0e5_fc7d_4e64_86ad_555e74aaff84 -->

    <owl:Class rdf:about="http://emmo.info/emmo/middle/isq#EMMO_d5f3e0e5_fc7d_4e64_86ad_555e74aaff84">
        <owl:equivalentClass>
            <owl:Restriction>
                <owl:onProperty rdf:resource="http://emmo.info/emmo/middle/perceptual#EMMO_23b579e1_8088_45b5_9975_064014026c42"/>
                <owl:hasValue>T0 L0 M0 I+1 Θ0 N0 J0</owl:hasValue>
            </owl:Restriction>
        </owl:equivalentClass>
        <rdfs:subClassOf rdf:resource="http://emmo.info/emmo/middle/metrology#EMMO_9895a1b4_f0a5_4167_ac5e_97db40b8bfcc"/>
        <rdfs:label xml:lang="en">ElectricCurrentDimension</rdfs:label>
    </owl:Class>
    


    <!-- http://emmo.info/emmo/middle/isq#EMMO_e2ee1c98_497a_4f66_b4ed_5711496a848e -->

    <owl:Class rdf:about="http://emmo.info/emmo/middle/isq#EMMO_e2ee1c98_497a_4f66_b4ed_5711496a848e">
        <rdfs:subClassOf rdf:resource="http://emmo.info/emmo/middle/isq#EMMO_2946d40b_24a1_47fa_8176_e3f79bb45064"/>
        <rdfs:subClassOf>
            <owl:Restriction>
                <owl:onProperty rdf:resource="http://emmo.info/emmo/middle/metrology#EMMO_67fc0a36_8dcb_4ffa_9a43_31074efa3296"/>
                <owl:allValuesFrom>
                    <owl:Restriction>
                        <owl:onProperty rdf:resource="http://emmo.info/emmo/middle/metrology#EMMO_bed1d005_b04e_4a90_94cf_02bc678a8569"/>
                        <owl:allValuesFrom rdf:resource="http://emmo.info/emmo/middle/isq#EMMO_14ff4393_0f28_4fb4_abc7_c2cc00bc761d"/>
                    </owl:Restriction>
                </owl:allValuesFrom>
            </owl:Restriction>
        </rdfs:subClassOf>
        <annotations:EMMO_6dd685dd_1895_46e4_b227_be9f7d643c25>http://dbpedia.org/page/Luminous_flux</annotations:EMMO_6dd685dd_1895_46e4_b227_be9f7d643c25>
        <annotations:EMMO_967080e5_2f42_4eb2_a3a9_c58143e835f9>Perceived power of light.</annotations:EMMO_967080e5_2f42_4eb2_a3a9_c58143e835f9>
        <annotations:EMMO_fe015383_afb3_44a6_ae86_043628697aa2>https://doi.org/10.1351/goldbook.L03646</annotations:EMMO_fe015383_afb3_44a6_ae86_043628697aa2>
        <rdfs:label xml:lang="en">LuminousFlux</rdfs:label>
    </owl:Class>
    


    <!-- http://emmo.info/emmo/middle/isq#EMMO_e501069c_34d3_4dc7_ac87_c90c7342192b -->

    <owl:Class rdf:about="http://emmo.info/emmo/middle/isq#EMMO_e501069c_34d3_4dc7_ac87_c90c7342192b">
        <owl:equivalentClass>
            <owl:Restriction>
                <owl:onProperty rdf:resource="http://emmo.info/emmo/middle/perceptual#EMMO_23b579e1_8088_45b5_9975_064014026c42"/>
                <owl:hasValue>T0 L0 M0 I0 Θ0 N+1 J0</owl:hasValue>
            </owl:Restriction>
        </owl:equivalentClass>
        <rdfs:subClassOf rdf:resource="http://emmo.info/emmo/middle/metrology#EMMO_9895a1b4_f0a5_4167_ac5e_97db40b8bfcc"/>
        <rdfs:label xml:lang="en">AmountDimension</rdfs:label>
    </owl:Class>
    


    <!-- http://emmo.info/emmo/middle/isq#EMMO_e7c9f7fd_e534_4441_88fe_1fec6cb20f26 -->

    <owl:Class rdf:about="http://emmo.info/emmo/middle/isq#EMMO_e7c9f7fd_e534_4441_88fe_1fec6cb20f26">
        <rdfs:subClassOf rdf:resource="http://emmo.info/emmo/middle/isq#EMMO_faab3f84_e475_4a46_af9c_7d249f0b9aef"/>
        <rdfs:subClassOf>
            <owl:Restriction>
                <owl:onProperty rdf:resource="http://emmo.info/emmo/middle/metrology#EMMO_67fc0a36_8dcb_4ffa_9a43_31074efa3296"/>
                <owl:allValuesFrom>
                    <owl:Restriction>
                        <owl:onProperty rdf:resource="http://emmo.info/emmo/middle/metrology#EMMO_bed1d005_b04e_4a90_94cf_02bc678a8569"/>
                        <owl:allValuesFrom rdf:resource="http://emmo.info/emmo/middle/metrology#EMMO_3227b821_26a5_4c7c_9c01_5c24483e0bd0"/>
                    </owl:Restriction>
                </owl:allValuesFrom>
            </owl:Restriction>
        </rdfs:subClassOf>
        <annotations:EMMO_6dd685dd_1895_46e4_b227_be9f7d643c25>http://dbpedia.org/page/Solid_angle</annotations:EMMO_6dd685dd_1895_46e4_b227_be9f7d643c25>
        <annotations:EMMO_967080e5_2f42_4eb2_a3a9_c58143e835f9>Ratio of area on a sphere to its radius squared.</annotations:EMMO_967080e5_2f42_4eb2_a3a9_c58143e835f9>
        <annotations:EMMO_fe015383_afb3_44a6_ae86_043628697aa2>https://doi.org/10.1351/goldbook.S05732</annotations:EMMO_fe015383_afb3_44a6_ae86_043628697aa2>
        <rdfs:label xml:lang="en">SolidAngle</rdfs:label>
    </owl:Class>
    


    <!-- http://emmo.info/emmo/middle/isq#EMMO_e88f75d6_9a17_4cfc_bdf7_43d7cea5a9a1 -->

    <owl:Class rdf:about="http://emmo.info/emmo/middle/isq#EMMO_e88f75d6_9a17_4cfc_bdf7_43d7cea5a9a1">
        <rdfs:subClassOf rdf:resource="http://emmo.info/emmo/middle/isq#EMMO_2946d40b_24a1_47fa_8176_e3f79bb45064"/>
        <rdfs:subClassOf>
            <owl:Restriction>
                <owl:onProperty rdf:resource="http://emmo.info/emmo/middle/metrology#EMMO_67fc0a36_8dcb_4ffa_9a43_31074efa3296"/>
                <owl:allValuesFrom>
                    <owl:Restriction>
                        <owl:onProperty rdf:resource="http://emmo.info/emmo/middle/metrology#EMMO_bed1d005_b04e_4a90_94cf_02bc678a8569"/>
                        <owl:allValuesFrom rdf:resource="http://emmo.info/emmo/middle/isq#EMMO_7610efb8_c7c6_4684_abc1_774783c62472"/>
                    </owl:Restriction>
                </owl:allValuesFrom>
            </owl:Restriction>
        </rdfs:subClassOf>
        <annotations:EMMO_21ae69b4_235e_479d_8dd8_4f756f694c1b>Resistance</annotations:EMMO_21ae69b4_235e_479d_8dd8_4f756f694c1b>
        <annotations:EMMO_6dd685dd_1895_46e4_b227_be9f7d643c25>http://dbpedia.org/page/Electrical_resistance_and_conductance</annotations:EMMO_6dd685dd_1895_46e4_b227_be9f7d643c25>
        <annotations:EMMO_967080e5_2f42_4eb2_a3a9_c58143e835f9>Measure of the difficulty to pass an electric current through a material.</annotations:EMMO_967080e5_2f42_4eb2_a3a9_c58143e835f9>
        <annotations:EMMO_fe015383_afb3_44a6_ae86_043628697aa2>https://doi.org/10.1351/goldbook.E01936</annotations:EMMO_fe015383_afb3_44a6_ae86_043628697aa2>
        <rdfs:comment>Inverse of &apos;ElectricalConductance&apos;.</rdfs:comment>
        <rdfs:label xml:lang="en">ElectricResistance</rdfs:label>
    </owl:Class>
    


    <!-- http://emmo.info/emmo/middle/isq#EMMO_ec903946_ddc9_464a_903c_7373e0d1eeb5 -->

    <owl:Class rdf:about="http://emmo.info/emmo/middle/isq#EMMO_ec903946_ddc9_464a_903c_7373e0d1eeb5">
        <owl:equivalentClass>
            <owl:Restriction>
                <owl:onProperty rdf:resource="http://emmo.info/emmo/middle/perceptual#EMMO_23b579e1_8088_45b5_9975_064014026c42"/>
                <owl:hasValue>T-2 L0 M+1 I-1 Θ0 N0 J0</owl:hasValue>
            </owl:Restriction>
        </owl:equivalentClass>
        <rdfs:subClassOf rdf:resource="http://emmo.info/emmo/middle/metrology#EMMO_9895a1b4_f0a5_4167_ac5e_97db40b8bfcc"/>
        <rdfs:label xml:lang="en">MassPerSquareTimeCurrentDimension</rdfs:label>
    </owl:Class>
    


    <!-- http://emmo.info/emmo/middle/isq#EMMO_ed4af7ae_63a2_497e_bb88_2309619ea405 -->

    <owl:Class rdf:about="http://emmo.info/emmo/middle/isq#EMMO_ed4af7ae_63a2_497e_bb88_2309619ea405">
        <rdfs:subClassOf>
            <owl:Restriction>
                <owl:onProperty rdf:resource="http://emmo.info/emmo/middle/metrology#EMMO_67fc0a36_8dcb_4ffa_9a43_31074efa3296"/>
                <owl:allValuesFrom>
                    <owl:Restriction>
                        <owl:onProperty rdf:resource="http://emmo.info/emmo/middle/metrology#EMMO_bed1d005_b04e_4a90_94cf_02bc678a8569"/>
                        <owl:allValuesFrom rdf:resource="http://emmo.info/emmo/middle/isq#EMMO_77e9dc31_5b19_463e_b000_44c6e79f98aa"/>
                    </owl:Restriction>
                </owl:allValuesFrom>
            </owl:Restriction>
        </rdfs:subClassOf>
        <rdfs:subClassOf>
            <owl:Restriction>
                <owl:onProperty>
                    <rdf:Description>
                        <owl:inverseOf rdf:resource="http://emmo.info/emmo/middle/properties#EMMO_e1097637_70d2_4895_973f_2396f04fa204"/>
                    </rdf:Description>
                </owl:onProperty>
                <owl:allValuesFrom rdf:resource="http://emmo.info/emmo/middle/physicalistic#EMMO_5b2222df_4da6_442f_8244_96e9e45887d1"/>
            </owl:Restriction>
        </rdfs:subClassOf>
        <annotations:EMMO_6dd685dd_1895_46e4_b227_be9f7d643c25>http://dbpedia.org/page/Mass</annotations:EMMO_6dd685dd_1895_46e4_b227_be9f7d643c25>
        <annotations:EMMO_967080e5_2f42_4eb2_a3a9_c58143e835f9>Property of a physical body that express its resistance to acceleration (a change in its state of motion) when a force is applied.</annotations:EMMO_967080e5_2f42_4eb2_a3a9_c58143e835f9>
        <annotations:EMMO_fe015383_afb3_44a6_ae86_043628697aa2>https://doi.org/10.1351/goldbook.M03709</annotations:EMMO_fe015383_afb3_44a6_ae86_043628697aa2>
        <rdfs:label xml:lang="en">Mass</rdfs:label>
    </owl:Class>
    


    <!-- http://emmo.info/emmo/middle/isq#EMMO_f35cff4d_dc09_44cf_a729_22fb79e3bfb2 -->

    <owl:Class rdf:about="http://emmo.info/emmo/middle/isq#EMMO_f35cff4d_dc09_44cf_a729_22fb79e3bfb2">
        <rdfs:subClassOf rdf:resource="http://emmo.info/emmo/middle/metrology#EMMO_02c0621e_a527_4790_8a0f_2bb51973c819"/>
        <annotations:EMMO_967080e5_2f42_4eb2_a3a9_c58143e835f9>Quantities declared under the ISO 80000.</annotations:EMMO_967080e5_2f42_4eb2_a3a9_c58143e835f9>
        <annotations:EMMO_c84c6752_6d64_48cc_9500_e54a3c34898d>https://en.wikipedia.org/wiki/International_System_of_Quantities</annotations:EMMO_c84c6752_6d64_48cc_9500_e54a3c34898d>
        <rdfs:label xml:lang="en">InternationalSystemOfQuantity</rdfs:label>
        <rdfs:seeAlso>https://www.iso.org/obp/ui/#iso:std:iso:80000:-1:ed-1:v1:en:sec:3.1</rdfs:seeAlso>
    </owl:Class>
    


    <!-- http://emmo.info/emmo/middle/isq#EMMO_f3dd74c0_f480_49e8_9764_33b78638c235 -->

    <owl:Class rdf:about="http://emmo.info/emmo/middle/isq#EMMO_f3dd74c0_f480_49e8_9764_33b78638c235">
        <rdfs:subClassOf rdf:resource="http://emmo.info/emmo/middle/isq#EMMO_faab3f84_e475_4a46_af9c_7d249f0b9aef"/>
        <rdfs:subClassOf>
            <owl:Restriction>
                <owl:onProperty rdf:resource="http://emmo.info/emmo/middle/metrology#EMMO_67fc0a36_8dcb_4ffa_9a43_31074efa3296"/>
                <owl:allValuesFrom>
                    <owl:Restriction>
                        <owl:onProperty rdf:resource="http://emmo.info/emmo/middle/metrology#EMMO_bed1d005_b04e_4a90_94cf_02bc678a8569"/>
                        <owl:allValuesFrom rdf:resource="http://emmo.info/emmo/middle/metrology#EMMO_3227b821_26a5_4c7c_9c01_5c24483e0bd0"/>
                    </owl:Restriction>
                </owl:allValuesFrom>
            </owl:Restriction>
        </rdfs:subClassOf>
        <annotations:EMMO_21ae69b4_235e_479d_8dd8_4f756f694c1b>PlaneAngle</annotations:EMMO_21ae69b4_235e_479d_8dd8_4f756f694c1b>
        <annotations:EMMO_6dd685dd_1895_46e4_b227_be9f7d643c25>http://dbpedia.org/page/Angle</annotations:EMMO_6dd685dd_1895_46e4_b227_be9f7d643c25>
        <annotations:EMMO_70fe84ff_99b6_4206_a9fc_9a8931836d84>Ratio of circular arc length to radius.</annotations:EMMO_70fe84ff_99b6_4206_a9fc_9a8931836d84>
        <annotations:EMMO_fe015383_afb3_44a6_ae86_043628697aa2>https://doi.org/10.1351/goldbook.A00346</annotations:EMMO_fe015383_afb3_44a6_ae86_043628697aa2>
        <rdfs:label xml:lang="en">Angle</rdfs:label>
    </owl:Class>
    


    <!-- http://emmo.info/emmo/middle/isq#EMMO_f6070071_d054_4b17_9d2d_f446f7147d0f -->

    <owl:Class rdf:about="http://emmo.info/emmo/middle/isq#EMMO_f6070071_d054_4b17_9d2d_f446f7147d0f">
        <owl:equivalentClass>
            <owl:Restriction>
                <owl:onProperty rdf:resource="http://emmo.info/emmo/middle/perceptual#EMMO_23b579e1_8088_45b5_9975_064014026c42"/>
                <owl:hasValue>T-2 L+2 M+1 I0 Θ0 N0 J0</owl:hasValue>
            </owl:Restriction>
        </owl:equivalentClass>
        <rdfs:subClassOf rdf:resource="http://emmo.info/emmo/middle/metrology#EMMO_9895a1b4_f0a5_4167_ac5e_97db40b8bfcc"/>
        <rdfs:label xml:lang="en">MassSquareLengthPerSquareTimeDimension</rdfs:label>
    </owl:Class>
    


    <!-- http://emmo.info/emmo/middle/isq#EMMO_faab3f84_e475_4a46_af9c_7d249f0b9aef -->

    <owl:Class rdf:about="http://emmo.info/emmo/middle/isq#EMMO_faab3f84_e475_4a46_af9c_7d249f0b9aef">
        <rdfs:subClassOf rdf:resource="http://emmo.info/emmo/middle/isq#EMMO_a66427d1_9932_4363_9ec5_7d91f2bfda1e"/>
<<<<<<< HEAD
        <annotations:EMMO_967080e5_2f42_4eb2_a3a9_c58143e835f9>The ratio of two quantities of the same kind.</annotations:EMMO_967080e5_2f42_4eb2_a3a9_c58143e835f9>
        <annotations:EMMO_b432d2d5_25f4_4165_99c5_5935a7763c1a>refractive index,
volume fraction,
fine structure constant</annotations:EMMO_b432d2d5_25f4_4165_99c5_5935a7763c1a>
        <rdfs:comment>It has been argued [1] that quantities defined as ratios Q=A/B having equal dimensions in numerator and denominator are unitless quantities but still have physical dimension defined as dim(A)/dim(B).

Since a quantity in EMMO gets its physical dimensionality from its unit, EMMO defines subclasses of UnitOne with units like MassPerMassUnit, as the measurement unit for rational quantities.

[1] Johansson, Ingvar (2010). &quot;Metrological thinking needs the notions of parametric quantities, units and dimensions&quot;. Metrologia. 47 (3): 219–230. doi:10.1088/0026-1394/47/3/012. ISSN 0026-1394.</rdfs:comment>
=======
        <annotations:EMMO_967080e5_2f42_4eb2_a3a9_c58143e835f9>The class of quantities that are the ratio of two quantities with the same physical dimensionality.</annotations:EMMO_967080e5_2f42_4eb2_a3a9_c58143e835f9>
        <annotations:EMMO_b432d2d5_25f4_4165_99c5_5935a7763c1a>refractive index,
volume fraction,
fine structure constant</annotations:EMMO_b432d2d5_25f4_4165_99c5_5935a7763c1a>
        <rdfs:comment>Quantities defined as ratios `Q=A/B` having equal dimensions in numerator and denominator are dimensionless quantities but still have a physical dimension defined as dim(A)/dim(B).

Johansson, Ingvar (2010). &quot;Metrological thinking needs the notions of parametric quantities, units and dimensions&quot;. Metrologia. 47 (3): 219–230. doi:10.1088/0026-1394/47/3/012. ISSN 0026-1394.</rdfs:comment>
>>>>>>> f267aa0a
        <rdfs:label xml:lang="en">RatioQuantity</rdfs:label>
        <rdfs:seeAlso>https://iopscience.iop.org/article/10.1088/0026-1394/47/3/012</rdfs:seeAlso>
    </owl:Class>
    


    <!-- http://emmo.info/emmo/middle/isq#EMMO_ffb73b1e_5786_43e4_a964_cb32ac7affb7 -->

    <owl:Class rdf:about="http://emmo.info/emmo/middle/isq#EMMO_ffb73b1e_5786_43e4_a964_cb32ac7affb7">
        <rdfs:subClassOf rdf:resource="http://emmo.info/emmo/middle/isq#EMMO_2946d40b_24a1_47fa_8176_e3f79bb45064"/>
        <rdfs:subClassOf>
            <owl:Restriction>
                <owl:onProperty rdf:resource="http://emmo.info/emmo/middle/metrology#EMMO_67fc0a36_8dcb_4ffa_9a43_31074efa3296"/>
                <owl:allValuesFrom>
                    <owl:Restriction>
                        <owl:onProperty rdf:resource="http://emmo.info/emmo/middle/metrology#EMMO_bed1d005_b04e_4a90_94cf_02bc678a8569"/>
                        <owl:allValuesFrom rdf:resource="http://emmo.info/emmo/middle/isq#EMMO_321af35f_f0cc_4a5c_b4fe_8c2c0303fb0c"/>
                    </owl:Restriction>
                </owl:allValuesFrom>
            </owl:Restriction>
        </rdfs:subClassOf>
        <annotations:EMMO_21ae69b4_235e_479d_8dd8_4f756f694c1b>Conductance</annotations:EMMO_21ae69b4_235e_479d_8dd8_4f756f694c1b>
        <annotations:EMMO_6dd685dd_1895_46e4_b227_be9f7d643c25>http://dbpedia.org/page/Electrical_resistance_and_conductance</annotations:EMMO_6dd685dd_1895_46e4_b227_be9f7d643c25>
        <annotations:EMMO_967080e5_2f42_4eb2_a3a9_c58143e835f9>Measure of the ease for electric current to pass through a material.</annotations:EMMO_967080e5_2f42_4eb2_a3a9_c58143e835f9>
        <annotations:EMMO_fe015383_afb3_44a6_ae86_043628697aa2>https://doi.org/10.1351/goldbook.E01925</annotations:EMMO_fe015383_afb3_44a6_ae86_043628697aa2>
        <rdfs:comment>Inverse of &apos;ElectricalResistance&apos;.</rdfs:comment>
        <rdfs:label xml:lang="en">ElectricConductance</rdfs:label>
    </owl:Class>
    


    <!-- http://emmo.info/emmo/middle/physicalistic#EMMO_5b2222df_4da6_442f_8244_96e9e45887d1 -->

    <rdf:Description rdf:about="http://emmo.info/emmo/middle/physicalistic#EMMO_5b2222df_4da6_442f_8244_96e9e45887d1">
        <rdfs:subClassOf>
            <owl:Restriction>
                <owl:onProperty rdf:resource="http://emmo.info/emmo/middle/properties#EMMO_e1097637_70d2_4895_973f_2396f04fa204"/>
                <owl:someValuesFrom rdf:resource="http://emmo.info/emmo/middle/isq#EMMO_ed4af7ae_63a2_497e_bb88_2309619ea405"/>
            </owl:Restriction>
        </rdfs:subClassOf>
    </rdf:Description>
</rdf:RDF>



<!-- Generated by the OWL API (version 4.5.9.2019-02-01T07:24:44Z) https://github.com/owlcs/owlapi -->
<|MERGE_RESOLUTION|>--- conflicted
+++ resolved
@@ -1213,17 +1213,6 @@
 
     <owl:Class rdf:about="http://emmo.info/emmo/middle/isq#EMMO_faab3f84_e475_4a46_af9c_7d249f0b9aef">
         <rdfs:subClassOf rdf:resource="http://emmo.info/emmo/middle/isq#EMMO_a66427d1_9932_4363_9ec5_7d91f2bfda1e"/>
-<<<<<<< HEAD
-        <annotations:EMMO_967080e5_2f42_4eb2_a3a9_c58143e835f9>The ratio of two quantities of the same kind.</annotations:EMMO_967080e5_2f42_4eb2_a3a9_c58143e835f9>
-        <annotations:EMMO_b432d2d5_25f4_4165_99c5_5935a7763c1a>refractive index,
-volume fraction,
-fine structure constant</annotations:EMMO_b432d2d5_25f4_4165_99c5_5935a7763c1a>
-        <rdfs:comment>It has been argued [1] that quantities defined as ratios Q=A/B having equal dimensions in numerator and denominator are unitless quantities but still have physical dimension defined as dim(A)/dim(B).
-
-Since a quantity in EMMO gets its physical dimensionality from its unit, EMMO defines subclasses of UnitOne with units like MassPerMassUnit, as the measurement unit for rational quantities.
-
-[1] Johansson, Ingvar (2010). &quot;Metrological thinking needs the notions of parametric quantities, units and dimensions&quot;. Metrologia. 47 (3): 219–230. doi:10.1088/0026-1394/47/3/012. ISSN 0026-1394.</rdfs:comment>
-=======
         <annotations:EMMO_967080e5_2f42_4eb2_a3a9_c58143e835f9>The class of quantities that are the ratio of two quantities with the same physical dimensionality.</annotations:EMMO_967080e5_2f42_4eb2_a3a9_c58143e835f9>
         <annotations:EMMO_b432d2d5_25f4_4165_99c5_5935a7763c1a>refractive index,
 volume fraction,
@@ -1231,7 +1220,6 @@
         <rdfs:comment>Quantities defined as ratios `Q=A/B` having equal dimensions in numerator and denominator are dimensionless quantities but still have a physical dimension defined as dim(A)/dim(B).
 
 Johansson, Ingvar (2010). &quot;Metrological thinking needs the notions of parametric quantities, units and dimensions&quot;. Metrologia. 47 (3): 219–230. doi:10.1088/0026-1394/47/3/012. ISSN 0026-1394.</rdfs:comment>
->>>>>>> f267aa0a
         <rdfs:label xml:lang="en">RatioQuantity</rdfs:label>
         <rdfs:seeAlso>https://iopscience.iop.org/article/10.1088/0026-1394/47/3/012</rdfs:seeAlso>
     </owl:Class>

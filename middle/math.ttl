@prefix : <http://emmo.info/emmo#> .
@prefix owl: <http://www.w3.org/2002/07/owl#> .
@prefix rdf: <http://www.w3.org/1999/02/22-rdf-syntax-ns#> .
@prefix xml: <http://www.w3.org/XML/1998/namespace> .
@prefix xsd: <http://www.w3.org/2001/XMLSchema#> .
@prefix rdfs: <http://www.w3.org/2000/01/rdf-schema#> .
@prefix skos: <http://www.w3.org/2004/02/skos/core#> .
@prefix dcterms: <http://purl.org/dc/terms/> .
@base <http://emmo.info/emmo/middle/math> .

<http://emmo.info/emmo/middle/math> rdf:type owl:Ontology ;
                                     owl:versionIRI <http://emmo.info/emmo/1.0.0-beta/middle/math> ;
                                     owl:imports <http://emmo.info/emmo/1.0.0-beta/middle/ordinal> ,
                                                 <http://emmo.info/emmo/1.0.0-beta/middle/perceptual> ,
                                                 <http://emmo.info/emmo/1.0.0-beta/middle/semiotics> ;
                                     dcterms:abstract "The math module defines the formal language of mathematics. Mathematical objects represents graphical objects based on graphical symbols arranged according the rules of math."@en ;
                                     dcterms:contributor "Access, DE" ,
                                                         "Fraunhofer IWM, DE" ,
                                                         "Goldbeck Consulting Ltd (UK)" ,
                                                         "SINTEF, NO" ,
                                                         "University of Bologna, IT" ;
                                     dcterms:creator "Adham Hashibon" ,
                                                     "Emanuele Ghedini" ,
                                                     "Georg Schmitz" ,
                                                     "Gerhard Goldbeck" ,
                                                     "Jesper Friis" ;
                                     dcterms:license "https://creativecommons.org/licenses/by/4.0/legalcode" ;
                                     dcterms:publisher "EMMC ASBL" ;
                                     dcterms:title "Math"@en ;
                                     rdfs:comment """Contacts:
Gerhard Goldbeck
Goldbeck Consulting Ltd (UK)
email: gerhard@goldbeck-consulting.com

Emanuele Ghedini
University of Bologna (IT)
email: emanuele.ghedini@unibo.it"""@en ,
                                                  "The EMMO requires FacT++ reasoner plugin in order to visualize all inferences and class hierarchy (ctrl+R hotkey in Protege)."@en ;
                                     owl:versionInfo "1.0.0-beta" .

#################################################################
#    Annotation properties
#################################################################

###  http://www.w3.org/2002/07/owl#qualifiedCardinality
owl:qualifiedCardinality rdf:type owl:AnnotationProperty .


#################################################################
#    Object Properties
#################################################################

###  http://emmo.info/emmo#EMMO_3446e167_c576_49d6_846c_215bb8878a55
:EMMO_3446e167_c576_49d6_846c_215bb8878a55 rdf:type owl:ObjectProperty ;
                                           rdfs:subPropertyOf :EMMO_eb3518bf_f799_4f9e_8c3e_ce59af11453b ;
                                           rdfs:domain :EMMO_54ee6b5e_5261_44a8_86eb_5717e7fdb9d0 ;
                                           rdfs:range :EMMO_1eed0732_e3f1_4b2c_a9c4_b4e75eeb5895 ;
                                           skos:prefLabel "hasVariable"@en .


#################################################################
#    Data properties
#################################################################

###  http://emmo.info/emmo#EMMO_23b579e1_8088_45b5_9975_064014026c42
:EMMO_23b579e1_8088_45b5_9975_064014026c42 rdf:type owl:DatatypeProperty .


###  http://emmo.info/emmo#EMMO_faf79f53_749d_40b2_807c_d34244c192f4
:EMMO_faf79f53_749d_40b2_807c_d34244c192f4 rdf:type owl:DatatypeProperty ;
                                           rdfs:subPropertyOf owl:topDataProperty ;
                                           rdfs:domain :EMMO_4ce76d7f_03f8_45b6_9003_90052a79bfaa ;
                                           skos:prefLabel "hasNumericalData"@en .


#################################################################
#    Classes
#################################################################

###  http://emmo.info/emmo#EMMO_048a14e3_65fb_457d_8695_948965c89492
:EMMO_048a14e3_65fb_457d_8695_948965c89492 rdf:type owl:Class ;
                                           owl:equivalentClass [ rdf:type owl:Restriction ;
                                                                 owl:onProperty :EMMO_23b579e1_8088_45b5_9975_064014026c42 ;
                                                                 owl:hasValue "Δ"
                                                               ] ;
                                           rdfs:subClassOf :EMMO_f8a2fe9f_458b_4771_9aba_a50e76afc52d ;
                                           skos:prefLabel "Laplacian"@en .


###  http://emmo.info/emmo#EMMO_06658d8d_dcde_4fc9_aae1_17f71c0bcdec
:EMMO_06658d8d_dcde_4fc9_aae1_17f71c0bcdec rdf:type owl:Class ;
                                           rdfs:subClassOf :EMMO_28fbea28_2204_4613_87ff_6d877b855fcd ,
                                                           [ rdf:type owl:Restriction ;
                                                             owl:onProperty :EMMO_b2282816_b7a3_44c6_b2cb_3feff1ceb7fe ;
                                                             owl:someValuesFrom :EMMO_21f56795_ee72_4858_b571_11cfaa59c1a8
                                                           ] ;
                                           :EMMO_967080e5_2f42_4eb2_a3a9_c58143e835f9 "1-dimensional array who's spatial direct parts are numbers."@en ;
                                           skos:altLabel "1DArray"@en ,
                                                         "LinearArray" ;
                                           skos:prefLabel "Vector"@en .


###  http://emmo.info/emmo#EMMO_0b6ebe5a_0026_4bef_a1c1_5be00df9f98e
:EMMO_0b6ebe5a_0026_4bef_a1c1_5be00df9f98e rdf:type owl:Class ;
                                           rdfs:subClassOf :EMMO_88470739_03d3_4c47_a03e_b30a1288d50c ;
                                           :EMMO_967080e5_2f42_4eb2_a3a9_c58143e835f9 "A relation which makes a non-equal comparison between two numbers or other mathematical expressions."@en ;
                                           :EMMO_b432d2d5_25f4_4165_99c5_5935a7763c1a "f(x) > 0"@en ;
                                           skos:prefLabel "Inequality"@en .


###  http://emmo.info/emmo#EMMO_18d180e4_5e3e_42f7_820c_e08951223486
:EMMO_18d180e4_5e3e_42f7_820c_e08951223486 rdf:type owl:Class ;
                                           owl:equivalentClass [ rdf:type owl:Restriction ;
                                                                 owl:onProperty :EMMO_faf79f53_749d_40b2_807c_d34244c192f4 ;
                                                                 owl:someValuesFrom xsd:double
                                                               ] ;
                                           rdfs:subClassOf :EMMO_21f56795_ee72_4858_b571_11cfaa59c1a8 ,
                                                           [ rdf:type owl:Restriction ;
                                                             owl:onProperty :EMMO_faf79f53_749d_40b2_807c_d34244c192f4 ;
                                                             owl:allValuesFrom xsd:double
                                                           ] ,
                                                           [ rdf:type owl:Restriction ;
                                                             owl:onProperty :EMMO_faf79f53_749d_40b2_807c_d34244c192f4 ;
                                                             owl:qualifiedCardinality "1"^^xsd:nonNegativeInteger ;
                                                             owl:onDataRange xsd:double
                                                           ] ;
                                           skos:prefLabel "Real"@en .


###  http://emmo.info/emmo#EMMO_1aed91a3_d00c_48af_8f43_a0c958b2512a
:EMMO_1aed91a3_d00c_48af_8f43_a0c958b2512a rdf:type owl:Class ;
                                           rdfs:subClassOf :EMMO_f9bc8b52_85e9_4b53_b969_dd7724d5b8e4 ;
                                           :EMMO_b432d2d5_25f4_4165_99c5_5935a7763c1a "2x+3"@en ;
                                           rdfs:comment "An expression that has parts only integer constants, variables, and the algebraic operations (addition, subtraction, multiplication, division and exponentiation by an exponent that is a rational number)"@en ;
                                           skos:prefLabel "AlgebricExpression"@en .


###  http://emmo.info/emmo#EMMO_1cba0b27_15d0_4326_933f_379d0b3565b6
:EMMO_1cba0b27_15d0_4326_933f_379d0b3565b6 rdf:type owl:Class ;
                                           rdfs:subClassOf :EMMO_28fbea28_2204_4613_87ff_6d877b855fcd ,
                                                           [ rdf:type owl:Restriction ;
                                                             owl:onProperty :EMMO_b2282816_b7a3_44c6_b2cb_3feff1ceb7fe ;
                                                             owl:someValuesFrom :EMMO_06658d8d_dcde_4fc9_aae1_17f71c0bcdec
                                                           ] ;
                                           :EMMO_967080e5_2f42_4eb2_a3a9_c58143e835f9 "2-dimensional array who's spatial direct parts are vectors."@en ;
                                           skos:altLabel "2DArray"@en ;
                                           skos:prefLabel "Matrix"@en .


###  http://emmo.info/emmo#EMMO_1eed0732_e3f1_4b2c_a9c4_b4e75eeb5895
:EMMO_1eed0732_e3f1_4b2c_a9c4_b4e75eeb5895 rdf:type owl:Class ;
                                           rdfs:subClassOf :EMMO_54ee6b5e_5261_44a8_86eb_5717e7fdb9d0 ,
                                                           [ rdf:type owl:Restriction ;
                                                             owl:onProperty [ owl:inverseOf :EMMO_3446e167_c576_49d6_846c_215bb8878a55
                                                                            ] ;
                                                             owl:someValuesFrom :EMMO_54ee6b5e_5261_44a8_86eb_5717e7fdb9d0
                                                           ] ;
                                           :EMMO_967080e5_2f42_4eb2_a3a9_c58143e835f9 "A 'Variable' is a symbolic object that stands for a numerical defined 'Mathematical' object like e.g. a number, a vector, a matrix."@en ;
                                           :EMMO_b432d2d5_25f4_4165_99c5_5935a7763c1a """x
k"""@en ;
                                           skos:prefLabel "Variable"@en .


###  http://emmo.info/emmo#EMMO_20ff3b34_c864_4936_8955_9345fc0a3b3c
:EMMO_20ff3b34_c864_4936_8955_9345fc0a3b3c rdf:type owl:Class ;
                                           rdfs:subClassOf :EMMO_28fbea28_2204_4613_87ff_6d877b855fcd ,
                                                           [ rdf:type owl:Restriction ;
                                                             owl:onProperty :EMMO_b2282816_b7a3_44c6_b2cb_3feff1ceb7fe ;
                                                             owl:someValuesFrom :EMMO_1cba0b27_15d0_4326_933f_379d0b3565b6
                                                           ] ;
                                           :EMMO_967080e5_2f42_4eb2_a3a9_c58143e835f9 "3-dimensional array who's spatial direct parts are matrices."@en ;
                                           skos:altLabel "3DArray"@en ;
                                           skos:prefLabel "Array3D"@en .


###  http://emmo.info/emmo#EMMO_21f56795_ee72_4858_b571_11cfaa59c1a8
:EMMO_21f56795_ee72_4858_b571_11cfaa59c1a8 rdf:type owl:Class ;
                                           rdfs:subClassOf :EMMO_4ce76d7f_03f8_45b6_9003_90052a79bfaa ,
                                                           :EMMO_a1083d0a_c1fb_471f_8e20_a98f881ad527 ;
                                           :EMMO_967080e5_2f42_4eb2_a3a9_c58143e835f9 "A numerical data value."@en ;
                                           rdfs:comment """A number is actually a string (e.g. 1.4, 1e-8) of numerical digits and other symbols. However, in order not to increase complexity of the taxonomy and relations, here we take a number as an \"atomic\" object (i.e. we do not include digits in the EMMO as alphabet for numbers).

A 'Number' individual provide the link between the ontology and the actual data, through the data property hasNumericalValue."""@en ,
                                                        """In math usually number and numeral are distinct concepts, the numeral being the symbol or a composition of symbols (e.g. 3.14, 010010, three) and the number is the idea behind it.

More than one numeral stand for the same number.

In the EMMO abstract entities does not exists, and numbers are simply defined by other numerals, so that a number is the class of all the numerals that are equivalent (e.g. 3 and 0011 are numerals that stands for the same number).

Or alternatively, an integer numeral may also stands for a set of a specific cardinality (e.g. 3 stands for a set of three apples). Rational and real numbers are simply a syntactic arrangment of integers (digits, in decimal system).

The fact that you can't give a name to a number without using a numeral or, in case of positive integers, without referring to a real world objects set with specific cardinality, suggests that the abstract concept of number is not a concept that can be practically used.

For these reasons, the EMMO will consider numerals and numbers as the same concept."""@en ;
                                           skos:prefLabel "Number"@en .


###  http://emmo.info/emmo#EMMO_223d9523_4169_4ecd_b8af_acad1215e1ff
:EMMO_223d9523_4169_4ecd_b8af_acad1215e1ff rdf:type owl:Class ;
                                           rdfs:subClassOf :EMMO_3c424d37_cf62_41b1_ac9d_a316f8d113d6 ;
                                           skos:prefLabel "Exponent"@en .


###  http://emmo.info/emmo#EMMO_24b30ba4_90f4_423d_93d2_fd0fde349087
:EMMO_24b30ba4_90f4_423d_93d2_fd0fde349087 rdf:type owl:Class ;
                                           rdfs:subClassOf :EMMO_1cba0b27_15d0_4326_933f_379d0b3565b6 ;
                                           :EMMO_967080e5_2f42_4eb2_a3a9_c58143e835f9 "A real matrix with shape 4x3."@en ;
                                           skos:prefLabel "Shape4x3Matrix"@en .


###  http://emmo.info/emmo#EMMO_28fbea28_2204_4613_87ff_6d877b855fcd
:EMMO_28fbea28_2204_4613_87ff_6d877b855fcd rdf:type owl:Class ;
                                           rdfs:subClassOf :EMMO_25a3da5e_eab1_42dd_8081_61dd09d34e1b ,
                                                           :EMMO_54ee6b5e_5261_44a8_86eb_5717e7fdb9d0 ;
                                           :EMMO_967080e5_2f42_4eb2_a3a9_c58143e835f9 "Arrays are ordered mathematical objects who's elementary spatial parts are numbers. Their dimensionality is constructed with spatial direct parthood, where 1-dimensional arrays have spatial direct parts Number and n-dimensional array have spatial direct parts (n-1)-dimensional arrays."@en ;
                                           :EMMO_b432d2d5_25f4_4165_99c5_5935a7763c1a """A Vector is a 1-dimensional Array with Number as spatial direct parts,
a Matrix is a 2-dimensional Array with Vector as spatial direct parts,
an Array3D is a 3-dimensional Array with Matrix as spatial direct parts,
and so forth..."""@en ;
                                           rdfs:comment """Array subclasses with a specific shape can be constructed with cardinality restrictions.

See Shape4x3Matrix as an example."""@en ,
                                                        "Arrays are ordered objects, since they are a subclasses of Arrangement."@en ;
                                           skos:prefLabel "Array"@en .


###  http://emmo.info/emmo#EMMO_29afdf54_90ae_4c98_8845_fa9ea3f143a8
:EMMO_29afdf54_90ae_4c98_8845_fa9ea3f143a8 rdf:type owl:Class ;
                                           rdfs:subClassOf :EMMO_e56ee3eb_7609_4ae1_8bed_51974f0960a6 ;
                                           :EMMO_967080e5_2f42_4eb2_a3a9_c58143e835f9 "An equation that define a new variable in terms of other mathematical entities."@en ;
                                           :EMMO_b432d2d5_25f4_4165_99c5_5935a7763c1a """The definition of velocity as v = dx/dt.

The definition of density as mass/volume.

y = f(x)"""@en ;
                                           skos:prefLabel "DefiningEquation"@en .


###  http://emmo.info/emmo#EMMO_2b1303e8_d4c3_453b_9918_76f1d009543f
:EMMO_2b1303e8_d4c3_453b_9918_76f1d009543f rdf:type owl:Class ;
                                           owl:equivalentClass [ rdf:type owl:Restriction ;
                                                                 owl:onProperty :EMMO_23b579e1_8088_45b5_9975_064014026c42 ;
                                                                 owl:hasValue "*"
                                                               ] ;
                                           rdfs:subClassOf :EMMO_707f0cd1_941c_4b57_9f20_d0ba30cd6ff3 ;
                                           skos:prefLabel "Multiplication"@en .


###  http://emmo.info/emmo#EMMO_2ff07b07_c447_490f_903a_f6a72a12d7bf
:EMMO_2ff07b07_c447_490f_903a_f6a72a12d7bf rdf:type owl:Class ;
                                           rdfs:subClassOf :EMMO_06658d8d_dcde_4fc9_aae1_17f71c0bcdec ;
                                           :EMMO_967080e5_2f42_4eb2_a3a9_c58143e835f9 "A real vector with 3 elements."@en ;
                                           :EMMO_b432d2d5_25f4_4165_99c5_5935a7763c1a "The quantity value of physical quantities if real space is a Shape3Vector."@en ;
                                           skos:prefLabel "Shape3Vector"@en .


###  http://emmo.info/emmo#EMMO_3c424d37_cf62_41b1_ac9d_a316f8d113d6
:EMMO_3c424d37_cf62_41b1_ac9d_a316f8d113d6 rdf:type owl:Class ;
                                           rdfs:subClassOf :EMMO_f6d0c26a_98b6_4cf8_8632_aa259131faaa ;
                                           skos:prefLabel "AlgebricOperator"@en .


###  http://emmo.info/emmo#EMMO_46d5643b_9706_4b67_8bea_ed77d6026539
:EMMO_46d5643b_9706_4b67_8bea_ed77d6026539 rdf:type owl:Class ;
                                           owl:equivalentClass [ rdf:type owl:Restriction ;
                                                                 owl:onProperty :EMMO_23b579e1_8088_45b5_9975_064014026c42 ;
                                                                 owl:hasValue "-"
                                                               ] ;
                                           rdfs:subClassOf :EMMO_707f0cd1_941c_4b57_9f20_d0ba30cd6ff3 ;
                                           skos:prefLabel "Minus"@en .


###  http://emmo.info/emmo#EMMO_4bc29b0f_8fcc_4026_a291_f9774a66d9b8
:EMMO_4bc29b0f_8fcc_4026_a291_f9774a66d9b8 rdf:type owl:Class ;
                                           rdfs:subClassOf :EMMO_29afdf54_90ae_4c98_8845_fa9ea3f143a8 ;
                                           :EMMO_967080e5_2f42_4eb2_a3a9_c58143e835f9 "A function defined using functional notation."@en ;
                                           :EMMO_b432d2d5_25f4_4165_99c5_5935a7763c1a "y = f(x)"@en ;
                                           skos:prefLabel "FunctionDefinition"@en .


###  http://emmo.info/emmo#EMMO_4ce76d7f_03f8_45b6_9003_90052a79bfaa
:EMMO_4ce76d7f_03f8_45b6_9003_90052a79bfaa rdf:type owl:Class ;
                                           rdfs:subClassOf :EMMO_54ee6b5e_5261_44a8_86eb_5717e7fdb9d0 ;
                                           :EMMO_967080e5_2f42_4eb2_a3a9_c58143e835f9 "A 'Mathematical' that has no unknown value, i.e. all its 'Variable\"-s parts refers to a 'Number' (for scalars that have a built-in datatype) or to another 'Numerical' (for complex numerical data structures that should rely on external implementations)."@en ;
                                           skos:prefLabel "Numerical"@en .


###  http://emmo.info/emmo#EMMO_535d75a4_1972_40bc_88c6_ca566386934f
:EMMO_535d75a4_1972_40bc_88c6_ca566386934f rdf:type owl:Class ;
                                           owl:equivalentClass [ rdf:type owl:Restriction ;
                                                                 owl:onProperty :EMMO_23b579e1_8088_45b5_9975_064014026c42 ;
                                                                 owl:hasValue "="
                                                               ] ;
                                           rdfs:subClassOf :EMMO_54ee6b5e_5261_44a8_86eb_5717e7fdb9d0 ,
                                                           :EMMO_a1083d0a_c1fb_471f_8e20_a98f881ad527 ;
                                           :EMMO_967080e5_2f42_4eb2_a3a9_c58143e835f9 "The equals symbol."@en ;
                                           skos:prefLabel "Equals"@en .


###  http://emmo.info/emmo#EMMO_54dc83cb_06e1_4739_9e45_bc09cead7f48
:EMMO_54dc83cb_06e1_4739_9e45_bc09cead7f48 rdf:type owl:Class ;
                                           owl:equivalentClass [ rdf:type owl:Restriction ;
                                                                 owl:onProperty :EMMO_faf79f53_749d_40b2_807c_d34244c192f4 ;
                                                                 owl:someValuesFrom xsd:boolean
                                                               ] ;
                                           rdfs:subClassOf :EMMO_21f56795_ee72_4858_b571_11cfaa59c1a8 ,
                                                           [ rdf:type owl:Restriction ;
                                                             owl:onProperty :EMMO_faf79f53_749d_40b2_807c_d34244c192f4 ;
                                                             owl:allValuesFrom xsd:boolean
                                                           ] ,
                                                           [ rdf:type owl:Restriction ;
                                                             owl:onProperty :EMMO_faf79f53_749d_40b2_807c_d34244c192f4 ;
                                                             owl:qualifiedCardinality "1"^^xsd:nonNegativeInteger ;
                                                             owl:onDataRange xsd:boolean
                                                           ] ;
                                           skos:prefLabel "Boolean"@en .


###  http://emmo.info/emmo#EMMO_54ee6b5e_5261_44a8_86eb_5717e7fdb9d0
:EMMO_54ee6b5e_5261_44a8_86eb_5717e7fdb9d0 rdf:type owl:Class ;
                                           rdfs:subClassOf :EMMO_d8d2144e_5c8d_455d_a643_5caf4d8d9df8 ;
                                           :EMMO_967080e5_2f42_4eb2_a3a9_c58143e835f9 "The class of general mathematical symbolic objects respecting mathematical syntactic rules."@en ;
                                           rdfs:comment "A mathematical object in this branch is not representing a concept but an actual graphical object built using mathematcal symbols arranged in some way, according to math conventions." ;
                                           skos:prefLabel "Mathematical"@en .


###  http://emmo.info/emmo#EMMO_5be83f9c_a4ba_4b9a_be1a_5bfc6e891231
:EMMO_5be83f9c_a4ba_4b9a_be1a_5bfc6e891231 rdf:type owl:Class ;
                                           owl:equivalentClass [ owl:intersectionOf ( :EMMO_54ee6b5e_5261_44a8_86eb_5717e7fdb9d0
                                                                                      :EMMO_a1083d0a_c1fb_471f_8e20_a98f881ad527
                                                                                    ) ;
                                                                 rdf:type owl:Class
                                                               ] ;
                                           rdfs:subClassOf [ rdf:type owl:Restriction ;
                                                             owl:onProperty :EMMO_9380ab64_0363_4804_b13f_3a8a94119a76 ;
                                                             owl:allValuesFrom [ rdf:type owl:Class ;
                                                                                 owl:complementOf :EMMO_54ee6b5e_5261_44a8_86eb_5717e7fdb9d0
                                                                               ]
                                                           ] ;
                                           skos:prefLabel "MathematicalSymbol"@en .


###  http://emmo.info/emmo#EMMO_707f0cd1_941c_4b57_9f20_d0ba30cd6ff3
:EMMO_707f0cd1_941c_4b57_9f20_d0ba30cd6ff3 rdf:type owl:Class ;
                                           rdfs:subClassOf :EMMO_3c424d37_cf62_41b1_ac9d_a316f8d113d6 ;
                                           skos:prefLabel "ArithmeticOperator"@en .


###  http://emmo.info/emmo#EMMO_88470739_03d3_4c47_a03e_b30a1288d50c
:EMMO_88470739_03d3_4c47_a03e_b30a1288d50c rdf:type owl:Class ;
                                           rdfs:subClassOf :EMMO_54ee6b5e_5261_44a8_86eb_5717e7fdb9d0 ,
                                                           :EMMO_89a0c87c_0804_4013_937a_6fe234d9499c ;
                                           :EMMO_967080e5_2f42_4eb2_a3a9_c58143e835f9 "A mathematical string that can be evaluated as true or false."@en ;
                                           skos:prefLabel "MathematicalFormula"@en .


###  http://emmo.info/emmo#EMMO_89083bab_f69c_4d06_bf6d_62973b56cdc7
:EMMO_89083bab_f69c_4d06_bf6d_62973b56cdc7 rdf:type owl:Class ;
                                           rdfs:subClassOf :EMMO_1aed91a3_d00c_48af_8f43_a0c958b2512a ,
                                                           [ rdf:type owl:Class ;
                                                             owl:complementOf [ rdf:type owl:Restriction ;
                                                                                owl:onProperty :EMMO_b2282816_b7a3_44c6_b2cb_3feff1ceb7fe ;
                                                                                owl:someValuesFrom :EMMO_1eed0732_e3f1_4b2c_a9c4_b4e75eeb5895
                                                                              ]
                                                           ] ;
                                           :EMMO_b432d2d5_25f4_4165_99c5_5935a7763c1a "2+2"@en ;
                                           skos:prefLabel "ArithmeticExpression"@en .


###  http://emmo.info/emmo#EMMO_89a0c87c_0804_4013_937a_6fe234d9499c
:EMMO_89a0c87c_0804_4013_937a_6fe234d9499c rdf:type owl:Class .


###  http://emmo.info/emmo#EMMO_8de14a59_660b_454f_aff8_76a07ce185f4
:EMMO_8de14a59_660b_454f_aff8_76a07ce185f4 rdf:type owl:Class ;
                                           owl:equivalentClass [ rdf:type owl:Restriction ;
                                                                 owl:onProperty :EMMO_23b579e1_8088_45b5_9975_064014026c42 ;
                                                                 owl:hasValue "+"
                                                               ] ;
                                           rdfs:subClassOf :EMMO_707f0cd1_941c_4b57_9f20_d0ba30cd6ff3 ;
                                           skos:prefLabel "Plus"@en .


###  http://emmo.info/emmo#EMMO_91447ec0_fb55_49f2_85a5_3172dff6482c
:EMMO_91447ec0_fb55_49f2_85a5_3172dff6482c rdf:type owl:Class ;
                                           rdfs:subClassOf :EMMO_1aed91a3_d00c_48af_8f43_a0c958b2512a ;
                                           :EMMO_b432d2d5_25f4_4165_99c5_5935a7763c1a "2 * x^2 + x + 3"@en ;
                                           skos:prefLabel "Polynomial"@en .


###  http://emmo.info/emmo#EMMO_98d65021_4574_4890_b2fb_46430841077f
:EMMO_98d65021_4574_4890_b2fb_46430841077f rdf:type owl:Class ;
                                           rdfs:subClassOf :EMMO_e56ee3eb_7609_4ae1_8bed_51974f0960a6 ,
                                                           [ rdf:type owl:Restriction ;
                                                             owl:onProperty :EMMO_b2282816_b7a3_44c6_b2cb_3feff1ceb7fe ;
                                                             owl:someValuesFrom :EMMO_1aed91a3_d00c_48af_8f43_a0c958b2512a
                                                           ] ;
                                           :EMMO_b432d2d5_25f4_4165_99c5_5935a7763c1a "2 * a - b = c"@en ;
                                           rdfs:comment "An 'equation' that has parts two 'polynomial'-s"@en ;
                                           skos:prefLabel "AlgebricEquation"@en .


###  http://emmo.info/emmo#EMMO_a1083d0a_c1fb_471f_8e20_a98f881ad527
:EMMO_a1083d0a_c1fb_471f_8e20_a98f881ad527 rdf:type owl:Class .


###  http://emmo.info/emmo#EMMO_a365b3c1_7bde_41d7_a15b_2820762e85f4
:EMMO_a365b3c1_7bde_41d7_a15b_2820762e85f4 rdf:type owl:Class ;
                                           owl:equivalentClass [ rdf:type owl:Restriction ;
                                                                 owl:onProperty :EMMO_23b579e1_8088_45b5_9975_064014026c42 ;
                                                                 owl:hasValue "/"
                                                               ] ;
                                           rdfs:subClassOf :EMMO_707f0cd1_941c_4b57_9f20_d0ba30cd6ff3 ;
                                           skos:prefLabel "Division"@en .


###  http://emmo.info/emmo#EMMO_a6138ba7_e365_4f2d_b6b4_fe5a5918d403
:EMMO_a6138ba7_e365_4f2d_b6b4_fe5a5918d403 rdf:type owl:Class ;
                                           rdfs:subClassOf :EMMO_e56ee3eb_7609_4ae1_8bed_51974f0960a6 ;
                                           :EMMO_b432d2d5_25f4_4165_99c5_5935a7763c1a "1 + 1 = 2"@en ;
                                           skos:prefLabel "ArithmeticEquation"@en .


###  http://emmo.info/emmo#EMMO_ae15fb4f_8e4d_41de_a0f9_3997f89ba6a2
:EMMO_ae15fb4f_8e4d_41de_a0f9_3997f89ba6a2 rdf:type owl:Class ;
                                           rdfs:subClassOf :EMMO_1eed0732_e3f1_4b2c_a9c4_b4e75eeb5895 ,
                                                           [ rdf:type owl:Restriction ;
                                                             owl:onProperty [ owl:inverseOf :EMMO_3446e167_c576_49d6_846c_215bb8878a55
                                                                            ] ;
                                                             owl:allValuesFrom :EMMO_4ce76d7f_03f8_45b6_9003_90052a79bfaa
                                                           ] ;
                                           :EMMO_967080e5_2f42_4eb2_a3a9_c58143e835f9 "A 'varaible' that stand for a well known constant."@en ;
                                           :EMMO_b432d2d5_25f4_4165_99c5_5935a7763c1a "π refers to the constant number ~3.14"@en ;
                                           skos:prefLabel "Constant"@en .


###  http://emmo.info/emmo#EMMO_b5c58790_fb2d_42eb_b184_2a3f6ca60acb
:EMMO_b5c58790_fb2d_42eb_b184_2a3f6ca60acb rdf:type owl:Class ;
                                           owl:equivalentClass [ rdf:type owl:Restriction ;
                                                                 owl:onProperty :EMMO_23b579e1_8088_45b5_9975_064014026c42 ;
                                                                 owl:hasValue "∇"
                                                               ] ;
                                           rdfs:subClassOf :EMMO_f8a2fe9f_458b_4771_9aba_a50e76afc52d ;
                                           skos:prefLabel "Gradient"@en .


###  http://emmo.info/emmo#EMMO_d1d436e7_72fc_49cd_863b_7bfb4ba5276a
:EMMO_d1d436e7_72fc_49cd_863b_7bfb4ba5276a rdf:type owl:Class ;
                                           rdfs:subClassOf :EMMO_1eed0732_e3f1_4b2c_a9c4_b4e75eeb5895 ;
                                           :EMMO_b432d2d5_25f4_4165_99c5_5935a7763c1a "viscosity in the Navier-Stokes equation"@en ;
                                           rdfs:comment "A 'variable' whose value is assumed to be known independently from the equation, but whose value is not explicitated in the equation."@en ;
                                           skos:prefLabel "Parameter"@en .


###  http://emmo.info/emmo#EMMO_d8d2144e_5c8d_455d_a643_5caf4d8d9df8
:EMMO_d8d2144e_5c8d_455d_a643_5caf4d8d9df8 rdf:type owl:Class .


###  http://emmo.info/emmo#EMMO_e56ee3eb_7609_4ae1_8bed_51974f0960a6
:EMMO_e56ee3eb_7609_4ae1_8bed_51974f0960a6 rdf:type owl:Class ;
                                           rdfs:subClassOf :EMMO_54ee6b5e_5261_44a8_86eb_5717e7fdb9d0 ,
                                                           :EMMO_88470739_03d3_4c47_a03e_b30a1288d50c ,
                                                           [ rdf:type owl:Restriction ;
                                                             owl:onProperty :EMMO_b2282816_b7a3_44c6_b2cb_3feff1ceb7fe ;
                                                             owl:someValuesFrom :EMMO_f9bc8b52_85e9_4b53_b969_dd7724d5b8e4
                                                           ] ;
                                           :EMMO_967080e5_2f42_4eb2_a3a9_c58143e835f9 "The class of 'mathematical'-s that stand for a statement of equality between two mathematical expressions."@en ;
                                           :EMMO_b432d2d5_25f4_4165_99c5_5935a7763c1a """2+3 = 5
x^2 +3x  = 5x
dv/dt = a
sin(x) = y"""@en ;
                                           rdfs:comment """An equation with variables can always be represented as:

f(v0, v1, ..., vn) = g(v0, v1, ..., vn)

where f is the left hand and g the right hand  side expressions and v0, v1, ..., vn are the variables."""@en ;
                                           skos:prefLabel "Equation"@en .


###  http://emmo.info/emmo#EMMO_f6d0c26a_98b6_4cf8_8632_aa259131faaa
:EMMO_f6d0c26a_98b6_4cf8_8632_aa259131faaa rdf:type owl:Class ;
                                           rdfs:subClassOf :EMMO_54ee6b5e_5261_44a8_86eb_5717e7fdb9d0 ,
                                                           :EMMO_a1083d0a_c1fb_471f_8e20_a98f881ad527 ;
                                           skos:prefLabel "MathematicalOperator"@en .


###  http://emmo.info/emmo#EMMO_f8a2fe9f_458b_4771_9aba_a50e76afc52d
:EMMO_f8a2fe9f_458b_4771_9aba_a50e76afc52d rdf:type owl:Class ;
                                           rdfs:subClassOf :EMMO_f6d0c26a_98b6_4cf8_8632_aa259131faaa ;
                                           skos:prefLabel "DifferentialOperator"@en .


###  http://emmo.info/emmo#EMMO_f8bd64d5_5d3e_4ad4_a46e_c30714fecb7f
:EMMO_f8bd64d5_5d3e_4ad4_a46e_c30714fecb7f rdf:type owl:Class ;
                                           owl:equivalentClass [ rdf:type owl:Restriction ;
                                                                 owl:onProperty :EMMO_faf79f53_749d_40b2_807c_d34244c192f4 ;
                                                                 owl:someValuesFrom xsd:integer
                                                               ] ;
                                           rdfs:subClassOf :EMMO_21f56795_ee72_4858_b571_11cfaa59c1a8 ,
                                                           [ rdf:type owl:Restriction ;
                                                             owl:onProperty :EMMO_faf79f53_749d_40b2_807c_d34244c192f4 ;
                                                             owl:allValuesFrom xsd:integer
                                                           ] ,
                                                           [ rdf:type owl:Restriction ;
                                                             owl:onProperty :EMMO_faf79f53_749d_40b2_807c_d34244c192f4 ;
                                                             owl:qualifiedCardinality "1"^^xsd:nonNegativeInteger ;
                                                             owl:onDataRange xsd:integer
                                                           ] ;
                                           skos:prefLabel "Integer"@en .


###  http://emmo.info/emmo#EMMO_f9bc8b52_85e9_4b53_b969_dd7724d5b8e4
:EMMO_f9bc8b52_85e9_4b53_b969_dd7724d5b8e4 rdf:type owl:Class ;
                                           rdfs:subClassOf :EMMO_54ee6b5e_5261_44a8_86eb_5717e7fdb9d0 ,
                                                           :EMMO_89a0c87c_0804_4013_937a_6fe234d9499c ;
                                           :EMMO_967080e5_2f42_4eb2_a3a9_c58143e835f9 "A well-formed finite combination of mathematical symbols according to some specific rules."@en ;
                                           skos:prefLabel "Expression"@en .


###  http://emmo.info/emmo#EMMO_fe7e56ce_118b_4243_9aad_20eb9f4f31f6
:EMMO_fe7e56ce_118b_4243_9aad_20eb9f4f31f6 rdf:type owl:Class ;
                                           rdfs:subClassOf :EMMO_1eed0732_e3f1_4b2c_a9c4_b4e75eeb5895 ;
                                           :EMMO_967080e5_2f42_4eb2_a3a9_c58143e835f9 "The dependent variable for which an equation has been written."@en ;
                                           :EMMO_b432d2d5_25f4_4165_99c5_5935a7763c1a "Velocity, for the Navier-Stokes equation."@en ;
                                           skos:prefLabel "Unknown"@en .


<<<<<<< HEAD
[ owl:qualifiedCardinality "4"^^xsd:nonNegativeInteger
=======
[ owl:qualifiedCardinality "3"^^xsd:nonNegativeInteger
>>>>>>> 41dfbf2f
] .

[ owl:qualifiedCardinality "3"^^xsd:nonNegativeInteger
 ] .

[ owl:qualifiedCardinality "1"^^xsd:nonNegativeInteger
 ] .

###  Generated by the OWL API (version 4.5.9.2019-02-01T07:24:44Z) https://github.com/owlcs/owlapi<|MERGE_RESOLUTION|>--- conflicted
+++ resolved
@@ -525,12 +525,8 @@
                                            skos:prefLabel "Unknown"@en .
 
 
-<<<<<<< HEAD
 [ owl:qualifiedCardinality "4"^^xsd:nonNegativeInteger
-=======
-[ owl:qualifiedCardinality "3"^^xsd:nonNegativeInteger
->>>>>>> 41dfbf2f
-] .
+ ] .
 
 [ owl:qualifiedCardinality "3"^^xsd:nonNegativeInteger
  ] .

<!DOCTYPE html>
<html>
<head>
  <meta charset="utf-8">
  <meta name="author" content="Emanuele Ghedini, University of Bologne">
  <meta name="author" content="Gerhard Goldbeck, Goldbeck Consulting">
  <meta name="author" content="Jesper Friis, SINTEF">
  <meta name="author" content="Adham Hashibon, Fraunhofer IWM">
  <meta name="author" content="Georg Schmitz, ACCESS">
<<<<<<< HEAD
  <meta name="institution" content="Elemental Multiperspective Material Council (EMMC)">
=======
  <meta name="institution" content="European Materials Modelling Council (EMMC)">
>>>>>>> b6089b4f
  <meta name="keywords" content="EMMO, materials science, modelling, characterisation, materials, ontology">
  <meta name="dcterms.date" content="${date}">
  <link rel="stylesheet" type="text/css" href="css/style.css">
  <link rel="icon" type="image/png" href="https://avatars1.githubusercontent.com/u/51194521?s=400&u=d9e0bbceb9a6e4901077e92b2426c8bca46b1009&v=4">
<<<<<<< HEAD
  <title>Elemental Multiperspective Material Ontology (EMMO)</title>
=======
  <title>Elementary Multiperspective Material Ontology (EMMO)</title>
>>>>>>> b6089b4f
</head>
<body>

<div class="header">
  <img src="https://avatars1.githubusercontent.com/u/51194521?s=400&u=d9e0bbceb9a6e4901077e92b2426c8bca46b1009&v=4" class="logo" width="64" alt="EMMO">
<<<<<<< HEAD
  <h1 class="logo">Elemental Multiperspective Material Ontology (EMMO)</h1>
  <img src="https://i2.wp.com/emmc.info/wp-content/uploads/2018/10/emmc_logo-low.jpg?fit=1701%2C1701&ssl=1" class="emmclogo" width="64" alt="EMMC">
</div>
The Elemental Multiperspective Material Ontology (EMMO) is the result of a multidisciplinary effort within the EMMC, aimed at the development of a standard representational ontology framework based on current materials modelling and characterization knowledge. Instead of starting from general upper level concepts, as done by other ontologies, the EMMO development started from the very bottom level, using the actual picture of the physical world coming from applied sciences, and in particular from physics and material sciences.
=======
  <h1 class="logo">The Elementary Multiperspective Material Ontology (EMMO)</h1>
  <img src="https://raw.githubusercontent.com/emmo-repo/emmo-repo.github.io/master/emmc.png" class="emmclogo" width="64" alt="EMMC">
</div>
The Elementary Multiperspective Material Ontology (EMMO) is the result of a multidisciplinary effort within the EMMC, aimed at the development of a standard representational ontology framework based on current materials modelling and characterization knowledge. Instead of starting from general upper level concepts, as done by other ontologies, the EMMO development started from the very bottom level, using the actual picture of the physical world coming from applied sciences, and in particular from physics and material sciences.
>>>>>>> b6089b4f
<p>
The EMMO has grown from the bottom (i.e. scientific application field) to the top (i.e. conceptualization), staying focused on the original scope while at the same time maintaining an approach as general as possible. The ontological framework has been built around concepts like elementary particles, wave-particle dualism, finiteness of space and time intervals coming from the perspective for experimental physics. The development of the middle and upper layers of the ontology has been functional to the respect of these low level concepts, to facilitate the understanding of the high level concepts to users with limited or no philosophical background.

<h2>Links</h2>
<ul>
  <li><a href="https://emmc.info/emmo-info/">EMMO on old EMMC site</a></li>
  <li><a href="https://github.com/emmo-repo/EMMO">GitHub repository</a></li>
  <li><a href="https://github.com/emmo-repo/EMMOntoPy">Python API</a></li>
</ul>

<h2>Releases</h2>
<table class"reltable">
  <tr>
    <th></th>
    <th></th>
    <th colspan="2">Compacted ontology<sup><a href="#fn1" id="ref1">1</a></sup></th>
    <th colspan="2">Inferred ontology<sup><a href="#fn2" id="ref2">2</a></sup></th>
    <th colspan="2">Documentation</th>
  </tr>
  <tr>
    <th>Version</th>
    <th>Asserted ontology</th>
    <th>rdf/xml</th>
    <th>turtle</th>
    <th>rdf/xml</th>
    <th>turtle</th>
    <th>html</th>
    <th>pdf</th>
  </tr>
${versions}
</table>

<small>
  <br>
  <sup id="fn1"><a href="#ref1" title="Jump back to footnote 1.">1</a></sup>
  <b>Compacted ontology</b> means that all modules have been squashed together into a single file with no imports.
  Also, <code>rdfs:isDefinedBy</code> annotations referring to the original module IRI have been added.
  <br>
  <sup id="fn2"><a href="#ref2" title="Jump back to footnote 2.">2</a></sup>
  <b>Inferred ontology</b> is reasoned and compacted.
</small>

</body>
</html><|MERGE_RESOLUTION|>--- conflicted
+++ resolved
@@ -7,36 +7,21 @@
   <meta name="author" content="Jesper Friis, SINTEF">
   <meta name="author" content="Adham Hashibon, Fraunhofer IWM">
   <meta name="author" content="Georg Schmitz, ACCESS">
-<<<<<<< HEAD
-  <meta name="institution" content="Elemental Multiperspective Material Council (EMMC)">
-=======
   <meta name="institution" content="European Materials Modelling Council (EMMC)">
->>>>>>> b6089b4f
   <meta name="keywords" content="EMMO, materials science, modelling, characterisation, materials, ontology">
   <meta name="dcterms.date" content="${date}">
   <link rel="stylesheet" type="text/css" href="css/style.css">
   <link rel="icon" type="image/png" href="https://avatars1.githubusercontent.com/u/51194521?s=400&u=d9e0bbceb9a6e4901077e92b2426c8bca46b1009&v=4">
-<<<<<<< HEAD
-  <title>Elemental Multiperspective Material Ontology (EMMO)</title>
-=======
   <title>Elementary Multiperspective Material Ontology (EMMO)</title>
->>>>>>> b6089b4f
 </head>
 <body>
 
 <div class="header">
   <img src="https://avatars1.githubusercontent.com/u/51194521?s=400&u=d9e0bbceb9a6e4901077e92b2426c8bca46b1009&v=4" class="logo" width="64" alt="EMMO">
-<<<<<<< HEAD
-  <h1 class="logo">Elemental Multiperspective Material Ontology (EMMO)</h1>
-  <img src="https://i2.wp.com/emmc.info/wp-content/uploads/2018/10/emmc_logo-low.jpg?fit=1701%2C1701&ssl=1" class="emmclogo" width="64" alt="EMMC">
-</div>
-The Elemental Multiperspective Material Ontology (EMMO) is the result of a multidisciplinary effort within the EMMC, aimed at the development of a standard representational ontology framework based on current materials modelling and characterization knowledge. Instead of starting from general upper level concepts, as done by other ontologies, the EMMO development started from the very bottom level, using the actual picture of the physical world coming from applied sciences, and in particular from physics and material sciences.
-=======
   <h1 class="logo">The Elementary Multiperspective Material Ontology (EMMO)</h1>
   <img src="https://raw.githubusercontent.com/emmo-repo/emmo-repo.github.io/master/emmc.png" class="emmclogo" width="64" alt="EMMC">
 </div>
 The Elementary Multiperspective Material Ontology (EMMO) is the result of a multidisciplinary effort within the EMMC, aimed at the development of a standard representational ontology framework based on current materials modelling and characterization knowledge. Instead of starting from general upper level concepts, as done by other ontologies, the EMMO development started from the very bottom level, using the actual picture of the physical world coming from applied sciences, and in particular from physics and material sciences.
->>>>>>> b6089b4f
 <p>
 The EMMO has grown from the bottom (i.e. scientific application field) to the top (i.e. conceptualization), staying focused on the original scope while at the same time maintaining an approach as general as possible. The ontological framework has been built around concepts like elementary particles, wave-particle dualism, finiteness of space and time intervals coming from the perspective for experimental physics. The development of the middle and upper layers of the ontology has been functional to the respect of these low level concepts, to facilitate the understanding of the high level concepts to users with limited or no philosophical background.
 

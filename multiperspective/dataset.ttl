@prefix : <https://w3id.org/emmo#> .
@prefix owl: <http://www.w3.org/2002/07/owl#> .
@prefix rdf: <http://www.w3.org/1999/02/22-rdf-syntax-ns#> .
@prefix xml: <http://www.w3.org/XML/1998/namespace> .
@prefix xsd: <http://www.w3.org/2001/XMLSchema#> .
@prefix rdfs: <http://www.w3.org/2000/01/rdf-schema#> .
@prefix skos: <http://www.w3.org/2004/02/skos/core#> .
@prefix dcterms: <http://purl.org/dc/terms/> .
@base <https://w3id.org/emmo#> .

<https://w3id.org/emmo/multiperspective/dataset> rdf:type owl:Ontology ;
                                                  owl:versionIRI <https://w3id.org/emmo/1.0.0-rc1/multiperspective/dataset> ;
                                                  owl:imports <https://w3id.org/emmo/1.0.0-rc1/multiperspective/information> ,
                                                              <https://w3id.org/emmo/1.0.0-rc1/multiperspective/symbolic> ;
                                                  dcterms:abstract "Shared representation of datasets."@en ;
                                                  dcterms:contributor <https://orcid.org/0000-0001-8869-3718> ,
                                                                      <https://orcid.org/0000-0002-4181-2852> ,
<<<<<<< HEAD
                                                                      "Otello Roscioni, Goldbeck Consulting Ltd, UK"@en ;
                                                  dcterms:creator <https://orcid.org/0000-0002-1560-809X> ,
                                                                  <https://orcid.org/0000-0003-3805-8761> ;
=======
                                                                      <https://orcid.org/0000-0001-7815-6636> ;
                                                  dcterms:creator <https://orcid.org/0000-0003-3805-8761> ,
                                                                  <https://orcid.org/0000-0002-1560-809X> ;
>>>>>>> e8208b78
                                                  dcterms:license "https://creativecommons.org/licenses/by/4.0/legalcode" ;
                                                  dcterms:publisher <https://emmc.eu> ;
                                                  dcterms:title "Dataset"@en ;
                                                  rdfs:comment "Contact: emmo@emmc.eu"@en ,
                                                               "The EMMO requires HermiT reasoner plugin in order to visualize all inferences and class hierarchy (ctrl+R hotkey in Protege)."@en ;
                                                  owl:versionInfo "1.0.0-rc1" .

#################################################################
#    Object Properties
#################################################################

###  https://w3id.org/emmo#EMMO_60577dea_9019_4537_ac41_80b0fb563d41
:EMMO_60577dea_9019_4537_ac41_80b0fb563d41 owl:inverseOf :EMMO_61f264fa_1f23_47f0_aa1c_c947d0be56fc .


###  https://w3id.org/emmo#EMMO_61f264fa_1f23_47f0_aa1c_c947d0be56fc
:EMMO_61f264fa_1f23_47f0_aa1c_c947d0be56fc rdf:type owl:ObjectProperty ;
                                           rdfs:subPropertyOf :EMMO_2337e25c_3c60_43fc_a8f9_b11a3f974291 ;
                                           rdfs:domain :EMMO_b21a56ed_f969_4612_a6ec_cb7766f7f31d ;
                                           rdfs:range :EMMO_6f5af708_f825_4feb_a0d1_a8d813d3022b ;
                                           rdfs:seeAlso :EMMO_60577dea_9019_4537_ac41_80b0fb563d41 ;
                                           skos:prefLabel "isSignFor"@en ;
                                           :EMMO_967080e5_2f42_4eb2_a3a9_c58143e835f9 "The inverse relation of hasSign."@en .


###  https://w3id.org/emmo#EMMO_6b78c119_f86c_4b5e_ba6c_b42d25a64122
:EMMO_6b78c119_f86c_4b5e_ba6c_b42d25a64122 rdf:type owl:ObjectProperty ;
                                           rdfs:subPropertyOf :EMMO_b2282816_b7a3_44c6_b2cb_3feff1ceb7fe ;
                                           skos:prefLabel "hasDatum"@en ;
                                           :EMMO_967080e5_2f42_4eb2_a3a9_c58143e835f9 "Relates a dataset to its datum."@en .


###  https://w3id.org/emmo#EMMO_7159549c_16a3_4dd3_b37d_e992ad0b0879
:EMMO_7159549c_16a3_4dd3_b37d_e992ad0b0879 rdf:type owl:ObjectProperty ;
                                           rdfs:subPropertyOf :EMMO_e58bd4f4_a343_4831_be59_bf753075edb0 ;
                                           owl:inverseOf :EMMO_c58c799e_cc6c_4310_a3f1_78da70705b2a ;
                                           rdfs:seeAlso :EMMO_c58c799e_cc6c_4310_a3f1_78da70705b2a ;
                                           skos:prefLabel "isDescriptionFor"@en ;
                                           :EMMO_967080e5_2f42_4eb2_a3a9_c58143e835f9 "The inverse relation of hasDescription."@en .


###  https://w3id.org/emmo#EMMO_9ae258e3_f79b_4ff3_a777_9c188b3c019c
:EMMO_9ae258e3_f79b_4ff3_a777_9c188b3c019c rdf:type owl:ObjectProperty ;
                                           rdfs:subPropertyOf :EMMO_e1097637_70d2_4895_973f_2396f04fa204 ;
                                           rdfs:domain :EMMO_50d6236a_7667_4883_8ae1_9bb5d190423a ;
                                           rdfs:range :EMMO_b4c97fa0_d82c_406a_bda7_597d6e190654 ;
                                           skos:prefLabel "hasDimension"@en ;
                                           :EMMO_967080e5_2f42_4eb2_a3a9_c58143e835f9 "A semiotic relation that relates a datum to its dimension."@en .


###  https://w3id.org/emmo#EMMO_e58bd4f4_a343_4831_be59_bf753075edb0
:EMMO_e58bd4f4_a343_4831_be59_bf753075edb0 rdf:type owl:ObjectProperty ;
                                           rdfs:subPropertyOf :EMMO_61f264fa_1f23_47f0_aa1c_c947d0be56fc ;
                                           owl:inverseOf :EMMO_eb3518bf_f799_4f9e_8c3e_ce59af11453b ;
                                           rdfs:domain :EMMO_35d2e130_6e01_41ed_94f7_00b333d46cf9 ;
                                           rdfs:seeAlso :EMMO_eb3518bf_f799_4f9e_8c3e_ce59af11453b ;
                                           skos:prefLabel "isConventionFor"@en ;
                                           :EMMO_967080e5_2f42_4eb2_a3a9_c58143e835f9 "The inverse relation of hasConvention."@en .

###  https://w3id.org/emmo#EMMO_c4ca55f0_2795_4bff_b8a9_445ed6e29d6c
:EMMO_c4ca55f0_2795_4bff_b8a9_445ed6e29d6c rdf:type owl:ObjectProperty ;
                                           rdfs:subPropertyOf :EMMO_e58bd4f4_a343_4831_be59_bf753075edb0;
                                           owl:inverseOf :EMMO_e1097637_70d2_4895_973f_2396f04fa204 ;
                                           rdfs:domain :EMMO_b7bcff25_ffc3_474e_9ab5_01b1664bd4ba;
                                           rdfs:range :EMMO_6f5af708_f825_4feb_a0d1_a8d813d3022b;
                                           skos:prefLabel "isPropertyFor"@en;
                                           :EMMO_967080e5_2f42_4eb2_a3a9_c58143e835f9 "A semiotic relation that connects a property to a semiotic object in a declaration process."@en .

#################################################################
#    Classes
#################################################################

###  https://w3id.org/emmo#EMMO_b4c97fa0_d82c_406a_bda7_597d6e190654
:EMMO_b4c97fa0_d82c_406a_bda7_597d6e190654 rdf:type owl:Class ;
                                           rdfs:subClassOf :EMMO_b7bcff25_ffc3_474e_9ab5_01b1664bd4ba ;
                                           skos:example """Examples of some Dimension individuals:
-  'x-dimension': stand for the spatial dimension along the x-direction.
- 'emergy_dimension': stand for the energy dimension in an energy spectrum.
- 'number_of_samples': is a countable dimension that may stand for the index of a given sample in a series of samples."""@en ;
                                           skos:prefLabel "Dimension"@en ;
                                           :EMMO_967080e5_2f42_4eb2_a3a9_c58143e835f9 "A coded sign that stands for a dimension."@en .


#################################################################
#    Annotations
#################################################################

:EMMO_194e367c_9783_4bf5_96d0_9ad597d48d9a <https://w3id.org.org/emmo#EMMO_8a137e9f_579c_4e28_baca_e8980eb0c3db> "SubClassOf: hasDatum some Datum" .


###  Generated by the OWL API (version 4.5.26.2023-07-17T20:34:13Z) https://github.com/owlcs/owlapi<|MERGE_RESOLUTION|>--- conflicted
+++ resolved
@@ -15,15 +15,9 @@
                                                   dcterms:abstract "Shared representation of datasets."@en ;
                                                   dcterms:contributor <https://orcid.org/0000-0001-8869-3718> ,
                                                                       <https://orcid.org/0000-0002-4181-2852> ,
-<<<<<<< HEAD
-                                                                      "Otello Roscioni, Goldbeck Consulting Ltd, UK"@en ;
-                                                  dcterms:creator <https://orcid.org/0000-0002-1560-809X> ,
-                                                                  <https://orcid.org/0000-0003-3805-8761> ;
-=======
                                                                       <https://orcid.org/0000-0001-7815-6636> ;
                                                   dcterms:creator <https://orcid.org/0000-0003-3805-8761> ,
                                                                   <https://orcid.org/0000-0002-1560-809X> ;
->>>>>>> e8208b78
                                                   dcterms:license "https://creativecommons.org/licenses/by/4.0/legalcode" ;
                                                   dcterms:publisher <https://emmc.eu> ;
                                                   dcterms:title "Dataset"@en ;

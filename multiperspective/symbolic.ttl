@prefix : <http://emmo.info/emmo#> .
@prefix owl: <http://www.w3.org/2002/07/owl#> .
@prefix rdf: <http://www.w3.org/1999/02/22-rdf-syntax-ns#> .
@prefix xml: <http://www.w3.org/XML/1998/namespace> .
@prefix xsd: <http://www.w3.org/2001/XMLSchema#> .
@prefix rdfs: <http://www.w3.org/2000/01/rdf-schema#> .
@prefix skos: <http://www.w3.org/2004/02/skos/core#> .
@prefix dcterms: <http://purl.org/dc/terms/> .
@base <http://emmo.info/emmo#> .

<http://emmo.info/emmo/multiperspective/symbolic> rdf:type owl:Ontology ;
                                                   owl:versionIRI <http://emmo.info/emmo/1.0.0-beta6/multiperspective/symbolic> ;
                                                   owl:imports <http://emmo.info/emmo/1.0.0-beta6/perspectives/data> ,
                                                               <http://emmo.info/emmo/1.0.0-beta6/perspectives/reductionistic> ;
                                                   dcterms:abstract """The symbolic multi-perspective combines the data and reductionistic perspectives to describe symbolic entities.

A symbolic entity is a descrite data that pocess a reductionistic structure, who's elements can be decoded to tokens from one or more alphabets.

The symbolic module includes symbols, symbolic constructs and formal languages."""@en ;
                                                   dcterms:contributor "Adham Hashibon, University College of London, UK" ,
                                                                       "Georg Schmitz, Access, DE" ,
                                                                       "Gerhard Goldbeck, Goldbeck Consulting Ltd, UK" ;
                                                   dcterms:creator "Emanuele Ghedini, University of Bologna, IT" ,
                                                                   "Jesper Friis, SINTEF, NO" ;
                                                   dcterms:license "https://creativecommons.org/licenses/by/4.0/legalcode" ;
                                                   dcterms:publisher "EMMC ASBL" ;
                                                   dcterms:title "Symbolic"@en ;
<<<<<<< HEAD
                                                   rdfs:comment "The EMMO requires FacT++ reasoner plugin in order to visualize all inferences and class hierarchy (ctrl+R hotkey in Protege)."@en ,
                                                                "Contacts: emmo@emmc.eu" ;
                                                   owl:versionInfo "1.0.0-beta6" .

#################################################################
#    Datatypes
#################################################################

###  http://www.w3.org/1999/02/22-rdf-syntax-ns#JSON
rdf:JSON rdf:type rdfs:Datatype .

=======
                                                   rdfs:comment "Contacts: emmo@emmc.eu" ,
                                                                "The EMMO requires FacT++ reasoner plugin in order to visualize all inferences and class hierarchy (ctrl+R hotkey in Protege)."@en ;
                                                   owl:versionInfo "1.0.0-beta6" .
>>>>>>> 0837c796

#################################################################
#    Data properties
#################################################################

###  http://emmo.info/emmo#EMMO_02face50_43a1_40ce_a909_dfe54d5e186b
:EMMO_02face50_43a1_40ce_a909_dfe54d5e186b rdf:type owl:DatatypeProperty ;
                                           rdfs:subPropertyOf :EMMO_b6292331_94af_4f00_976b_ea55960c2f1c ;
                                           rdf:type owl:FunctionalProperty ;
                                           rdfs:domain :EMMO_5f334606_f67d_4f0e_acb9_eeb21cb10c66 ;
                                           rdfs:range xsd:string ;
                                           :EMMO_c7b62dd7_063a_4c2a_8504_42f7264ba83f "The owl:dataProperty that provides a serialisation of an EMMO string data entity." ;
                                           skos:prefLabel "hasStringValue"@en .


###  http://emmo.info/emmo#EMMO_23b579e1_8088_45b5_9975_064014026c42
:EMMO_23b579e1_8088_45b5_9975_064014026c42 rdf:type owl:DatatypeProperty ;
                                           rdfs:subPropertyOf :EMMO_b6292331_94af_4f00_976b_ea55960c2f1c ;
                                           rdf:type owl:FunctionalProperty ;
                                           rdfs:domain [ owl:intersectionOf ( :EMMO_70bbb94e_2ca7_4d73_ba01_6397f134d172
                                                                              :EMMO_a1083d0a_c1fb_471f_8e20_a98f881ad527
                                                                            ) ;
                                                         rdf:type owl:Class
                                                       ] ;
                                           :EMMO_c7b62dd7_063a_4c2a_8504_42f7264ba83f "The owl:dataProperty that provides a serialisation of an EMMO symbol data entity." ;
                                           skos:prefLabel "hasSymbolValue"@en .


#################################################################
#    Classes
#################################################################

###  http://emmo.info/emmo#EMMO_057e7d57_aff0_49de_911a_8861d85cef40
:EMMO_057e7d57_aff0_49de_911a_8861d85cef40 rdf:type owl:Class ;
                                           owl:equivalentClass [ rdf:type owl:Class ;
                                                                 owl:unionOf ( :EMMO_89a0c87c_0804_4013_937a_6fe234d9499c
                                                                               :EMMO_a1083d0a_c1fb_471f_8e20_a98f881ad527
                                                                             )
                                                               ] ;
                                           rdfs:subClassOf :EMMO_be8592a7_68d1_4a06_ad23_82f2b56ef926 ;
                                           :EMMO_967080e5_2f42_4eb2_a3a9_c58143e835f9 "A discrete data whose elements can be decoded as tokens from one or more alphabets, without necessarily respecting syntactic rules."@en ;
                                           :EMMO_b432d2d5_25f4_4165_99c5_5935a7763c1a """fe780
emmo
!5*a
cat
for(i=0;i<N;++i)"""@en ;
                                           :EMMO_c7b62dd7_063a_4c2a_8504_42f7264ba83f """A symbolic entity is not necessarily graphical (e.g. it doesn't necessarily have the physical shape of a letter), but its elements can be decoded and put in relation with an alphabet.
In other words, a sequence of bit \"1000010\" in a RAM (a non-graphical entity) is a valid symbol since it can be decoded through ASCII rules as the letter \"B\". The same holds for an entity standing for the sound of a voice saying: \"Hello\", since it can be decomposed in discrete parts, each of them being associated to a letter of an alphabet."""@en ,
                                                                                      """A symbolic object possesses a reductionistic oriented structure.
For example, text is made of words, spaces and punctuations. Words are made of characters (i.e. atomic symbols)."""@en ;
                                           skos:prefLabel "Symbolic"@en .

[ rdf:type owl:Axiom ;
   owl:annotatedSource :EMMO_057e7d57_aff0_49de_911a_8861d85cef40 ;
   owl:annotatedProperty skos:prefLabel ;
   owl:annotatedTarget "Symbolic"@en ;
   :EMMO_705f27ae_954c_4f13_98aa_18473fc52b25 "From Ancient Greek σύμβολον (súmbolon, “a sign by which one infers something; a mark, token, badge, ticket, tally, check, a signal, watchword, outward sign”), from συμβάλλω (sumbállō, “I throw together, dash together, compare, correspond, tally, come to a conclusion”), from σύν (sún, “with, together”) + βάλλω (bállō, “I throw, put”)."
 ] .


###  http://emmo.info/emmo#EMMO_0e03a375_8af8_46db_88ae_a45fe2d2940f
:EMMO_0e03a375_8af8_46db_88ae_a45fe2d2940f rdf:type owl:Class ;
                                           owl:equivalentClass [ rdf:type owl:Restriction ;
                                                                 owl:onProperty :EMMO_b6292331_94af_4f00_976b_ea55960c2f1c ;
                                                                 owl:someValuesFrom xsd:dateTime
                                                               ] ;
                                           skos:prefLabel "DateTimeData"@en .


###  http://emmo.info/emmo#EMMO_10bbe9e9_46b6_4b5d_8b51_ed759fc21f21
:EMMO_10bbe9e9_46b6_4b5d_8b51_ed759fc21f21 rdf:type owl:Class ;
                                           owl:equivalentClass [ rdf:type owl:Restriction ;
                                                                 owl:onProperty :EMMO_b6292331_94af_4f00_976b_ea55960c2f1c ;
                                                                 owl:someValuesFrom xsd:dateTimeStamp
                                                               ] ;
                                           skos:prefLabel "DateTimeStampData"@en .


###  http://emmo.info/emmo#EMMO_18d180e4_5e3e_42f7_820c_e08951223486
:EMMO_18d180e4_5e3e_42f7_820c_e08951223486 rdf:type owl:Class ;
                                           owl:equivalentClass [ rdf:type owl:Restriction ;
                                                                 owl:onProperty :EMMO_b6292331_94af_4f00_976b_ea55960c2f1c ;
                                                                 owl:someValuesFrom owl:real
                                                               ] ;
                                           rdfs:subClassOf :EMMO_8b305b63_6fa3_44dd_9679_17eb8403a07a ;
                                           :EMMO_967080e5_2f42_4eb2_a3a9_c58143e835f9 "A data representing a real number."@en ;
                                           skos:prefLabel "RealData"@en .


###  http://emmo.info/emmo#EMMO_1daaf7b2_e7bf_4b3a_b7f6_8aa3f3c3d080
:EMMO_1daaf7b2_e7bf_4b3a_b7f6_8aa3f3c3d080 rdf:type owl:Class ;
                                           rdfs:subClassOf :EMMO_70bbb94e_2ca7_4d73_ba01_6397f134d172 ;
                                           skos:prefLabel "BinaryData"@en .


###  http://emmo.info/emmo#EMMO_1f96db65_51df_4e8d_afd2_9c6b8bd40058
:EMMO_1f96db65_51df_4e8d_afd2_9c6b8bd40058 rdf:type owl:Class ;
                                           owl:equivalentClass [ rdf:type owl:Restriction ;
                                                                 owl:onProperty :EMMO_b6292331_94af_4f00_976b_ea55960c2f1c ;
                                                                 owl:someValuesFrom xsd:hexBinary
                                                               ] ;
                                           rdfs:subClassOf :EMMO_1daaf7b2_e7bf_4b3a_b7f6_8aa3f3c3d080 ;
                                           skos:prefLabel "HexBinaryData"@en .


###  http://emmo.info/emmo#EMMO_220218b0_bbe2_489e_a68a_232e3610718e
:EMMO_220218b0_bbe2_489e_a68a_232e3610718e rdf:type owl:Class ;
                                           owl:equivalentClass [ rdf:type owl:Restriction ;
                                                                 owl:onProperty :EMMO_b6292331_94af_4f00_976b_ea55960c2f1c ;
                                                                 owl:someValuesFrom xsd:base64Binary
                                                               ] ;
                                           rdfs:subClassOf :EMMO_1daaf7b2_e7bf_4b3a_b7f6_8aa3f3c3d080 ;
                                           skos:prefLabel "Base64Binary"@en .


###  http://emmo.info/emmo#EMMO_2ff657b6_1c9f_4335_bba2_ea4428422977
:EMMO_2ff657b6_1c9f_4335_bba2_ea4428422977 rdf:type owl:Class ;
                                           rdfs:subClassOf :EMMO_9e49caad_b29e_4cf1_9be4_80419fd1e45c ;
                                           :EMMO_967080e5_2f42_4eb2_a3a9_c58143e835f9 "The datatype for bidimensional arrays."@en ;
                                           skos:prefLabel "MatrixData"@en .


###  http://emmo.info/emmo#EMMO_3a53b946_4dfd_4a38_bb5b_aa78d7b0db9c
:EMMO_3a53b946_4dfd_4a38_bb5b_aa78d7b0db9c rdf:type owl:Class ;
                                           owl:equivalentClass [ rdf:type owl:Restriction ;
                                                                 owl:onProperty :EMMO_b6292331_94af_4f00_976b_ea55960c2f1c ;
                                                                 owl:someValuesFrom xsd:unsignedInt
                                                               ] ;
                                           skos:prefLabel "UnsignedIntData"@en .


###  http://emmo.info/emmo#EMMO_3c87fd89_b0f0_477a_86b6_d949c2b982ee
:EMMO_3c87fd89_b0f0_477a_86b6_d949c2b982ee rdf:type owl:Class ;
                                           owl:equivalentClass [ rdf:type owl:Restriction ;
                                                                 owl:onProperty :EMMO_b6292331_94af_4f00_976b_ea55960c2f1c ;
                                                                 owl:someValuesFrom xsd:byte
                                                               ] ;
                                           skos:prefLabel "ByteData"@en .


###  http://emmo.info/emmo#EMMO_42eee73b_e4d2_4a0f_b468_3d2ce0475af6
:EMMO_42eee73b_e4d2_4a0f_b468_3d2ce0475af6 rdf:type owl:Class ;
                                           owl:equivalentClass [ rdf:type owl:Restriction ;
                                                                 owl:onProperty :EMMO_b6292331_94af_4f00_976b_ea55960c2f1c ;
                                                                 owl:someValuesFrom xsd:nonNegativeInteger
                                                               ] ;
                                           skos:prefLabel "NonNegativeIntegerData"@en .


###  http://emmo.info/emmo#EMMO_432192c4_111f_4e80_b7cd_c6ce1c1129ea
:EMMO_432192c4_111f_4e80_b7cd_c6ce1c1129ea rdf:type owl:Class ;
                                           rdfs:subClassOf :EMMO_a1083d0a_c1fb_471f_8e20_a98f881ad527 ;
                                           skos:prefLabel "Spacing"@en .


###  http://emmo.info/emmo#EMMO_443198a5_934c_44fa_b89e_28eca13b25b2
:EMMO_443198a5_934c_44fa_b89e_28eca13b25b2 rdf:type owl:Class ;
                                           owl:equivalentClass [ rdf:type owl:Restriction ;
                                                                 owl:onProperty :EMMO_b6292331_94af_4f00_976b_ea55960c2f1c ;
                                                                 owl:someValuesFrom xsd:short
                                                               ] ;
                                           skos:prefLabel "ShortData"@en .


###  http://emmo.info/emmo#EMMO_50ea1ec5_f157_41b0_b46b_a9032f17ca10
:EMMO_50ea1ec5_f157_41b0_b46b_a9032f17ca10 rdf:type owl:Class ;
                                           rdfs:subClassOf :EMMO_89a0c87c_0804_4013_937a_6fe234d9499c ;
                                           :EMMO_967080e5_2f42_4eb2_a3a9_c58143e835f9 "A physical made of more than one symbol sequentially arranged."@en ;
                                           :EMMO_b432d2d5_25f4_4165_99c5_5935a7763c1a """The word \"cat\" considered as a collection of 'symbol'-s respecting the rules of english language.

In this example the 'symbolic' entity \"cat\" is not related to the real cat, but it is only a word (like it would be to an italian person that ignores the meaning of this english word).

If an 'interpreter' skilled in english language is involved in a 'semiotic' process with this word, that \"cat\" became also a 'sign' i.e. it became for the 'interpreter' a representation for a real cat."""@en ;
                                           :EMMO_c7b62dd7_063a_4c2a_8504_42f7264ba83f "A string is made of concatenated symbols whose arrangement is one-dimensional. Each symbol can have only one previous and one next neighborhood (bidirectional list)."@en ,
                                                                                      "A string is not requested to respect any syntactic rule: it's simply directly made of symbols."@en ;
                                           skos:prefLabel "String"@en .


###  http://emmo.info/emmo#EMMO_51f93d8c_57fa_4314_a68d_8d69c2609c97
:EMMO_51f93d8c_57fa_4314_a68d_8d69c2609c97 rdf:type owl:Class ;
                                           owl:equivalentClass [ rdf:type owl:Restriction ;
                                                                 owl:onProperty :EMMO_b6292331_94af_4f00_976b_ea55960c2f1c ;
                                                                 owl:someValuesFrom xsd:long
                                                               ] ;
                                           skos:prefLabel "LongData"@en .


###  http://emmo.info/emmo#EMMO_52fa9c76_fc42_4eca_a5c1_6095a1c9caab
:EMMO_52fa9c76_fc42_4eca_a5c1_6095a1c9caab rdf:type owl:Class ;
                                           owl:equivalentClass [ rdf:type owl:Restriction ;
                                                                 owl:onProperty :EMMO_b6292331_94af_4f00_976b_ea55960c2f1c ;
                                                                 owl:someValuesFrom xsd:double
                                                               ] ;
                                           rdfs:subClassOf :EMMO_88a34881_b8d0_474b_9a08_40dbd414d834 ;
                                           skos:prefLabel "DoubleData"@en .


###  http://emmo.info/emmo#EMMO_54dc83cb_06e1_4739_9e45_bc09cead7f48
:EMMO_54dc83cb_06e1_4739_9e45_bc09cead7f48 rdf:type owl:Class ;
                                           owl:equivalentClass [ rdf:type owl:Restriction ;
                                                                 owl:onProperty :EMMO_b6292331_94af_4f00_976b_ea55960c2f1c ;
                                                                 owl:someValuesFrom xsd:boolean
                                                               ] ;
                                           :EMMO_967080e5_2f42_4eb2_a3a9_c58143e835f9 "A data repesenting a boolean number."@en ;
                                           skos:prefLabel "BooleanData"@en .


###  http://emmo.info/emmo#EMMO_58f76a09_205c_44f2_b237_88de54e8e001
:EMMO_58f76a09_205c_44f2_b237_88de54e8e001 rdf:type owl:Class ;
                                           owl:equivalentClass [ rdf:type owl:Restriction ;
                                                                 owl:onProperty :EMMO_b6292331_94af_4f00_976b_ea55960c2f1c ;
                                                                 owl:someValuesFrom xsd:positiveInteger
                                                               ] ;
                                           skos:prefLabel "PositiveIntegerData"@en .


###  http://emmo.info/emmo#EMMO_5f334606_f67d_4f0e_acb9_eeb21cb10c66
:EMMO_5f334606_f67d_4f0e_acb9_eeb21cb10c66 rdf:type owl:Class ;
                                           owl:equivalentClass [ rdf:type owl:Restriction ;
                                                                 owl:onProperty :EMMO_b6292331_94af_4f00_976b_ea55960c2f1c ;
                                                                 owl:someValuesFrom xsd:string
                                                               ] ;
                                           skos:prefLabel "StringData"@en .


###  http://emmo.info/emmo#EMMO_648c17b7_a012_4060_a096_c76bd407804b
:EMMO_648c17b7_a012_4060_a096_c76bd407804b rdf:type owl:Class ;
                                           owl:equivalentClass [ rdf:type owl:Restriction ;
                                                                 owl:onProperty :EMMO_b6292331_94af_4f00_976b_ea55960c2f1c ;
                                                                 owl:someValuesFrom xsd:negativeInteger
                                                               ] ;
                                           skos:prefLabel "NegativeIntegerData"@en .


###  http://emmo.info/emmo#EMMO_69ebb235_9c5e_443d_9a3b_7042b1005f1f
:EMMO_69ebb235_9c5e_443d_9a3b_7042b1005f1f rdf:type owl:Class ;
                                           owl:equivalentClass [ rdf:type owl:Restriction ;
                                                                 owl:onProperty :EMMO_b6292331_94af_4f00_976b_ea55960c2f1c ;
                                                                 owl:someValuesFrom owl:rational
                                                               ] ;
                                           skos:prefLabel "RationalData"@en .


###  http://emmo.info/emmo#EMMO_70bbb94e_2ca7_4d73_ba01_6397f134d172
:EMMO_70bbb94e_2ca7_4d73_ba01_6397f134d172 rdf:type owl:Class ;
                                           rdfs:subClassOf :EMMO_057e7d57_aff0_49de_911a_8861d85cef40 ;
                                           :EMMO_31252f35_c767_4b97_a877_1235076c3e13 "A symbolic data is a a data that is rooted on some symbolic based encoding, such as floating point numbers, strings, integer. They are not to be intended as mathematical entities (even if they may be interpreted as such) but as syntactic structures (datastructures or datatypes) based on concatenated tokens (or symbols, letters) that can deliver data."@en ;
                                           :EMMO_967080e5_2f42_4eb2_a3a9_c58143e835f9 "The class for entities which stands for data expressed using a symbolic encoding."@en ;
                                           rdfs:seeAlso "https://www.w3.org/TR/2012/REC-xmlschema11-2-20120405/#built-in-datatypes"^^xsd:anyURI ,
                                                        "https://www.w3.org/TR/2012/REC-owl2-syntax-20121211/#Datatype_Maps" ,
                                                        "https://www.w3schools.com/xml/schema_dtypes_numeric.asp" ;
                                           skos:altLabel "LiteralData" ;
                                           skos:prefLabel "SymbolicData"@en .


###  http://emmo.info/emmo#EMMO_74b05aed_66bf_43c8_aa2c_752a9ca8be03
:EMMO_74b05aed_66bf_43c8_aa2c_752a9ca8be03 rdf:type owl:Class ;
                                           rdfs:subClassOf :EMMO_a1083d0a_c1fb_471f_8e20_a98f881ad527 ;
                                           skos:prefLabel "Numeral"@en .


###  http://emmo.info/emmo#EMMO_88a34881_b8d0_474b_9a08_40dbd414d834
:EMMO_88a34881_b8d0_474b_9a08_40dbd414d834 rdf:type owl:Class ;
                                           rdfs:subClassOf :EMMO_8b305b63_6fa3_44dd_9679_17eb8403a07a ;
                                           skos:prefLabel "FloatingPointData"@en .


###  http://emmo.info/emmo#EMMO_89a0c87c_0804_4013_937a_6fe234d9499c
:EMMO_89a0c87c_0804_4013_937a_6fe234d9499c rdf:type owl:Class ;
                                           rdfs:subClassOf :EMMO_057e7d57_aff0_49de_911a_8861d85cef40 ,
                                                           [ rdf:type owl:Restriction ;
                                                             owl:onProperty :EMMO_9380ab64_0363_4804_b13f_3a8a94119a76 ;
                                                             owl:someValuesFrom :EMMO_057e7d57_aff0_49de_911a_8861d85cef40
                                                           ] ;
                                           :EMMO_967080e5_2f42_4eb2_a3a9_c58143e835f9 "A symbolic entity made of other symbolic entities according to a specific spatial configuration."@en ;
                                           :EMMO_c7b62dd7_063a_4c2a_8504_42f7264ba83f "This class collects individuals that represents arrangements of strings, or other symbolic compositions, without any particular predifined arrangement schema."@en ;
                                           skos:prefLabel "SymbolicConstruct"@en .


###  http://emmo.info/emmo#EMMO_8b305b63_6fa3_44dd_9679_17eb8403a07a
:EMMO_8b305b63_6fa3_44dd_9679_17eb8403a07a rdf:type owl:Class ;
                                           rdfs:subClassOf :EMMO_70bbb94e_2ca7_4d73_ba01_6397f134d172 ;
                                           skos:prefLabel "NumericData"@en .


###  http://emmo.info/emmo#EMMO_9e49caad_b29e_4cf1_9be4_80419fd1e45c
:EMMO_9e49caad_b29e_4cf1_9be4_80419fd1e45c rdf:type owl:Class ;
                                           rdfs:subClassOf :EMMO_70bbb94e_2ca7_4d73_ba01_6397f134d172 ;
                                           :EMMO_31252f35_c767_4b97_a877_1235076c3e13 "An array is a datatype representing an ordered collection of elements (or values) that can be accessed by indexes. Arrays have an analog mathematical counterpart in vectors and matrixes, but are separate concepts. Arrays may be multidimensionals."@en ;
                                           :EMMO_c7b62dd7_063a_4c2a_8504_42f7264ba83f """In the EMMO we use the following JSON based syntax to represent arrays:
- mono-dimensional array [v1,v2,...,vn]
- bi-dimensional array [[v1,v2,...,vn],[w1,w2,...,2n]]
This notation can be extended to multidimensional arrays."""@en ;
                                           skos:prefLabel "ArrayData"@en .


###  http://emmo.info/emmo#EMMO_9e985b2c_d36d_4ab5_ab01_3290b6747757
:EMMO_9e985b2c_d36d_4ab5_ab01_3290b6747757 rdf:type owl:Class ;
                                           rdfs:subClassOf :EMMO_70bbb94e_2ca7_4d73_ba01_6397f134d172 ;
                                           rdfs:isDefinedBy "https://www.w3.org/TR/2012/REC-xmlschema11-2-20120405/datatypes.html#date"^^xsd:anyURI ;
                                           skos:prefLabel "DateData"@en .


###  http://emmo.info/emmo#EMMO_a1083d0a_c1fb_471f_8e20_a98f881ad527
:EMMO_a1083d0a_c1fb_471f_8e20_a98f881ad527 rdf:type owl:Class ;
                                           rdfs:subClassOf :EMMO_057e7d57_aff0_49de_911a_8861d85cef40 ;
                                           :EMMO_967080e5_2f42_4eb2_a3a9_c58143e835f9 "The class of individuals that stand for an elementary mark of a specific symbolic code (alphabet)."@en ;
                                           :EMMO_b432d2d5_25f4_4165_99c5_5935a7763c1a "The class of letter \"A\" is the symbol as idea and the letter A that you see on the screen is the mark that can be represented by an individual belonging to \"A\"."@en ;
                                           :EMMO_c7b62dd7_063a_4c2a_8504_42f7264ba83f """Subclasses of 'Symbol' are alphabets, in formal languages terminology. A 'Symbol' is atomic for that alphabet, i.e. it has no parts that are symbols for the same alphabet.
e.g. a math symbol is not made of other math symbols
A Symbol may be a String in another language.
e.g. \"Bq\" is the symbol for Becquerel units when dealing with metrology, or a string of \"B\" and \"q\" symbols when dealing with characters."""@en ,
                                                                                      """Symbols of a formal language need not be symbols of anything. For instance there are logical constants which do not refer to any idea, but rather serve as a form of punctuation in the language (e.g. parentheses).

Symbols of a formal language must be capable of being specified without any reference to any interpretation of them.
(Wikipedia)"""@en ,
                                                                                      "The class is the idea of the symbol, while the individual of that class stands for a specific mark (or token) of that idea."@en ;
                                           skos:altLabel "AlphabeticEntity"@en ;
                                           skos:prefLabel "Symbol"@en .


###  http://emmo.info/emmo#EMMO_a817035a_3e3c_4709_8ede_3205df3031a3
:EMMO_a817035a_3e3c_4709_8ede_3205df3031a3 rdf:type owl:Class ;
                                           rdfs:subClassOf :EMMO_a1083d0a_c1fb_471f_8e20_a98f881ad527 ;
                                           skos:prefLabel "Punctuation"@en .


###  http://emmo.info/emmo#EMMO_aa972cc9_5d9e_47a2_abc5_00243d6b3917
:EMMO_aa972cc9_5d9e_47a2_abc5_00243d6b3917 rdf:type owl:Class ;
                                           owl:equivalentClass [ rdf:type owl:Restriction ;
                                                                 owl:onProperty :EMMO_b6292331_94af_4f00_976b_ea55960c2f1c ;
                                                                 owl:someValuesFrom xsd:int
                                                               ] ;
                                           skos:prefLabel "IntData"@en .


###  http://emmo.info/emmo#EMMO_ac9e518d_b403_4d8b_97e2_06f9d40bac01
:EMMO_ac9e518d_b403_4d8b_97e2_06f9d40bac01 rdf:type owl:Class ;
                                           owl:equivalentClass [ rdf:type owl:Restriction ;
                                                                 owl:onProperty :EMMO_b6292331_94af_4f00_976b_ea55960c2f1c ;
                                                                 owl:someValuesFrom xsd:float
                                                               ] ;
                                           rdfs:subClassOf :EMMO_88a34881_b8d0_474b_9a08_40dbd414d834 ;
                                           skos:prefLabel "FloatData"@en .


###  http://emmo.info/emmo#EMMO_bed2fe4c_dc7e_43a8_8200_6aac44030bff
:EMMO_bed2fe4c_dc7e_43a8_8200_6aac44030bff rdf:type owl:Class ;
                                           rdfs:subClassOf :EMMO_a1083d0a_c1fb_471f_8e20_a98f881ad527 ;
                                           skos:prefLabel "Letter"@en .


###  http://emmo.info/emmo#EMMO_cf0f8f57_8a9e_410c_8fe4_a436673fa3d3
:EMMO_cf0f8f57_8a9e_410c_8fe4_a436673fa3d3 rdf:type owl:Class ;
                                           owl:equivalentClass [ rdf:type owl:Restriction ;
                                                                 owl:onProperty :EMMO_b6292331_94af_4f00_976b_ea55960c2f1c ;
                                                                 owl:someValuesFrom xsd:nonPositiveInteger
                                                               ] ;
                                           skos:prefLabel "NonPositiveIntegerData"@en .


###  http://emmo.info/emmo#EMMO_d43546df_7fd7_44d5_9d7c_0f2bf56cefe3
:EMMO_d43546df_7fd7_44d5_9d7c_0f2bf56cefe3 rdf:type owl:Class ;
                                           owl:equivalentClass [ rdf:type owl:Restriction ;
                                                                 owl:onProperty :EMMO_b6292331_94af_4f00_976b_ea55960c2f1c ;
                                                                 owl:someValuesFrom xsd:decimal
                                                               ] ;
                                           skos:prefLabel "DecimalData"@en .


###  http://emmo.info/emmo#EMMO_d8d2144e_5c8d_455d_a643_5caf4d8d9df8
:EMMO_d8d2144e_5c8d_455d_a643_5caf4d8d9df8 rdf:type owl:Class ;
                                           rdfs:subClassOf :EMMO_057e7d57_aff0_49de_911a_8861d85cef40 ;
                                           :EMMO_967080e5_2f42_4eb2_a3a9_c58143e835f9 "A language object is a discrete data entity respecting specific language syntactic rules (a well-formed formula)."@en ;
                                           skos:prefLabel "Language"@en .

[ rdf:type owl:Axiom ;
   owl:annotatedSource :EMMO_d8d2144e_5c8d_455d_a643_5caf4d8d9df8 ;
   owl:annotatedProperty skos:prefLabel ;
   owl:annotatedTarget "Language"@en ;
   :EMMO_705f27ae_954c_4f13_98aa_18473fc52b25 "From Latin lingua (“tongue, speech, language”), from Old Latin dingua (“tongue”)."@en
 ] .


###  http://emmo.info/emmo#EMMO_d95ff9c8_e43f_4701_a761_f2ed601eb61d
:EMMO_d95ff9c8_e43f_4701_a761_f2ed601eb61d rdf:type owl:Class ;
                                           rdfs:subClassOf :EMMO_9e49caad_b29e_4cf1_9be4_80419fd1e45c ;
                                           :EMMO_967080e5_2f42_4eb2_a3a9_c58143e835f9 "The datatype for monodimensional arrays."@en ;
                                           skos:prefLabel "VectorData"@en .


###  http://emmo.info/emmo#EMMO_dc6e40f6_5b6c_473b_a715_d36622ada5ad
:EMMO_dc6e40f6_5b6c_473b_a715_d36622ada5ad rdf:type owl:Class ;
                                           owl:equivalentClass [ rdf:type owl:Restriction ;
                                                                 owl:onProperty :EMMO_b6292331_94af_4f00_976b_ea55960c2f1c ;
                                                                 owl:someValuesFrom xsd:unsignedShort
                                                               ] ;
                                           skos:prefLabel "UnsignedShortData"@en .


###  http://emmo.info/emmo#EMMO_e13b2173_1dec_4b97_9ac1_1dc4b418612a
:EMMO_e13b2173_1dec_4b97_9ac1_1dc4b418612a rdf:type owl:Class ;
                                           rdfs:subClassOf :EMMO_a1083d0a_c1fb_471f_8e20_a98f881ad527 ;
                                           skos:prefLabel "UTF8"@en .


###  http://emmo.info/emmo#EMMO_e99aec47_9ae6_4a1d_bddd_b87bb456c52a
:EMMO_e99aec47_9ae6_4a1d_bddd_b87bb456c52a rdf:type owl:Class ;
                                           owl:equivalentClass [ rdf:type owl:Restriction ;
                                                                 owl:onProperty :EMMO_b6292331_94af_4f00_976b_ea55960c2f1c ;
                                                                 owl:someValuesFrom xsd:unsignedByte
                                                               ] ;
                                           skos:prefLabel "UnsignedByteData"@en .


###  http://emmo.info/emmo#EMMO_f1ee5c02_5cc0_45ba_a09a_2e6319f75fc8
:EMMO_f1ee5c02_5cc0_45ba_a09a_2e6319f75fc8 rdf:type owl:Class ;
                                           owl:equivalentClass [ rdf:type owl:Restriction ;
                                                                 owl:onProperty :EMMO_b6292331_94af_4f00_976b_ea55960c2f1c ;
                                                                 owl:someValuesFrom xsd:unsignedLong
                                                               ] ;
                                           skos:prefLabel "UnsignedLongData"@en .


###  http://emmo.info/emmo#EMMO_f8bd64d5_5d3e_4ad4_a46e_c30714fecb7f
:EMMO_f8bd64d5_5d3e_4ad4_a46e_c30714fecb7f rdf:type owl:Class ;
                                           owl:equivalentClass [ rdf:type owl:Restriction ;
                                                                 owl:onProperty :EMMO_b6292331_94af_4f00_976b_ea55960c2f1c ;
                                                                 owl:someValuesFrom xsd:integer
                                                               ] ;
                                           :EMMO_967080e5_2f42_4eb2_a3a9_c58143e835f9 "A data representing an integer number."@en ;
                                           skos:prefLabel "IntegerData"@en .


###  Generated by the OWL API (version 4.5.26.2023-07-17T20:34:13Z) https://github.com/owlcs/owlapi<|MERGE_RESOLUTION|>--- conflicted
+++ resolved
@@ -25,23 +25,17 @@
                                                    dcterms:license "https://creativecommons.org/licenses/by/4.0/legalcode" ;
                                                    dcterms:publisher "EMMC ASBL" ;
                                                    dcterms:title "Symbolic"@en ;
-<<<<<<< HEAD
-                                                   rdfs:comment "The EMMO requires FacT++ reasoner plugin in order to visualize all inferences and class hierarchy (ctrl+R hotkey in Protege)."@en ,
-                                                                "Contacts: emmo@emmc.eu" ;
-                                                   owl:versionInfo "1.0.0-beta6" .
-
-#################################################################
-#    Datatypes
-#################################################################
-
-###  http://www.w3.org/1999/02/22-rdf-syntax-ns#JSON
-rdf:JSON rdf:type rdfs:Datatype .
-
-=======
                                                    rdfs:comment "Contacts: emmo@emmc.eu" ,
                                                                 "The EMMO requires FacT++ reasoner plugin in order to visualize all inferences and class hierarchy (ctrl+R hotkey in Protege)."@en ;
                                                    owl:versionInfo "1.0.0-beta6" .
->>>>>>> 0837c796
+
+#################################################################
+#    Datatypes
+#################################################################
+
+###  http://www.w3.org/1999/02/22-rdf-syntax-ns#JSON
+rdf:JSON rdf:type rdfs:Datatype .
+
 
 #################################################################
 #    Data properties

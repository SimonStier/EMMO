--- conflicted
+++ resolved
@@ -1,39 +1,10 @@
 <?xml version="1.0" encoding="UTF-8" standalone="no"?>
 <catalog prefer="public" xmlns="urn:oasis:names:tc:entity:xmlns:xml:catalog">
     <group id="Folder Repository, directory=, recursive=true, Auto-Update=false, version=2" prefer="public" xml:base="">
-<<<<<<< HEAD
-        <uri name="http://emmo.info/emmo/1.0.0-beta/top" uri="../top/top.ttl"/>
-        <uri name="http://emmo.info/emmo/1.0.0-beta/middle/perspective" uri="../middle/perspective.ttl"/>
-        
-        <uri name="http://emmo.info/emmo/1.0.0-beta/top/annotations" uri="../top/annotations.ttl"/>
-        <uri name="http://emmo.info/emmo/1.0.0-beta/top/mereotopology" uri="../top/mereotopology.ttl"/>
-        <uri name="http://emmo.info/emmo/1.0.0-beta/top/physical" uri="../top/physical.ttl"/>
-        
-        <uri name="http://emmo.info/emmo/1.0.0-beta/middle" uri="../middle/middle.ttl"/>
-        <uri name="http://emmo.info/emmo/1.0.0-beta/middle/semiotics" uri="../middle/semiotics.ttl"/>
-        <uri name="http://emmo.info/emmo/1.0.0-beta/middle/perceptual" uri="../middle/perceptual.ttl"/>
-        <uri name="http://emmo.info/emmo/1.0.0-beta/middle/reductionistic" uri="../middle/reductionistic.ttl"/>
-        <uri name="http://emmo.info/emmo/1.0.0-beta/middle/holistic" uri="../middle/holistic.ttl"/>
-        <uri name="http://emmo.info/emmo/1.0.0-beta/middle/physicalistic" uri="../middle/physicalistic.ttl"/>
-        <uri name="http://emmo.info/emmo/1.0.0-beta/middle/math" uri="../middle/math.ttl"/>
-        <uri name="http://emmo.info/emmo/1.0.0-beta/middle/properties" uri="../middle/properties.ttl"/>
-        <uri name="http://emmo.info/emmo/1.0.0-beta/middle/materials" uri="../middle/materials.ttl"/>
-        <uri name="http://emmo.info/emmo/1.0.0-beta/middle/metrology" uri="../middle/metrology.ttl"/>
-        <uri name="http://emmo.info/emmo/1.0.0-beta/middle/isq" uri="../middle/isq.ttl"/>
-        <uri name="http://emmo.info/emmo/1.0.0-beta/middle/siunits" uri="../middle/siunits.ttl"/>
-        <uri name="http://emmo.info/emmo/1.0.0-beta/middle/units-extension" uri="../middle/units-extension.ttl"/>
-        <uri name="http://emmo.info/emmo/1.0.0-beta/middle/models" uri="../middle/models.ttl"/>
-        <uri name="http://emmo.info/emmo/1.0.0-beta/middle/manufacturing" uri="../middle/manufacturing.ttl"/>
-        <uri name="http://emmo.info/emmo/1.0.0-beta/middle/chemistry"         uri="../middle/chemistry.ttl"/>
-        <uri name="http://emmo.info/emmo/1.0.0-beta/middle/ordinal"         uri="../middle/ordinal.ttl"/>
 
-=======
         <uri name="http://emmo.info/emmo/1.0.0-beta"                         uri="../emmo.ttl"/>
 
         <uri name="http://emmo.info/emmo/1.0.0-beta/top"                     uri="../top/top.ttl"/>
-        <uri name="http://emmo.info/emmo/1.0.0-beta/top/annotations"         uri="../top/annotations.ttl"/>
-        <uri name="http://emmo.info/emmo/1.0.0-beta/top/mereotopology"       uri="../top/mereotopology.ttl"/>
-        <uri name="http://emmo.info/emmo/1.0.0-beta/top/physical"            uri="../top/physical.ttl"/>
 
         <uri name="http://emmo.info/emmo/1.0.0-beta/middle"                  uri="../middle/middle.ttl"/>
         <uri name="http://emmo.info/emmo/1.0.0-beta/middle/perspective"      uri="../middle/perspective.ttl"/>
@@ -52,9 +23,10 @@
         <uri name="http://emmo.info/emmo/1.0.0-beta/middle/units-extension"  uri="../middle/units-extension.ttl"/>
         <uri name="http://emmo.info/emmo/1.0.0-beta/middle/models"           uri="../middle/models.ttl"/>
         <uri name="http://emmo.info/emmo/1.0.0-beta/middle/manufacturing"    uri="../middle/manufacturing.ttl"/>
+        <uri name="http://emmo.info/emmo/1.0.0-beta/middle/chemistry"        uri="../middle/chemistry.ttl"/>
 
         <uri name="http://emmo.info/emmo/1.0.0-beta/domain/commonmaterials"    uri="commonmaterials.ttl"/>
         <uri name="http://emmo.info/emmo/1.0.0-beta/domain/commonperceptual"   uri="commonperceptual.ttl"/>
->>>>>>> 1.0.0-beta
+
     </group>
 </catalog>
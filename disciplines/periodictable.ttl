--- conflicted
+++ resolved
@@ -1,15 +1,11 @@
 @prefix : <https://w3id.org/emmo#> .
-<<<<<<< HEAD
-=======
 @prefix dcterms: <http://purl.org/dc/terms/> .
->>>>>>> bde7d9dd
 @prefix owl: <http://www.w3.org/2002/07/owl#> .
 @prefix rdf: <http://www.w3.org/1999/02/22-rdf-syntax-ns#> .
 @prefix xml: <http://www.w3.org/XML/1998/namespace> .
 @prefix xsd: <http://www.w3.org/2001/XMLSchema#> .
 @prefix rdfs: <http://www.w3.org/2000/01/rdf-schema#> .
 @prefix skos: <http://www.w3.org/2004/02/skos/core#> .
-<<<<<<< HEAD
 @prefix dcterms: <http://purl.org/dc/terms/> .
 @base <https://w3id.org/emmo#> .
 
@@ -869,4283 +865,6 @@
                                            skos:prefLabel "FluorineSymbol"@en .
 
 
-###  https://w3id.org/emmo#EMMO_36ab7281_0187_568f_b0b4_61e33dc08cfc
-:EMMO_36ab7281_0187_568f_b0b4_61e33dc08cfc rdf:type owl:Class ;
-                                           rdfs:subClassOf :EMMO_eb77076b_a104_42ac_a065_798b2d2809ad ,
-                                                           [ rdf:type owl:Restriction ;
-                                                             owl:onProperty :EMMO_79c0edfa_06f9_5149_b754_28c589035b8a ;
-                                                             owl:someValuesFrom :EMMO_e82869a8_32a8_5d57_81a8_e2d618976f23
-                                                           ] ,
-                                                           [ rdf:type owl:Restriction ;
-                                                             owl:onProperty :EMMO_43de6d01_276c_55ed_a166_ad097ec75575 ;
-                                                             owl:hasValue 107.8682
-                                                           ] ,
-                                                           [ rdf:type owl:Restriction ;
-                                                             owl:onProperty :EMMO_a585728e_36c8_5df4_9d95_aa128d2a0e7f ;
-                                                             owl:hasValue 47
-                                                           ] ;
-                                           :EMMO_967080e5_2f42_4eb2_a3a9_c58143e835f9 "Atom subclass for silver."@en ;
-                                           skos:prefLabel "SilverAtom"@en .
-
-
-###  https://w3id.org/emmo#EMMO_380f1ba6_b4f3_51e2_a63f_ceeeca2ed2f4
-:EMMO_380f1ba6_b4f3_51e2_a63f_ceeeca2ed2f4 rdf:type owl:Class ;
-                                           rdfs:subClassOf :EMMO_eb77076b_a104_42ac_a065_798b2d2809ad ,
-                                                           [ rdf:type owl:Restriction ;
-                                                             owl:onProperty :EMMO_79c0edfa_06f9_5149_b754_28c589035b8a ;
-                                                             owl:someValuesFrom :EMMO_3bf0809d_2f7c_5282_b7fd_2e5486f6dbd3
-                                                           ] ,
-                                                           [ rdf:type owl:Restriction ;
-                                                             owl:onProperty :EMMO_43de6d01_276c_55ed_a166_ad097ec75575 ;
-                                                             owl:hasValue 227.02775
-                                                           ] ,
-                                                           [ rdf:type owl:Restriction ;
-                                                             owl:onProperty :EMMO_a585728e_36c8_5df4_9d95_aa128d2a0e7f ;
-                                                             owl:hasValue 89
-                                                           ] ;
-                                           :EMMO_967080e5_2f42_4eb2_a3a9_c58143e835f9 "Atom subclass for actinium."@en ;
-                                           skos:prefLabel "ActiniumAtom"@en .
-
-
-###  https://w3id.org/emmo#EMMO_38626021_30ac_5bd1_8776_0541a8341bf2
-:EMMO_38626021_30ac_5bd1_8776_0541a8341bf2 rdf:type owl:Class ;
-                                           rdfs:subClassOf :EMMO_4f40def1_3cd7_4067_9596_541e9a5134cf ,
-                                                           [ rdf:type owl:Restriction ;
-                                                             owl:onProperty :EMMO_23b579e1_8088_45b5_9975_064014026c42 ;
-                                                             owl:hasValue "Ca"
-                                                           ] ;
-                                           skos:prefLabel "CalciumSymbol"@en .
-
-
-###  https://w3id.org/emmo#EMMO_3bb84fc5_5cb4_5250_ba87_169ae90ec6d7
-:EMMO_3bb84fc5_5cb4_5250_ba87_169ae90ec6d7 rdf:type owl:Class ;
-                                           rdfs:subClassOf :EMMO_eb77076b_a104_42ac_a065_798b2d2809ad ,
-                                                           [ rdf:type owl:Restriction ;
-                                                             owl:onProperty :EMMO_79c0edfa_06f9_5149_b754_28c589035b8a ;
-                                                             owl:someValuesFrom :EMMO_0755dd67_bdf1_5164_a706_55fcf9ced526
-                                                           ] ,
-                                                           [ rdf:type owl:Restriction ;
-                                                             owl:onProperty :EMMO_43de6d01_276c_55ed_a166_ad097ec75575 ;
-                                                             owl:hasValue 6.94
-                                                           ] ,
-                                                           [ rdf:type owl:Restriction ;
-                                                             owl:onProperty :EMMO_a585728e_36c8_5df4_9d95_aa128d2a0e7f ;
-                                                             owl:hasValue 3
-                                                           ] ;
-                                           :EMMO_967080e5_2f42_4eb2_a3a9_c58143e835f9 "Atom subclass for lithium."@en ;
-                                           skos:prefLabel "LithiumAtom"@en .
-
-
-###  https://w3id.org/emmo#EMMO_3bc0aedf_c43e_5d30_8688_44d19900a68b
-:EMMO_3bc0aedf_c43e_5d30_8688_44d19900a68b rdf:type owl:Class ;
-                                           rdfs:subClassOf :EMMO_eb77076b_a104_42ac_a065_798b2d2809ad ,
-                                                           [ rdf:type owl:Restriction ;
-                                                             owl:onProperty :EMMO_79c0edfa_06f9_5149_b754_28c589035b8a ;
-                                                             owl:someValuesFrom :EMMO_ddcc9683_bee2_5ea0_8b18_54c85b551ad6
-                                                           ] ,
-                                                           [ rdf:type owl:Restriction ;
-                                                             owl:onProperty :EMMO_43de6d01_276c_55ed_a166_ad097ec75575 ;
-                                                             owl:hasValue 102.9055
-                                                           ] ,
-                                                           [ rdf:type owl:Restriction ;
-                                                             owl:onProperty :EMMO_a585728e_36c8_5df4_9d95_aa128d2a0e7f ;
-                                                             owl:hasValue 45
-                                                           ] ;
-                                           :EMMO_967080e5_2f42_4eb2_a3a9_c58143e835f9 "Atom subclass for rhodium."@en ;
-                                           skos:prefLabel "RhodiumAtom"@en .
-
-
-###  https://w3id.org/emmo#EMMO_3bf0809d_2f7c_5282_b7fd_2e5486f6dbd3
-:EMMO_3bf0809d_2f7c_5282_b7fd_2e5486f6dbd3 rdf:type owl:Class ;
-                                           rdfs:subClassOf :EMMO_4f40def1_3cd7_4067_9596_541e9a5134cf ,
-                                                           [ rdf:type owl:Restriction ;
-                                                             owl:onProperty :EMMO_23b579e1_8088_45b5_9975_064014026c42 ;
-                                                             owl:hasValue "Ac"
-                                                           ] ;
-                                           skos:prefLabel "ActiniumSymbol"@en .
-
-
-###  https://w3id.org/emmo#EMMO_3ea9993c_80b9_5133_b552_dce78cd17ade
-:EMMO_3ea9993c_80b9_5133_b552_dce78cd17ade rdf:type owl:Class ;
-                                           rdfs:subClassOf :EMMO_eb77076b_a104_42ac_a065_798b2d2809ad ,
-                                                           [ rdf:type owl:Restriction ;
-                                                             owl:onProperty :EMMO_79c0edfa_06f9_5149_b754_28c589035b8a ;
-                                                             owl:someValuesFrom :EMMO_9a24be51_7059_5306_af89_400c78a49e9c
-                                                           ] ,
-                                                           [ rdf:type owl:Restriction ;
-                                                             owl:onProperty :EMMO_43de6d01_276c_55ed_a166_ad097ec75575 ;
-                                                             owl:hasValue 226.02541
-                                                           ] ,
-                                                           [ rdf:type owl:Restriction ;
-                                                             owl:onProperty :EMMO_a585728e_36c8_5df4_9d95_aa128d2a0e7f ;
-                                                             owl:hasValue 88
-                                                           ] ;
-                                           :EMMO_967080e5_2f42_4eb2_a3a9_c58143e835f9 "Atom subclass for radium."@en ;
-                                           skos:prefLabel "RadiumAtom"@en .
-
-
-###  https://w3id.org/emmo#EMMO_3f29d3e0_e9d9_5f1f_bd77_97af10125f7e
-:EMMO_3f29d3e0_e9d9_5f1f_bd77_97af10125f7e rdf:type owl:Class ;
-                                           rdfs:subClassOf :EMMO_eb77076b_a104_42ac_a065_798b2d2809ad ,
-                                                           [ rdf:type owl:Restriction ;
-                                                             owl:onProperty :EMMO_79c0edfa_06f9_5149_b754_28c589035b8a ;
-                                                             owl:someValuesFrom :EMMO_c1102bae_7e7d_5142_95fe_ec25c8cb4903
-                                                           ] ,
-                                                           [ rdf:type owl:Restriction ;
-                                                             owl:onProperty :EMMO_43de6d01_276c_55ed_a166_ad097ec75575 ;
-                                                             owl:hasValue 281.166
-                                                           ] ,
-                                                           [ rdf:type owl:Restriction ;
-                                                             owl:onProperty :EMMO_a585728e_36c8_5df4_9d95_aa128d2a0e7f ;
-                                                             owl:hasValue 111
-                                                           ] ;
-                                           :EMMO_967080e5_2f42_4eb2_a3a9_c58143e835f9 "Atom subclass for roentgenium."@en ;
-                                           skos:prefLabel "RoentgeniumAtom"@en .
-
-
-###  https://w3id.org/emmo#EMMO_3fb231cb_7818_5b59_b8da_b5bd2c09c0fc
-:EMMO_3fb231cb_7818_5b59_b8da_b5bd2c09c0fc rdf:type owl:Class ;
-                                           rdfs:subClassOf :EMMO_4f40def1_3cd7_4067_9596_541e9a5134cf ,
-                                                           [ rdf:type owl:Restriction ;
-                                                             owl:onProperty :EMMO_23b579e1_8088_45b5_9975_064014026c42 ;
-                                                             owl:hasValue "Sc"
-                                                           ] ;
-                                           skos:prefLabel "ScandiumSymbol"@en .
-
-
-###  https://w3id.org/emmo#EMMO_3fb44e47_7de9_5d86_9320_5949d8792951
-:EMMO_3fb44e47_7de9_5d86_9320_5949d8792951 rdf:type owl:Class ;
-                                           rdfs:subClassOf :EMMO_4f40def1_3cd7_4067_9596_541e9a5134cf ,
-                                                           [ rdf:type owl:Restriction ;
-                                                             owl:onProperty :EMMO_23b579e1_8088_45b5_9975_064014026c42 ;
-                                                             owl:hasValue "Sg"
-                                                           ] ;
-                                           skos:prefLabel "SeaborgiumSymbol"@en .
-
-
-###  https://w3id.org/emmo#EMMO_3fe9d899_f1f1_5657_b176_ac6afff2e93d
-:EMMO_3fe9d899_f1f1_5657_b176_ac6afff2e93d rdf:type owl:Class ;
-                                           rdfs:subClassOf :EMMO_eb77076b_a104_42ac_a065_798b2d2809ad ,
-                                                           [ rdf:type owl:Restriction ;
-                                                             owl:onProperty :EMMO_79c0edfa_06f9_5149_b754_28c589035b8a ;
-                                                             owl:someValuesFrom :EMMO_4aa59242_76e7_5cce_a126_c7e9c657e7ad
-                                                           ] ,
-                                                           [ rdf:type owl:Restriction ;
-                                                             owl:onProperty :EMMO_43de6d01_276c_55ed_a166_ad097ec75575 ;
-                                                             owl:hasValue 58.933194
-                                                           ] ,
-                                                           [ rdf:type owl:Restriction ;
-                                                             owl:onProperty :EMMO_a585728e_36c8_5df4_9d95_aa128d2a0e7f ;
-                                                             owl:hasValue 27
-                                                           ] ;
-                                           :EMMO_967080e5_2f42_4eb2_a3a9_c58143e835f9 "Atom subclass for cobalt."@en ;
-                                           skos:prefLabel "CobaltAtom"@en .
-
-
-###  https://w3id.org/emmo#EMMO_41dba862_503f_57c2_86c7_bb40030481f0
-:EMMO_41dba862_503f_57c2_86c7_bb40030481f0 rdf:type owl:Class ;
-                                           rdfs:subClassOf :EMMO_eb77076b_a104_42ac_a065_798b2d2809ad ,
-                                                           [ rdf:type owl:Restriction ;
-                                                             owl:onProperty :EMMO_79c0edfa_06f9_5149_b754_28c589035b8a ;
-                                                             owl:someValuesFrom :EMMO_0ba17fb4_6149_5332_b65f_0639ace42edf
-                                                           ] ,
-                                                           [ rdf:type owl:Restriction ;
-                                                             owl:onProperty :EMMO_43de6d01_276c_55ed_a166_ad097ec75575 ;
-                                                             owl:hasValue 74.921595
-                                                           ] ,
-                                                           [ rdf:type owl:Restriction ;
-                                                             owl:onProperty :EMMO_a585728e_36c8_5df4_9d95_aa128d2a0e7f ;
-                                                             owl:hasValue 33
-                                                           ] ;
-                                           :EMMO_967080e5_2f42_4eb2_a3a9_c58143e835f9 "Atom subclass for arsenic."@en ;
-                                           skos:prefLabel "ArsenicAtom"@en .
-
-
-###  https://w3id.org/emmo#EMMO_41ee55be_d0e9_5f39_86a6_36b81a7bc301
-:EMMO_41ee55be_d0e9_5f39_86a6_36b81a7bc301 rdf:type owl:Class ;
-                                           rdfs:subClassOf :EMMO_4f40def1_3cd7_4067_9596_541e9a5134cf ,
-                                                           [ rdf:type owl:Restriction ;
-                                                             owl:onProperty :EMMO_23b579e1_8088_45b5_9975_064014026c42 ;
-                                                             owl:hasValue "Br"
-                                                           ] ;
-                                           skos:prefLabel "BromineSymbol"@en .
-
-
-###  https://w3id.org/emmo#EMMO_41f2ed3b_aba4_5b99_a5a1_547109a7cb4c
-:EMMO_41f2ed3b_aba4_5b99_a5a1_547109a7cb4c rdf:type owl:Class ;
-                                           rdfs:subClassOf :EMMO_eb77076b_a104_42ac_a065_798b2d2809ad ,
-                                                           [ rdf:type owl:Restriction ;
-                                                             owl:onProperty :EMMO_79c0edfa_06f9_5149_b754_28c589035b8a ;
-                                                             owl:someValuesFrom :EMMO_f21db3a4_d5de_52dd_9460_5cdd138fb83f
-                                                           ] ,
-                                                           [ rdf:type owl:Restriction ;
-                                                             owl:onProperty :EMMO_43de6d01_276c_55ed_a166_ad097ec75575 ;
-                                                             owl:hasValue 262.11
-                                                           ] ,
-                                                           [ rdf:type owl:Restriction ;
-                                                             owl:onProperty :EMMO_a585728e_36c8_5df4_9d95_aa128d2a0e7f ;
-                                                             owl:hasValue 103
-                                                           ] ;
-                                           :EMMO_967080e5_2f42_4eb2_a3a9_c58143e835f9 "Atom subclass for lawrencium."@en ;
-                                           skos:prefLabel "LawrenciumAtom"@en .
-
-
-###  https://w3id.org/emmo#EMMO_43815c80_05dc_5917_8d52_b200badbf1d3
-:EMMO_43815c80_05dc_5917_8d52_b200badbf1d3 rdf:type owl:Class ;
-                                           rdfs:subClassOf :EMMO_4f40def1_3cd7_4067_9596_541e9a5134cf ,
-                                                           [ rdf:type owl:Restriction ;
-                                                             owl:onProperty :EMMO_23b579e1_8088_45b5_9975_064014026c42 ;
-                                                             owl:hasValue "Db"
-                                                           ] ;
-                                           skos:prefLabel "DubniumSymbol"@en .
-
-
-###  https://w3id.org/emmo#EMMO_44eb5d63_b868_54c5_bd52_7528db10674d
-:EMMO_44eb5d63_b868_54c5_bd52_7528db10674d rdf:type owl:Class ;
-                                           rdfs:subClassOf :EMMO_4f40def1_3cd7_4067_9596_541e9a5134cf ,
-                                                           [ rdf:type owl:Restriction ;
-                                                             owl:onProperty :EMMO_23b579e1_8088_45b5_9975_064014026c42 ;
-                                                             owl:hasValue "Ce"
-                                                           ] ;
-                                           skos:prefLabel "CeriumSymbol"@en .
-
-
-###  https://w3id.org/emmo#EMMO_4894a40d_6bf5_54a2_8b21_e9b278e0e973
-:EMMO_4894a40d_6bf5_54a2_8b21_e9b278e0e973 rdf:type owl:Class ;
-                                           rdfs:subClassOf :EMMO_4f40def1_3cd7_4067_9596_541e9a5134cf ,
-                                                           [ rdf:type owl:Restriction ;
-                                                             owl:onProperty :EMMO_23b579e1_8088_45b5_9975_064014026c42 ;
-                                                             owl:hasValue "Eu"
-                                                           ] ;
-                                           skos:prefLabel "EuropiumSymbol"@en .
-
-
-###  https://w3id.org/emmo#EMMO_48be0f49_9e7f_51c1_96ce_88e7794a13b0
-:EMMO_48be0f49_9e7f_51c1_96ce_88e7794a13b0 rdf:type owl:Class ;
-                                           rdfs:subClassOf :EMMO_eb77076b_a104_42ac_a065_798b2d2809ad ,
-                                                           [ rdf:type owl:Restriction ;
-                                                             owl:onProperty :EMMO_79c0edfa_06f9_5149_b754_28c589035b8a ;
-                                                             owl:someValuesFrom :EMMO_96fb9a6c_80d6_57fa_a4f2_0d2a59232418
-                                                           ] ,
-                                                           [ rdf:type owl:Restriction ;
-                                                             owl:onProperty :EMMO_43de6d01_276c_55ed_a166_ad097ec75575 ;
-                                                             owl:hasValue 15.999
-                                                           ] ,
-                                                           [ rdf:type owl:Restriction ;
-                                                             owl:onProperty :EMMO_a585728e_36c8_5df4_9d95_aa128d2a0e7f ;
-                                                             owl:hasValue 8
-                                                           ] ;
-                                           :EMMO_967080e5_2f42_4eb2_a3a9_c58143e835f9 "Atom subclass for oxygen."@en ;
-                                           skos:prefLabel "OxygenAtom"@en .
-
-
-###  https://w3id.org/emmo#EMMO_490c2981_b1cb_5f8c_be82_17a1ef1c27b4
-:EMMO_490c2981_b1cb_5f8c_be82_17a1ef1c27b4 rdf:type owl:Class ;
-                                           rdfs:subClassOf :EMMO_4f40def1_3cd7_4067_9596_541e9a5134cf ,
-                                                           [ rdf:type owl:Restriction ;
-                                                             owl:onProperty :EMMO_23b579e1_8088_45b5_9975_064014026c42 ;
-                                                             owl:hasValue "Ts"
-                                                           ] ;
-                                           skos:prefLabel "TennessineSymbol"@en .
-
-
-###  https://w3id.org/emmo#EMMO_49eb0790_50c2_5691_a8bf_dfa6f4a9f6c7
-:EMMO_49eb0790_50c2_5691_a8bf_dfa6f4a9f6c7 rdf:type owl:Class ;
-                                           rdfs:subClassOf :EMMO_eb77076b_a104_42ac_a065_798b2d2809ad ,
-                                                           [ rdf:type owl:Restriction ;
-                                                             owl:onProperty :EMMO_79c0edfa_06f9_5149_b754_28c589035b8a ;
-                                                             owl:someValuesFrom :EMMO_c1bb775c_0888_5b88_9cce_c49bae1d298b
-                                                           ] ,
-                                                           [ rdf:type owl:Restriction ;
-                                                             owl:onProperty :EMMO_43de6d01_276c_55ed_a166_ad097ec75575 ;
-                                                             owl:hasValue 259.101
-                                                           ] ,
-                                                           [ rdf:type owl:Restriction ;
-                                                             owl:onProperty :EMMO_a585728e_36c8_5df4_9d95_aa128d2a0e7f ;
-                                                             owl:hasValue 102
-                                                           ] ;
-                                           :EMMO_967080e5_2f42_4eb2_a3a9_c58143e835f9 "Atom subclass for nobelium."@en ;
-                                           skos:prefLabel "NobeliumAtom"@en .
-
-
-###  https://w3id.org/emmo#EMMO_4aa59242_76e7_5cce_a126_c7e9c657e7ad
-:EMMO_4aa59242_76e7_5cce_a126_c7e9c657e7ad rdf:type owl:Class ;
-                                           rdfs:subClassOf :EMMO_4f40def1_3cd7_4067_9596_541e9a5134cf ,
-                                                           [ rdf:type owl:Restriction ;
-                                                             owl:onProperty :EMMO_23b579e1_8088_45b5_9975_064014026c42 ;
-                                                             owl:hasValue "Co"
-                                                           ] ;
-                                           skos:prefLabel "CobaltSymbol"@en .
-
-
-###  https://w3id.org/emmo#EMMO_4ee57a22_0634_5889_a283_0b4f8e5023f6
-:EMMO_4ee57a22_0634_5889_a283_0b4f8e5023f6 rdf:type owl:Class ;
-                                           rdfs:subClassOf :EMMO_4f40def1_3cd7_4067_9596_541e9a5134cf ,
-                                                           [ rdf:type owl:Restriction ;
-                                                             owl:onProperty :EMMO_23b579e1_8088_45b5_9975_064014026c42 ;
-                                                             owl:hasValue "Sb"
-                                                           ] ;
-                                           skos:prefLabel "AntimonySymbol"@en .
-
-
-###  https://w3id.org/emmo#EMMO_4f9670f5_14ca_53da_a1ea_9b0550a61035
-:EMMO_4f9670f5_14ca_53da_a1ea_9b0550a61035 rdf:type owl:Class ;
-                                           rdfs:subClassOf :EMMO_4f40def1_3cd7_4067_9596_541e9a5134cf ,
-                                                           [ rdf:type owl:Restriction ;
-                                                             owl:onProperty :EMMO_23b579e1_8088_45b5_9975_064014026c42 ;
-                                                             owl:hasValue "Si"
-                                                           ] ;
-                                           skos:prefLabel "SiliconSymbol"@en .
-
-
-###  https://w3id.org/emmo#EMMO_517752af_5883_5cf5_8363_6b19f76aca3e
-:EMMO_517752af_5883_5cf5_8363_6b19f76aca3e rdf:type owl:Class ;
-                                           rdfs:subClassOf :EMMO_4f40def1_3cd7_4067_9596_541e9a5134cf ,
-                                                           [ rdf:type owl:Restriction ;
-                                                             owl:onProperty :EMMO_23b579e1_8088_45b5_9975_064014026c42 ;
-                                                             owl:hasValue "Cr"
-                                                           ] ;
-                                           skos:prefLabel "ChromiumSymbol"@en .
-
-
-###  https://w3id.org/emmo#EMMO_52a611ba_81df_5557_9dfe_c55e4d0f5860
-:EMMO_52a611ba_81df_5557_9dfe_c55e4d0f5860 rdf:type owl:Class ;
-                                           rdfs:subClassOf :EMMO_eb77076b_a104_42ac_a065_798b2d2809ad ,
-                                                           [ rdf:type owl:Restriction ;
-                                                             owl:onProperty :EMMO_79c0edfa_06f9_5149_b754_28c589035b8a ;
-                                                             owl:someValuesFrom :EMMO_c10700ef_832b_5b39_a0a0_5e3f5f17b8e8
-                                                           ] ,
-                                                           [ rdf:type owl:Restriction ;
-                                                             owl:onProperty :EMMO_43de6d01_276c_55ed_a166_ad097ec75575 ;
-                                                             owl:hasValue 126.90447
-                                                           ] ,
-                                                           [ rdf:type owl:Restriction ;
-                                                             owl:onProperty :EMMO_a585728e_36c8_5df4_9d95_aa128d2a0e7f ;
-                                                             owl:hasValue 53
-                                                           ] ;
-                                           :EMMO_967080e5_2f42_4eb2_a3a9_c58143e835f9 "Atom subclass for iodine."@en ;
-                                           skos:prefLabel "IodineAtom"@en .
-
-
-###  https://w3id.org/emmo#EMMO_5455d87d_1c98_50e1_9904_c94f6a697097
-:EMMO_5455d87d_1c98_50e1_9904_c94f6a697097 rdf:type owl:Class ;
-                                           rdfs:subClassOf :EMMO_eb77076b_a104_42ac_a065_798b2d2809ad ,
-                                                           [ rdf:type owl:Restriction ;
-                                                             owl:onProperty :EMMO_79c0edfa_06f9_5149_b754_28c589035b8a ;
-                                                             owl:someValuesFrom :EMMO_71d48627_4696_54c2_a990_4fdd9f353aef
-                                                           ] ,
-                                                           [ rdf:type owl:Restriction ;
-                                                             owl:onProperty :EMMO_43de6d01_276c_55ed_a166_ad097ec75575 ;
-                                                             owl:hasValue 281.165
-                                                           ] ,
-                                                           [ rdf:type owl:Restriction ;
-                                                             owl:onProperty :EMMO_a585728e_36c8_5df4_9d95_aa128d2a0e7f ;
-                                                             owl:hasValue 110
-                                                           ] ;
-                                           :EMMO_967080e5_2f42_4eb2_a3a9_c58143e835f9 "Atom subclass for darmastadtium."@en ;
-                                           skos:prefLabel "DarmastadtiumAtom"@en .
-
-
-###  https://w3id.org/emmo#EMMO_57742ca9_95d8_50f8_9b33_0ded30da4532
-:EMMO_57742ca9_95d8_50f8_9b33_0ded30da4532 rdf:type owl:Class ;
-                                           rdfs:subClassOf :EMMO_eb77076b_a104_42ac_a065_798b2d2809ad ,
-                                                           [ rdf:type owl:Restriction ;
-                                                             owl:onProperty :EMMO_79c0edfa_06f9_5149_b754_28c589035b8a ;
-                                                             owl:someValuesFrom :EMMO_fba570fc_6881_51d6_8e9d_a8c23e422b62
-                                                           ] ,
-                                                           [ rdf:type owl:Restriction ;
-                                                             owl:onProperty :EMMO_43de6d01_276c_55ed_a166_ad097ec75575 ;
-                                                             owl:hasValue 131.293
-                                                           ] ,
-                                                           [ rdf:type owl:Restriction ;
-                                                             owl:onProperty :EMMO_a585728e_36c8_5df4_9d95_aa128d2a0e7f ;
-                                                             owl:hasValue 54
-                                                           ] ;
-                                           :EMMO_967080e5_2f42_4eb2_a3a9_c58143e835f9 "Atom subclass for xenon."@en ;
-                                           skos:prefLabel "XenonAtom"@en .
-
-
-###  https://w3id.org/emmo#EMMO_57a7ab6b_30a4_54e5_821d_0b8efb5e08b2
-:EMMO_57a7ab6b_30a4_54e5_821d_0b8efb5e08b2 rdf:type owl:Class ;
-                                           rdfs:subClassOf :EMMO_eb77076b_a104_42ac_a065_798b2d2809ad ,
-                                                           [ rdf:type owl:Restriction ;
-                                                             owl:onProperty :EMMO_79c0edfa_06f9_5149_b754_28c589035b8a ;
-                                                             owl:someValuesFrom :EMMO_bd93ef72_3d4f_5f17_b613_01f440296995
-                                                           ] ,
-                                                           [ rdf:type owl:Restriction ;
-                                                             owl:onProperty :EMMO_43de6d01_276c_55ed_a166_ad097ec75575 ;
-                                                             owl:hasValue 63.546
-                                                           ] ,
-                                                           [ rdf:type owl:Restriction ;
-                                                             owl:onProperty :EMMO_a585728e_36c8_5df4_9d95_aa128d2a0e7f ;
-                                                             owl:hasValue 29
-                                                           ] ;
-                                           :EMMO_967080e5_2f42_4eb2_a3a9_c58143e835f9 "Atom subclass for copper."@en ;
-                                           skos:prefLabel "CopperAtom"@en .
-
-
-###  https://w3id.org/emmo#EMMO_5833085e_0afc_516a_a584_f56f1f191a13
-:EMMO_5833085e_0afc_516a_a584_f56f1f191a13 rdf:type owl:Class ;
-                                           rdfs:subClassOf :EMMO_4f40def1_3cd7_4067_9596_541e9a5134cf ,
-                                                           [ rdf:type owl:Restriction ;
-                                                             owl:onProperty :EMMO_23b579e1_8088_45b5_9975_064014026c42 ;
-                                                             owl:hasValue "Tl"
-                                                           ] ;
-                                           skos:prefLabel "ThalliumSymbol"@en .
-
-
-###  https://w3id.org/emmo#EMMO_59d342fd_1ace_5b68_9d0d_ed4ff9f55d63
-:EMMO_59d342fd_1ace_5b68_9d0d_ed4ff9f55d63 rdf:type owl:Class ;
-                                           rdfs:subClassOf :EMMO_eb77076b_a104_42ac_a065_798b2d2809ad ,
-                                                           [ rdf:type owl:Restriction ;
-                                                             owl:onProperty :EMMO_79c0edfa_06f9_5149_b754_28c589035b8a ;
-                                                             owl:someValuesFrom :EMMO_e9fbc98d_3ac1_5a2d_a354_6e3ba1412157
-                                                           ] ,
-                                                           [ rdf:type owl:Restriction ;
-                                                             owl:onProperty :EMMO_43de6d01_276c_55ed_a166_ad097ec75575 ;
-                                                             owl:hasValue 232.0377
-                                                           ] ,
-                                                           [ rdf:type owl:Restriction ;
-                                                             owl:onProperty :EMMO_a585728e_36c8_5df4_9d95_aa128d2a0e7f ;
-                                                             owl:hasValue 90
-                                                           ] ;
-                                           :EMMO_967080e5_2f42_4eb2_a3a9_c58143e835f9 "Atom subclass for thorium."@en ;
-                                           skos:prefLabel "ThoriumAtom"@en .
-
-
-###  https://w3id.org/emmo#EMMO_5a4790e5_b11b_5a0c_80e4_81515c27a560
-:EMMO_5a4790e5_b11b_5a0c_80e4_81515c27a560 rdf:type owl:Class ;
-                                           rdfs:subClassOf :EMMO_eb77076b_a104_42ac_a065_798b2d2809ad ,
-                                                           [ rdf:type owl:Restriction ;
-                                                             owl:onProperty :EMMO_79c0edfa_06f9_5149_b754_28c589035b8a ;
-                                                             owl:someValuesFrom :EMMO_93582808_e5fc_5bb5_bc7a_0e674e1a7f0e
-                                                           ] ,
-                                                           [ rdf:type owl:Restriction ;
-                                                             owl:onProperty :EMMO_43de6d01_276c_55ed_a166_ad097ec75575 ;
-                                                             owl:hasValue 1.008
-                                                           ] ,
-                                                           [ rdf:type owl:Restriction ;
-                                                             owl:onProperty :EMMO_a585728e_36c8_5df4_9d95_aa128d2a0e7f ;
-                                                             owl:hasValue 1
-                                                           ] ;
-                                           :EMMO_967080e5_2f42_4eb2_a3a9_c58143e835f9 "Atom subclass for hydrogen."@en ;
-                                           skos:prefLabel "HydrogenAtom"@en .
-
-
-###  https://w3id.org/emmo#EMMO_5ae62317_1681_5ca9_9fa7_8801757ee5c8
-:EMMO_5ae62317_1681_5ca9_9fa7_8801757ee5c8 rdf:type owl:Class ;
-                                           rdfs:subClassOf :EMMO_eb77076b_a104_42ac_a065_798b2d2809ad ,
-                                                           [ rdf:type owl:Restriction ;
-                                                             owl:onProperty :EMMO_79c0edfa_06f9_5149_b754_28c589035b8a ;
-                                                             owl:someValuesFrom :EMMO_b8aab013_b729_51f1_bc14_5302e7f97cbe
-                                                           ] ,
-                                                           [ rdf:type owl:Restriction ;
-                                                             owl:onProperty :EMMO_43de6d01_276c_55ed_a166_ad097ec75575 ;
-                                                             owl:hasValue 192.217
-                                                           ] ,
-                                                           [ rdf:type owl:Restriction ;
-                                                             owl:onProperty :EMMO_a585728e_36c8_5df4_9d95_aa128d2a0e7f ;
-                                                             owl:hasValue 77
-                                                           ] ;
-                                           :EMMO_967080e5_2f42_4eb2_a3a9_c58143e835f9 "Atom subclass for iridium."@en ;
-                                           skos:prefLabel "IridiumAtom"@en .
-
-
-###  https://w3id.org/emmo#EMMO_5c736993_31b7_5839_aa36_38b6cd8b41a2
-:EMMO_5c736993_31b7_5839_aa36_38b6cd8b41a2 rdf:type owl:Class ;
-                                           rdfs:subClassOf :EMMO_4f40def1_3cd7_4067_9596_541e9a5134cf ,
-                                                           [ rdf:type owl:Restriction ;
-                                                             owl:onProperty :EMMO_23b579e1_8088_45b5_9975_064014026c42 ;
-                                                             owl:hasValue "Bk"
-                                                           ] ;
-                                           skos:prefLabel "BerkeliumSymbol"@en .
-
-
-###  https://w3id.org/emmo#EMMO_5ee30708_feb6_54c0_977e_3d069e496a76
-:EMMO_5ee30708_feb6_54c0_977e_3d069e496a76 rdf:type owl:Class ;
-                                           rdfs:subClassOf :EMMO_eb77076b_a104_42ac_a065_798b2d2809ad ,
-                                                           [ rdf:type owl:Restriction ;
-                                                             owl:onProperty :EMMO_79c0edfa_06f9_5149_b754_28c589035b8a ;
-                                                             owl:someValuesFrom :EMMO_9c5b1294_ac9e_554f_a135_a3d72a763d9c
-                                                           ] ,
-                                                           [ rdf:type owl:Restriction ;
-                                                             owl:onProperty :EMMO_43de6d01_276c_55ed_a166_ad097ec75575 ;
-                                                             owl:hasValue 257.09511
-                                                           ] ,
-                                                           [ rdf:type owl:Restriction ;
-                                                             owl:onProperty :EMMO_a585728e_36c8_5df4_9d95_aa128d2a0e7f ;
-                                                             owl:hasValue 100
-                                                           ] ;
-                                           :EMMO_967080e5_2f42_4eb2_a3a9_c58143e835f9 "Atom subclass for fermium."@en ;
-                                           skos:prefLabel "FermiumAtom"@en .
-
-
-###  https://w3id.org/emmo#EMMO_62cb8f50_5ce5_5f99_9cc8_514eff05d05e
-:EMMO_62cb8f50_5ce5_5f99_9cc8_514eff05d05e rdf:type owl:Class ;
-                                           rdfs:subClassOf :EMMO_eb77076b_a104_42ac_a065_798b2d2809ad ,
-                                                           [ rdf:type owl:Restriction ;
-                                                             owl:onProperty :EMMO_79c0edfa_06f9_5149_b754_28c589035b8a ;
-                                                             owl:someValuesFrom :EMMO_a30e9658_1a08_50cc_b200_25dbc8add30a
-                                                           ] ,
-                                                           [ rdf:type owl:Restriction ;
-                                                             owl:onProperty :EMMO_43de6d01_276c_55ed_a166_ad097ec75575 ;
-                                                             owl:hasValue 10.81
-                                                           ] ,
-                                                           [ rdf:type owl:Restriction ;
-                                                             owl:onProperty :EMMO_a585728e_36c8_5df4_9d95_aa128d2a0e7f ;
-                                                             owl:hasValue 5
-                                                           ] ;
-                                           :EMMO_967080e5_2f42_4eb2_a3a9_c58143e835f9 "Atom subclass for boron."@en ;
-                                           skos:prefLabel "BoronAtom"@en .
-
-
-###  https://w3id.org/emmo#EMMO_6378a9e9_29e5_5cae_b75b_46ca365e49b9
-:EMMO_6378a9e9_29e5_5cae_b75b_46ca365e49b9 rdf:type owl:Class ;
-                                           rdfs:subClassOf :EMMO_4f40def1_3cd7_4067_9596_541e9a5134cf ,
-                                                           [ rdf:type owl:Restriction ;
-                                                             owl:onProperty :EMMO_23b579e1_8088_45b5_9975_064014026c42 ;
-                                                             owl:hasValue "Ta"
-                                                           ] ;
-                                           skos:prefLabel "TantalumSymbol"@en .
-
-
-###  https://w3id.org/emmo#EMMO_649415e4_1e31_5809_aceb_59efbba7d5f5
-:EMMO_649415e4_1e31_5809_aceb_59efbba7d5f5 rdf:type owl:Class ;
-                                           rdfs:subClassOf :EMMO_4f40def1_3cd7_4067_9596_541e9a5134cf ,
-                                                           [ rdf:type owl:Restriction ;
-                                                             owl:onProperty :EMMO_23b579e1_8088_45b5_9975_064014026c42 ;
-                                                             owl:hasValue "Sr"
-                                                           ] ;
-                                           skos:prefLabel "StrontiumSymbol"@en .
-
-
-###  https://w3id.org/emmo#EMMO_6599389d_7a26_5d51_a65c_5dd9c3ed532f
-:EMMO_6599389d_7a26_5d51_a65c_5dd9c3ed532f rdf:type owl:Class ;
-                                           rdfs:subClassOf :EMMO_4f40def1_3cd7_4067_9596_541e9a5134cf ,
-                                                           [ rdf:type owl:Restriction ;
-                                                             owl:onProperty :EMMO_23b579e1_8088_45b5_9975_064014026c42 ;
-                                                             owl:hasValue "Tb"
-                                                           ] ;
-                                           skos:prefLabel "TerbiumSymbol"@en .
-
-
-###  https://w3id.org/emmo#EMMO_65d84215_de2a_56c9_80e3_a49d08dfc1de
-:EMMO_65d84215_de2a_56c9_80e3_a49d08dfc1de rdf:type owl:Class ;
-                                           rdfs:subClassOf :EMMO_eb77076b_a104_42ac_a065_798b2d2809ad ,
-                                                           [ rdf:type owl:Restriction ;
-                                                             owl:onProperty :EMMO_79c0edfa_06f9_5149_b754_28c589035b8a ;
-                                                             owl:someValuesFrom :EMMO_96252ae5_c061_5ba0_80a4_774e5d949e06
-                                                           ] ,
-                                                           [ rdf:type owl:Restriction ;
-                                                             owl:onProperty :EMMO_43de6d01_276c_55ed_a166_ad097ec75575 ;
-                                                             owl:hasValue 150.36
-                                                           ] ,
-                                                           [ rdf:type owl:Restriction ;
-                                                             owl:onProperty :EMMO_a585728e_36c8_5df4_9d95_aa128d2a0e7f ;
-                                                             owl:hasValue 62
-                                                           ] ;
-                                           :EMMO_967080e5_2f42_4eb2_a3a9_c58143e835f9 "Atom subclass for samarium."@en ;
-                                           skos:prefLabel "SamariumAtom"@en .
-
-
-###  https://w3id.org/emmo#EMMO_66c364c4_16b7_5d5f_abd5_b6977c46f525
-:EMMO_66c364c4_16b7_5d5f_abd5_b6977c46f525 rdf:type owl:Class ;
-                                           rdfs:subClassOf :EMMO_4f40def1_3cd7_4067_9596_541e9a5134cf ,
-                                                           [ rdf:type owl:Restriction ;
-                                                             owl:onProperty :EMMO_23b579e1_8088_45b5_9975_064014026c42 ;
-                                                             owl:hasValue "Lu"
-                                                           ] ;
-                                           skos:prefLabel "LutetiumSymbol"@en .
-
-
-###  https://w3id.org/emmo#EMMO_66d895f4_42fa_58a2_89af_ef065f52c1eb
-:EMMO_66d895f4_42fa_58a2_89af_ef065f52c1eb rdf:type owl:Class ;
-                                           rdfs:subClassOf :EMMO_4f40def1_3cd7_4067_9596_541e9a5134cf ,
-                                                           [ rdf:type owl:Restriction ;
-                                                             owl:onProperty :EMMO_23b579e1_8088_45b5_9975_064014026c42 ;
-                                                             owl:hasValue "S"
-                                                           ] ;
-                                           skos:prefLabel "SulfurSymbol"@en .
-
-
-###  https://w3id.org/emmo#EMMO_67589be3_8acd_5230_bc54_89280412a3fb
-:EMMO_67589be3_8acd_5230_bc54_89280412a3fb rdf:type owl:Class ;
-                                           rdfs:subClassOf :EMMO_4f40def1_3cd7_4067_9596_541e9a5134cf ,
-                                                           [ rdf:type owl:Restriction ;
-                                                             owl:onProperty :EMMO_23b579e1_8088_45b5_9975_064014026c42 ;
-                                                             owl:hasValue "In"
-                                                           ] ;
-                                           skos:prefLabel "IndiumSymbol"@en .
-
-
-###  https://w3id.org/emmo#EMMO_67761ddc_260b_5945_bfc3_311813ab71c9
-:EMMO_67761ddc_260b_5945_bfc3_311813ab71c9 rdf:type owl:Class ;
-                                           rdfs:subClassOf :EMMO_eb77076b_a104_42ac_a065_798b2d2809ad ,
-                                                           [ rdf:type owl:Restriction ;
-                                                             owl:onProperty :EMMO_79c0edfa_06f9_5149_b754_28c589035b8a ;
-                                                             owl:someValuesFrom :EMMO_0805a892_352b_53e3_9577_60aa0835bc17
-                                                           ] ,
-                                                           [ rdf:type owl:Restriction ;
-                                                             owl:onProperty :EMMO_43de6d01_276c_55ed_a166_ad097ec75575 ;
-                                                             owl:hasValue 270.133
-                                                           ] ,
-                                                           [ rdf:type owl:Restriction ;
-                                                             owl:onProperty :EMMO_a585728e_36c8_5df4_9d95_aa128d2a0e7f ;
-                                                             owl:hasValue 107
-                                                           ] ;
-                                           :EMMO_967080e5_2f42_4eb2_a3a9_c58143e835f9 "Atom subclass for bohrium."@en ;
-                                           skos:prefLabel "BohriumAtom"@en .
-
-
-###  https://w3id.org/emmo#EMMO_67eaac8f_7f83_5bca_b1d0_10451d3a88a1
-:EMMO_67eaac8f_7f83_5bca_b1d0_10451d3a88a1 rdf:type owl:Class ;
-                                           rdfs:subClassOf :EMMO_eb77076b_a104_42ac_a065_798b2d2809ad ,
-                                                           [ rdf:type owl:Restriction ;
-                                                             owl:onProperty :EMMO_79c0edfa_06f9_5149_b754_28c589035b8a ;
-                                                             owl:someValuesFrom :EMMO_3fb44e47_7de9_5d86_9320_5949d8792951
-                                                           ] ,
-                                                           [ rdf:type owl:Restriction ;
-                                                             owl:onProperty :EMMO_43de6d01_276c_55ed_a166_ad097ec75575 ;
-                                                             owl:hasValue 271.134
-                                                           ] ,
-                                                           [ rdf:type owl:Restriction ;
-                                                             owl:onProperty :EMMO_a585728e_36c8_5df4_9d95_aa128d2a0e7f ;
-                                                             owl:hasValue 106
-                                                           ] ;
-                                           :EMMO_967080e5_2f42_4eb2_a3a9_c58143e835f9 "Atom subclass for seaborgium."@en ;
-                                           skos:prefLabel "SeaborgiumAtom"@en .
-
-
-###  https://w3id.org/emmo#EMMO_68a887df_63af_55c0_8239_b0b8edaa94ea
-:EMMO_68a887df_63af_55c0_8239_b0b8edaa94ea rdf:type owl:Class ;
-                                           rdfs:subClassOf :EMMO_4f40def1_3cd7_4067_9596_541e9a5134cf ,
-                                                           [ rdf:type owl:Restriction ;
-                                                             owl:onProperty :EMMO_23b579e1_8088_45b5_9975_064014026c42 ;
-                                                             owl:hasValue "W"
-                                                           ] ;
-                                           skos:prefLabel "TungstenSymbol"@en .
-
-
-###  https://w3id.org/emmo#EMMO_694e27a2_f3ee_5a3e_8851_d6f78d79d84e
-:EMMO_694e27a2_f3ee_5a3e_8851_d6f78d79d84e rdf:type owl:Class ;
-                                           rdfs:subClassOf :EMMO_eb77076b_a104_42ac_a065_798b2d2809ad ,
-                                                           [ rdf:type owl:Restriction ;
-                                                             owl:onProperty :EMMO_79c0edfa_06f9_5149_b754_28c589035b8a ;
-                                                             owl:someValuesFrom :EMMO_6b670dce_5692_5505_9688_8f735b325214
-                                                           ] ,
-                                                           [ rdf:type owl:Restriction ;
-                                                             owl:onProperty :EMMO_43de6d01_276c_55ed_a166_ad097ec75575 ;
-                                                             owl:hasValue 72.63
-                                                           ] ,
-                                                           [ rdf:type owl:Restriction ;
-                                                             owl:onProperty :EMMO_a585728e_36c8_5df4_9d95_aa128d2a0e7f ;
-                                                             owl:hasValue 32
-                                                           ] ;
-                                           :EMMO_967080e5_2f42_4eb2_a3a9_c58143e835f9 "Atom subclass for germanium."@en ;
-                                           skos:prefLabel "GermaniumAtom"@en .
-
-
-###  https://w3id.org/emmo#EMMO_69e0ff08_9843_5ca2_b2bb_58467b07c4bb
-:EMMO_69e0ff08_9843_5ca2_b2bb_58467b07c4bb rdf:type owl:Class ;
-                                           rdfs:subClassOf :EMMO_4f40def1_3cd7_4067_9596_541e9a5134cf ,
-                                                           [ rdf:type owl:Restriction ;
-                                                             owl:onProperty :EMMO_23b579e1_8088_45b5_9975_064014026c42 ;
-                                                             owl:hasValue "Ar"
-                                                           ] ;
-                                           skos:prefLabel "ArgonSymbol"@en .
-
-
-###  https://w3id.org/emmo#EMMO_6b241a1f_2a5f_5ea8_b0aa_7b162d7d73e4
-:EMMO_6b241a1f_2a5f_5ea8_b0aa_7b162d7d73e4 rdf:type owl:Class ;
-                                           rdfs:subClassOf :EMMO_4f40def1_3cd7_4067_9596_541e9a5134cf ,
-                                                           [ rdf:type owl:Restriction ;
-                                                             owl:onProperty :EMMO_23b579e1_8088_45b5_9975_064014026c42 ;
-                                                             owl:hasValue "Es"
-                                                           ] ;
-                                           skos:prefLabel "EinsteiniumSymbol"@en .
-
-
-###  https://w3id.org/emmo#EMMO_6b670dce_5692_5505_9688_8f735b325214
-:EMMO_6b670dce_5692_5505_9688_8f735b325214 rdf:type owl:Class ;
-                                           rdfs:subClassOf :EMMO_4f40def1_3cd7_4067_9596_541e9a5134cf ,
-                                                           [ rdf:type owl:Restriction ;
-                                                             owl:onProperty :EMMO_23b579e1_8088_45b5_9975_064014026c42 ;
-                                                             owl:hasValue "Ge"
-                                                           ] ;
-                                           skos:prefLabel "GermaniumSymbol"@en .
-
-
-###  https://w3id.org/emmo#EMMO_6bd7b6f4_db3b_58da_b9a0_58f44bb3ed37
-:EMMO_6bd7b6f4_db3b_58da_b9a0_58f44bb3ed37 rdf:type owl:Class ;
-                                           rdfs:subClassOf :EMMO_4f40def1_3cd7_4067_9596_541e9a5134cf ,
-                                                           [ rdf:type owl:Restriction ;
-                                                             owl:onProperty :EMMO_23b579e1_8088_45b5_9975_064014026c42 ;
-                                                             owl:hasValue "P"
-                                                           ] ;
-                                           skos:prefLabel "PhosphorusSymbol"@en .
-
-
-###  https://w3id.org/emmo#EMMO_6e467e25_2883_5f7b_a60f_2f4b651bba3f
-:EMMO_6e467e25_2883_5f7b_a60f_2f4b651bba3f rdf:type owl:Class ;
-                                           rdfs:subClassOf :EMMO_eb77076b_a104_42ac_a065_798b2d2809ad ,
-                                                           [ rdf:type owl:Restriction ;
-                                                             owl:onProperty :EMMO_79c0edfa_06f9_5149_b754_28c589035b8a ;
-                                                             owl:someValuesFrom :EMMO_15841f91_ad7d_5b81_89d1_c12b13e42f32
-                                                           ] ,
-                                                           [ rdf:type owl:Restriction ;
-                                                             owl:onProperty :EMMO_43de6d01_276c_55ed_a166_ad097ec75575 ;
-                                                             owl:hasValue 244.06421
-                                                           ] ,
-                                                           [ rdf:type owl:Restriction ;
-                                                             owl:onProperty :EMMO_a585728e_36c8_5df4_9d95_aa128d2a0e7f ;
-                                                             owl:hasValue 94
-                                                           ] ;
-                                           :EMMO_967080e5_2f42_4eb2_a3a9_c58143e835f9 "Atom subclass for plutonium."@en ;
-                                           skos:prefLabel "PlutoniumAtom"@en .
-
-
-###  https://w3id.org/emmo#EMMO_706cac26_78f1_5ca4_a63c_2600828db412
-:EMMO_706cac26_78f1_5ca4_a63c_2600828db412 rdf:type owl:Class ;
-                                           rdfs:subClassOf :EMMO_eb77076b_a104_42ac_a065_798b2d2809ad ,
-                                                           [ rdf:type owl:Restriction ;
-                                                             owl:onProperty :EMMO_79c0edfa_06f9_5149_b754_28c589035b8a ;
-                                                             owl:someValuesFrom :EMMO_490c2981_b1cb_5f8c_be82_17a1ef1c27b4
-                                                           ] ,
-                                                           [ rdf:type owl:Restriction ;
-                                                             owl:onProperty :EMMO_43de6d01_276c_55ed_a166_ad097ec75575 ;
-                                                             owl:hasValue 293.208
-                                                           ] ,
-                                                           [ rdf:type owl:Restriction ;
-                                                             owl:onProperty :EMMO_a585728e_36c8_5df4_9d95_aa128d2a0e7f ;
-                                                             owl:hasValue 117
-                                                           ] ;
-                                           :EMMO_967080e5_2f42_4eb2_a3a9_c58143e835f9 "Atom subclass for tennessine."@en ;
-                                           skos:prefLabel "TennessineAtom"@en .
-
-
-###  https://w3id.org/emmo#EMMO_717d8808_5085_5f35_86b4_6bc75bafac0b
-:EMMO_717d8808_5085_5f35_86b4_6bc75bafac0b rdf:type owl:Class ;
-                                           rdfs:subClassOf :EMMO_4f40def1_3cd7_4067_9596_541e9a5134cf ,
-                                                           [ rdf:type owl:Restriction ;
-                                                             owl:onProperty :EMMO_23b579e1_8088_45b5_9975_064014026c42 ;
-                                                             owl:hasValue "Pb"
-                                                           ] ;
-                                           skos:prefLabel "LeadSymbol"@en .
-
-
-###  https://w3id.org/emmo#EMMO_71b5082d_9908_5011_8ad0_b2ab70ffd08c
-:EMMO_71b5082d_9908_5011_8ad0_b2ab70ffd08c rdf:type owl:Class ;
-                                           rdfs:subClassOf :EMMO_4f40def1_3cd7_4067_9596_541e9a5134cf ,
-                                                           [ rdf:type owl:Restriction ;
-                                                             owl:onProperty :EMMO_23b579e1_8088_45b5_9975_064014026c42 ;
-                                                             owl:hasValue "Fe"
-                                                           ] ;
-                                           skos:prefLabel "IronSymbol"@en .
-
-
-###  https://w3id.org/emmo#EMMO_71c716bf_75bb_529f_b7c8_9d36a7c58b3a
-:EMMO_71c716bf_75bb_529f_b7c8_9d36a7c58b3a rdf:type owl:Class ;
-                                           rdfs:subClassOf :EMMO_eb77076b_a104_42ac_a065_798b2d2809ad ,
-                                                           [ rdf:type owl:Restriction ;
-                                                             owl:onProperty :EMMO_79c0edfa_06f9_5149_b754_28c589035b8a ;
-                                                             owl:someValuesFrom :EMMO_b546b51b_c19d_5368_8810_c9e4e9b1c1f3
-                                                           ] ,
-                                                           [ rdf:type owl:Restriction ;
-                                                             owl:onProperty :EMMO_43de6d01_276c_55ed_a166_ad097ec75575 ;
-                                                             owl:hasValue 69.723
-                                                           ] ,
-                                                           [ rdf:type owl:Restriction ;
-                                                             owl:onProperty :EMMO_a585728e_36c8_5df4_9d95_aa128d2a0e7f ;
-                                                             owl:hasValue 31
-                                                           ] ;
-                                           :EMMO_967080e5_2f42_4eb2_a3a9_c58143e835f9 "Atom subclass for gallium."@en ;
-                                           skos:prefLabel "GalliumAtom"@en .
-
-
-###  https://w3id.org/emmo#EMMO_71d48627_4696_54c2_a990_4fdd9f353aef
-:EMMO_71d48627_4696_54c2_a990_4fdd9f353aef rdf:type owl:Class ;
-                                           rdfs:subClassOf :EMMO_4f40def1_3cd7_4067_9596_541e9a5134cf ,
-                                                           [ rdf:type owl:Restriction ;
-                                                             owl:onProperty :EMMO_23b579e1_8088_45b5_9975_064014026c42 ;
-                                                             owl:hasValue "Ds"
-                                                           ] ;
-                                           skos:prefLabel "DarmastadtiumSymbol"@en .
-
-
-###  https://w3id.org/emmo#EMMO_72379870_0d00_5e48_912b_62cbd5b3f548
-:EMMO_72379870_0d00_5e48_912b_62cbd5b3f548 rdf:type owl:Class ;
-                                           rdfs:subClassOf :EMMO_eb77076b_a104_42ac_a065_798b2d2809ad ,
-                                                           [ rdf:type owl:Restriction ;
-                                                             owl:onProperty :EMMO_79c0edfa_06f9_5149_b754_28c589035b8a ;
-                                                             owl:someValuesFrom :EMMO_7c79a41c_c0aa_564b_b0b1_6fd4ee6f3256
-                                                           ] ,
-                                                           [ rdf:type owl:Restriction ;
-                                                             owl:onProperty :EMMO_43de6d01_276c_55ed_a166_ad097ec75575 ;
-                                                             owl:hasValue 83.798
-                                                           ] ,
-                                                           [ rdf:type owl:Restriction ;
-                                                             owl:onProperty :EMMO_a585728e_36c8_5df4_9d95_aa128d2a0e7f ;
-                                                             owl:hasValue 36
-                                                           ] ;
-                                           :EMMO_967080e5_2f42_4eb2_a3a9_c58143e835f9 "Atom subclass for krypton."@en ;
-                                           skos:prefLabel "KryptonAtom"@en .
-
-
-###  https://w3id.org/emmo#EMMO_733b8473_aa8f_59d5_81c3_c97ca40ea9d0
-:EMMO_733b8473_aa8f_59d5_81c3_c97ca40ea9d0 rdf:type owl:Class ;
-                                           rdfs:subClassOf :EMMO_eb77076b_a104_42ac_a065_798b2d2809ad ,
-                                                           [ rdf:type owl:Restriction ;
-                                                             owl:onProperty :EMMO_79c0edfa_06f9_5149_b754_28c589035b8a ;
-                                                             owl:someValuesFrom :EMMO_74fd9704_69a8_5112_b65a_72ba05bba315
-                                                           ] ,
-                                                           [ rdf:type owl:Restriction ;
-                                                             owl:onProperty :EMMO_43de6d01_276c_55ed_a166_ad097ec75575 ;
-                                                             owl:hasValue 88.90584
-                                                           ] ,
-                                                           [ rdf:type owl:Restriction ;
-                                                             owl:onProperty :EMMO_a585728e_36c8_5df4_9d95_aa128d2a0e7f ;
-                                                             owl:hasValue 39
-                                                           ] ;
-                                           :EMMO_967080e5_2f42_4eb2_a3a9_c58143e835f9 "Atom subclass for yttrium."@en ;
-                                           skos:prefLabel "YttriumAtom"@en .
-
-
-###  https://w3id.org/emmo#EMMO_73e73382_f3c0_5d09_bcee_f6e380269388
-:EMMO_73e73382_f3c0_5d09_bcee_f6e380269388 rdf:type owl:Class ;
-                                           rdfs:subClassOf :EMMO_eb77076b_a104_42ac_a065_798b2d2809ad ,
-                                                           [ rdf:type owl:Restriction ;
-                                                             owl:onProperty :EMMO_79c0edfa_06f9_5149_b754_28c589035b8a ;
-                                                             owl:someValuesFrom :EMMO_c45d9e2f_54f3_5464_82f3_c0f11a36389a
-                                                           ] ,
-                                                           [ rdf:type owl:Restriction ;
-                                                             owl:onProperty :EMMO_43de6d01_276c_55ed_a166_ad097ec75575 ;
-                                                             owl:hasValue 144.91276
-                                                           ] ,
-                                                           [ rdf:type owl:Restriction ;
-                                                             owl:onProperty :EMMO_a585728e_36c8_5df4_9d95_aa128d2a0e7f ;
-                                                             owl:hasValue 61
-                                                           ] ;
-                                           :EMMO_967080e5_2f42_4eb2_a3a9_c58143e835f9 "Atom subclass for promethium."@en ;
-                                           skos:prefLabel "PromethiumAtom"@en .
-
-
-###  https://w3id.org/emmo#EMMO_749a9347_0b50_530a_995a_054f2a90bc0d
-:EMMO_749a9347_0b50_530a_995a_054f2a90bc0d rdf:type owl:Class ;
-                                           rdfs:subClassOf :EMMO_eb77076b_a104_42ac_a065_798b2d2809ad ,
-                                                           [ rdf:type owl:Restriction ;
-                                                             owl:onProperty :EMMO_79c0edfa_06f9_5149_b754_28c589035b8a ;
-                                                             owl:someValuesFrom :EMMO_717d8808_5085_5f35_86b4_6bc75bafac0b
-                                                           ] ,
-                                                           [ rdf:type owl:Restriction ;
-                                                             owl:onProperty :EMMO_43de6d01_276c_55ed_a166_ad097ec75575 ;
-                                                             owl:hasValue 207.2
-                                                           ] ,
-                                                           [ rdf:type owl:Restriction ;
-                                                             owl:onProperty :EMMO_a585728e_36c8_5df4_9d95_aa128d2a0e7f ;
-                                                             owl:hasValue 82
-                                                           ] ;
-                                           :EMMO_967080e5_2f42_4eb2_a3a9_c58143e835f9 "Atom subclass for lead."@en ;
-                                           skos:prefLabel "LeadAtom"@en .
-
-
-###  https://w3id.org/emmo#EMMO_74fd9704_69a8_5112_b65a_72ba05bba315
-:EMMO_74fd9704_69a8_5112_b65a_72ba05bba315 rdf:type owl:Class ;
-                                           rdfs:subClassOf :EMMO_4f40def1_3cd7_4067_9596_541e9a5134cf ,
-                                                           [ rdf:type owl:Restriction ;
-                                                             owl:onProperty :EMMO_23b579e1_8088_45b5_9975_064014026c42 ;
-                                                             owl:hasValue "Y"
-                                                           ] ;
-                                           skos:prefLabel "YttriumSymbol"@en .
-
-
-###  https://w3id.org/emmo#EMMO_755d962f_c703_514f_8d90_ca4f55e331d4
-:EMMO_755d962f_c703_514f_8d90_ca4f55e331d4 rdf:type owl:Class ;
-                                           rdfs:subClassOf :EMMO_eb77076b_a104_42ac_a065_798b2d2809ad ,
-                                                           [ rdf:type owl:Restriction ;
-                                                             owl:onProperty :EMMO_79c0edfa_06f9_5149_b754_28c589035b8a ;
-                                                             owl:someValuesFrom :EMMO_69e0ff08_9843_5ca2_b2bb_58467b07c4bb
-                                                           ] ,
-                                                           [ rdf:type owl:Restriction ;
-                                                             owl:onProperty :EMMO_43de6d01_276c_55ed_a166_ad097ec75575 ;
-                                                             owl:hasValue 39.948
-                                                           ] ,
-                                                           [ rdf:type owl:Restriction ;
-                                                             owl:onProperty :EMMO_a585728e_36c8_5df4_9d95_aa128d2a0e7f ;
-                                                             owl:hasValue 18
-                                                           ] ;
-                                           :EMMO_967080e5_2f42_4eb2_a3a9_c58143e835f9 "Atom subclass for argon."@en ;
-                                           skos:prefLabel "ArgonAtom"@en .
-
-
-###  https://w3id.org/emmo#EMMO_75771a96_5e17_568c_bc28_caba06c0047a
-:EMMO_75771a96_5e17_568c_bc28_caba06c0047a rdf:type owl:Class ;
-                                           rdfs:subClassOf :EMMO_eb77076b_a104_42ac_a065_798b2d2809ad ,
-                                                           [ rdf:type owl:Restriction ;
-                                                             owl:onProperty :EMMO_79c0edfa_06f9_5149_b754_28c589035b8a ;
-                                                             owl:someValuesFrom :EMMO_8fbc9110_c822_5b8e_a5fc_ee5430d9f34a
-                                                           ] ,
-                                                           [ rdf:type owl:Restriction ;
-                                                             owl:onProperty :EMMO_43de6d01_276c_55ed_a166_ad097ec75575 ;
-                                                             owl:hasValue 286.182
-                                                           ] ,
-                                                           [ rdf:type owl:Restriction ;
-                                                             owl:onProperty :EMMO_a585728e_36c8_5df4_9d95_aa128d2a0e7f ;
-                                                             owl:hasValue 113
-                                                           ] ;
-                                           :EMMO_967080e5_2f42_4eb2_a3a9_c58143e835f9 "Atom subclass for nihonium."@en ;
-                                           skos:prefLabel "NihoniumAtom"@en .
-
-
-###  https://w3id.org/emmo#EMMO_784119c1_c336_5b0c_80fc_4cc8bddc99ca
-:EMMO_784119c1_c336_5b0c_80fc_4cc8bddc99ca rdf:type owl:Class ;
-                                           rdfs:subClassOf :EMMO_eb77076b_a104_42ac_a065_798b2d2809ad ,
-                                                           [ rdf:type owl:Restriction ;
-                                                             owl:onProperty :EMMO_79c0edfa_06f9_5149_b754_28c589035b8a ;
-                                                             owl:someValuesFrom :EMMO_af362dae_2da6_595e_8581_21a8363a5a54
-                                                           ] ,
-                                                           [ rdf:type owl:Restriction ;
-                                                             owl:onProperty :EMMO_43de6d01_276c_55ed_a166_ad097ec75575 ;
-                                                             owl:hasValue 208.98243
-                                                           ] ,
-                                                           [ rdf:type owl:Restriction ;
-                                                             owl:onProperty :EMMO_a585728e_36c8_5df4_9d95_aa128d2a0e7f ;
-                                                             owl:hasValue 84
-                                                           ] ;
-                                           :EMMO_967080e5_2f42_4eb2_a3a9_c58143e835f9 "Atom subclass for polonium."@en ;
-                                           skos:prefLabel "PoloniumAtom"@en .
-
-
-###  https://w3id.org/emmo#EMMO_78c3f353_1296_5dca_9759_7c59a7f53927
-:EMMO_78c3f353_1296_5dca_9759_7c59a7f53927 rdf:type owl:Class ;
-                                           rdfs:subClassOf :EMMO_eb77076b_a104_42ac_a065_798b2d2809ad ,
-                                                           [ rdf:type owl:Restriction ;
-                                                             owl:onProperty :EMMO_79c0edfa_06f9_5149_b754_28c589035b8a ;
-                                                             owl:someValuesFrom :EMMO_ce8cedc4_4835_5298_b723_6223d2a17e5a
-                                                           ] ,
-                                                           [ rdf:type owl:Restriction ;
-                                                             owl:onProperty :EMMO_43de6d01_276c_55ed_a166_ad097ec75575 ;
-                                                             owl:hasValue 267.122
-                                                           ] ,
-                                                           [ rdf:type owl:Restriction ;
-                                                             owl:onProperty :EMMO_a585728e_36c8_5df4_9d95_aa128d2a0e7f ;
-                                                             owl:hasValue 104
-                                                           ] ;
-                                           :EMMO_967080e5_2f42_4eb2_a3a9_c58143e835f9 "Atom subclass for rutherfordium."@en ;
-                                           skos:prefLabel "RutherfordiumAtom"@en .
-
-
-###  https://w3id.org/emmo#EMMO_7905373a_cf03_57fe_a627_bfdb1db9369c
-:EMMO_7905373a_cf03_57fe_a627_bfdb1db9369c rdf:type owl:Class ;
-                                           rdfs:subClassOf :EMMO_eb77076b_a104_42ac_a065_798b2d2809ad ,
-                                                           [ rdf:type owl:Restriction ;
-                                                             owl:onProperty :EMMO_79c0edfa_06f9_5149_b754_28c589035b8a ;
-                                                             owl:someValuesFrom :EMMO_6bd7b6f4_db3b_58da_b9a0_58f44bb3ed37
-                                                           ] ,
-                                                           [ rdf:type owl:Restriction ;
-                                                             owl:onProperty :EMMO_43de6d01_276c_55ed_a166_ad097ec75575 ;
-                                                             owl:hasValue 30.973761998
-                                                           ] ,
-                                                           [ rdf:type owl:Restriction ;
-                                                             owl:onProperty :EMMO_a585728e_36c8_5df4_9d95_aa128d2a0e7f ;
-                                                             owl:hasValue 15
-                                                           ] ;
-                                           :EMMO_967080e5_2f42_4eb2_a3a9_c58143e835f9 "Atom subclass for phosphorus."@en ;
-                                           skos:prefLabel "PhosphorusAtom"@en .
-
-
-###  https://w3id.org/emmo#EMMO_798b0c96_82ca_5ce8_8d5f_f9f72668cf5d
-:EMMO_798b0c96_82ca_5ce8_8d5f_f9f72668cf5d rdf:type owl:Class ;
-                                           rdfs:subClassOf :EMMO_eb77076b_a104_42ac_a065_798b2d2809ad ,
-                                                           [ rdf:type owl:Restriction ;
-                                                             owl:onProperty :EMMO_79c0edfa_06f9_5149_b754_28c589035b8a ;
-                                                             owl:someValuesFrom :EMMO_4f9670f5_14ca_53da_a1ea_9b0550a61035
-                                                           ] ,
-                                                           [ rdf:type owl:Restriction ;
-                                                             owl:onProperty :EMMO_43de6d01_276c_55ed_a166_ad097ec75575 ;
-                                                             owl:hasValue 28.085
-                                                           ] ,
-                                                           [ rdf:type owl:Restriction ;
-                                                             owl:onProperty :EMMO_a585728e_36c8_5df4_9d95_aa128d2a0e7f ;
-                                                             owl:hasValue 14
-                                                           ] ;
-                                           :EMMO_967080e5_2f42_4eb2_a3a9_c58143e835f9 "Atom subclass for silicon."@en ;
-                                           skos:prefLabel "SiliconAtom"@en .
-
-
-###  https://w3id.org/emmo#EMMO_7aa6b5b1_34c8_5d37_9db0_cc6a232f3946
-:EMMO_7aa6b5b1_34c8_5d37_9db0_cc6a232f3946 rdf:type owl:Class ;
-                                           rdfs:subClassOf :EMMO_eb77076b_a104_42ac_a065_798b2d2809ad ,
-                                                           [ rdf:type owl:Restriction ;
-                                                             owl:onProperty :EMMO_79c0edfa_06f9_5149_b754_28c589035b8a ;
-                                                             owl:someValuesFrom :EMMO_1c5c8217_481b_5ae9_b44f_9ec353f6ea93
-                                                           ] ,
-                                                           [ rdf:type owl:Restriction ;
-                                                             owl:onProperty :EMMO_43de6d01_276c_55ed_a166_ad097ec75575 ;
-                                                             owl:hasValue 289.19
-                                                           ] ,
-                                                           [ rdf:type owl:Restriction ;
-                                                             owl:onProperty :EMMO_a585728e_36c8_5df4_9d95_aa128d2a0e7f ;
-                                                             owl:hasValue 114
-                                                           ] ;
-                                           :EMMO_967080e5_2f42_4eb2_a3a9_c58143e835f9 "Atom subclass for flerovium."@en ;
-                                           skos:prefLabel "FleroviumAtom"@en .
-
-
-###  https://w3id.org/emmo#EMMO_7ab01303_b09e_5a90_8a5b_f5087d6559d3
-:EMMO_7ab01303_b09e_5a90_8a5b_f5087d6559d3 rdf:type owl:Class ;
-                                           rdfs:subClassOf :EMMO_4f40def1_3cd7_4067_9596_541e9a5134cf ,
-                                                           [ rdf:type owl:Restriction ;
-                                                             owl:onProperty :EMMO_23b579e1_8088_45b5_9975_064014026c42 ;
-                                                             owl:hasValue "Zr"
-                                                           ] ;
-                                           skos:prefLabel "ZirconiumSymbol"@en .
-
-
-###  https://w3id.org/emmo#EMMO_7b7d258b_3ea7_5716_af58_afc68679de23
-:EMMO_7b7d258b_3ea7_5716_af58_afc68679de23 rdf:type owl:Class ;
-                                           rdfs:subClassOf :EMMO_eb77076b_a104_42ac_a065_798b2d2809ad ,
-                                                           [ rdf:type owl:Restriction ;
-                                                             owl:onProperty :EMMO_79c0edfa_06f9_5149_b754_28c589035b8a ;
-                                                             owl:someValuesFrom :EMMO_68a887df_63af_55c0_8239_b0b8edaa94ea
-                                                           ] ,
-                                                           [ rdf:type owl:Restriction ;
-                                                             owl:onProperty :EMMO_43de6d01_276c_55ed_a166_ad097ec75575 ;
-                                                             owl:hasValue 183.84
-                                                           ] ,
-                                                           [ rdf:type owl:Restriction ;
-                                                             owl:onProperty :EMMO_a585728e_36c8_5df4_9d95_aa128d2a0e7f ;
-                                                             owl:hasValue 74
-                                                           ] ;
-                                           :EMMO_967080e5_2f42_4eb2_a3a9_c58143e835f9 "Atom subclass for tungsten."@en ;
-                                           skos:prefLabel "TungstenAtom"@en .
-
-
-###  https://w3id.org/emmo#EMMO_7c79a41c_c0aa_564b_b0b1_6fd4ee6f3256
-:EMMO_7c79a41c_c0aa_564b_b0b1_6fd4ee6f3256 rdf:type owl:Class ;
-                                           rdfs:subClassOf :EMMO_4f40def1_3cd7_4067_9596_541e9a5134cf ,
-                                                           [ rdf:type owl:Restriction ;
-                                                             owl:onProperty :EMMO_23b579e1_8088_45b5_9975_064014026c42 ;
-                                                             owl:hasValue "Kr"
-                                                           ] ;
-                                           skos:prefLabel "KryptonSymbol"@en .
-
-
-###  https://w3id.org/emmo#EMMO_7e8f9419_0bda_5aa3_ba88_00b2be6ca69e
-:EMMO_7e8f9419_0bda_5aa3_ba88_00b2be6ca69e rdf:type owl:Class ;
-                                           rdfs:subClassOf :EMMO_eb77076b_a104_42ac_a065_798b2d2809ad ,
-                                                           [ rdf:type owl:Restriction ;
-                                                             owl:onProperty :EMMO_79c0edfa_06f9_5149_b754_28c589035b8a ;
-                                                             owl:someValuesFrom :EMMO_fc7ab7d2_d960_5ae8_b13b_a53dbc547cca
-                                                           ] ,
-                                                           [ rdf:type owl:Restriction ;
-                                                             owl:onProperty :EMMO_43de6d01_276c_55ed_a166_ad097ec75575 ;
-                                                             owl:hasValue 26.9815385
-                                                           ] ,
-                                                           [ rdf:type owl:Restriction ;
-                                                             owl:onProperty :EMMO_a585728e_36c8_5df4_9d95_aa128d2a0e7f ;
-                                                             owl:hasValue 13
-                                                           ] ;
-                                           :EMMO_967080e5_2f42_4eb2_a3a9_c58143e835f9 "Atom subclass for aluminium."@en ;
-                                           skos:prefLabel "AluminiumAtom"@en .
-
-
-###  https://w3id.org/emmo#EMMO_808f7cd9_27b4_527b_974f_4213f10e1772
-:EMMO_808f7cd9_27b4_527b_974f_4213f10e1772 rdf:type owl:Class ;
-                                           rdfs:subClassOf :EMMO_eb77076b_a104_42ac_a065_798b2d2809ad ,
-                                                           [ rdf:type owl:Restriction ;
-                                                             owl:onProperty :EMMO_79c0edfa_06f9_5149_b754_28c589035b8a ;
-                                                             owl:someValuesFrom :EMMO_cfac37de_991d_5a7d_9adc_8946324ffef6
-                                                           ] ,
-                                                           [ rdf:type owl:Restriction ;
-                                                             owl:onProperty :EMMO_43de6d01_276c_55ed_a166_ad097ec75575 ;
-                                                             owl:hasValue 78.971
-                                                           ] ,
-                                                           [ rdf:type owl:Restriction ;
-                                                             owl:onProperty :EMMO_a585728e_36c8_5df4_9d95_aa128d2a0e7f ;
-                                                             owl:hasValue 34
-                                                           ] ;
-                                           :EMMO_967080e5_2f42_4eb2_a3a9_c58143e835f9 "Atom subclass for selenium."@en ;
-                                           skos:prefLabel "SeleniumAtom"@en .
-
-
-###  https://w3id.org/emmo#EMMO_811c67a9_bcdf_5a9e_bbce_28ae2af12915
-:EMMO_811c67a9_bcdf_5a9e_bbce_28ae2af12915 rdf:type owl:Class ;
-                                           rdfs:subClassOf :EMMO_4f40def1_3cd7_4067_9596_541e9a5134cf ,
-                                                           [ rdf:type owl:Restriction ;
-                                                             owl:onProperty :EMMO_23b579e1_8088_45b5_9975_064014026c42 ;
-                                                             owl:hasValue "Au"
-                                                           ] ;
-                                           skos:prefLabel "GoldSymbol"@en .
-
-
-###  https://w3id.org/emmo#EMMO_82f9a8f3_2bb4_5d14_9a41_30a858ecce61
-:EMMO_82f9a8f3_2bb4_5d14_9a41_30a858ecce61 rdf:type owl:Class ;
-                                           rdfs:subClassOf :EMMO_eb77076b_a104_42ac_a065_798b2d2809ad ,
-                                                           [ rdf:type owl:Restriction ;
-                                                             owl:onProperty :EMMO_79c0edfa_06f9_5149_b754_28c589035b8a ;
-                                                             owl:someValuesFrom :EMMO_849f62cf_3e92_5122_94ba_bcce51a04c5f
-                                                           ] ,
-                                                           [ rdf:type owl:Restriction ;
-                                                             owl:onProperty :EMMO_43de6d01_276c_55ed_a166_ad097ec75575 ;
-                                                             owl:hasValue 168.93422
-                                                           ] ,
-                                                           [ rdf:type owl:Restriction ;
-                                                             owl:onProperty :EMMO_a585728e_36c8_5df4_9d95_aa128d2a0e7f ;
-                                                             owl:hasValue 69
-                                                           ] ;
-                                           :EMMO_967080e5_2f42_4eb2_a3a9_c58143e835f9 "Atom subclass for thulium."@en ;
-                                           skos:prefLabel "ThuliumAtom"@en .
-
-
-###  https://w3id.org/emmo#EMMO_849f62cf_3e92_5122_94ba_bcce51a04c5f
-:EMMO_849f62cf_3e92_5122_94ba_bcce51a04c5f rdf:type owl:Class ;
-                                           rdfs:subClassOf :EMMO_4f40def1_3cd7_4067_9596_541e9a5134cf ,
-                                                           [ rdf:type owl:Restriction ;
-                                                             owl:onProperty :EMMO_23b579e1_8088_45b5_9975_064014026c42 ;
-                                                             owl:hasValue "Tm"
-                                                           ] ;
-                                           skos:prefLabel "ThuliumSymbol"@en .
-
-
-###  https://w3id.org/emmo#EMMO_85ab88f1_3bb6_5fb7_8996_d1be786da995
-:EMMO_85ab88f1_3bb6_5fb7_8996_d1be786da995 rdf:type owl:Class ;
-                                           rdfs:subClassOf :EMMO_eb77076b_a104_42ac_a065_798b2d2809ad ,
-                                                           [ rdf:type owl:Restriction ;
-                                                             owl:onProperty :EMMO_79c0edfa_06f9_5149_b754_28c589035b8a ;
-                                                             owl:someValuesFrom :EMMO_f7e8a63d_d40c_57f7_8017_7ad6b1d89b4e
-                                                           ] ,
-                                                           [ rdf:type owl:Restriction ;
-                                                             owl:onProperty :EMMO_43de6d01_276c_55ed_a166_ad097ec75575 ;
-                                                             owl:hasValue 132.90545196
-                                                           ] ,
-                                                           [ rdf:type owl:Restriction ;
-                                                             owl:onProperty :EMMO_a585728e_36c8_5df4_9d95_aa128d2a0e7f ;
-                                                             owl:hasValue 55
-                                                           ] ;
-                                           :EMMO_967080e5_2f42_4eb2_a3a9_c58143e835f9 "Atom subclass for caesium."@en ;
-                                           skos:prefLabel "CaesiumAtom"@en .
-
-
-###  https://w3id.org/emmo#EMMO_87c8f425_c96c_5503_88a0_f10465669ea3
-:EMMO_87c8f425_c96c_5503_88a0_f10465669ea3 rdf:type owl:Class ;
-                                           rdfs:subClassOf :EMMO_eb77076b_a104_42ac_a065_798b2d2809ad ,
-                                                           [ rdf:type owl:Restriction ;
-                                                             owl:onProperty :EMMO_79c0edfa_06f9_5149_b754_28c589035b8a ;
-                                                             owl:someValuesFrom :EMMO_66d895f4_42fa_58a2_89af_ef065f52c1eb
-                                                           ] ,
-                                                           [ rdf:type owl:Restriction ;
-                                                             owl:onProperty :EMMO_43de6d01_276c_55ed_a166_ad097ec75575 ;
-                                                             owl:hasValue 32.06
-                                                           ] ,
-                                                           [ rdf:type owl:Restriction ;
-                                                             owl:onProperty :EMMO_a585728e_36c8_5df4_9d95_aa128d2a0e7f ;
-                                                             owl:hasValue 16
-                                                           ] ;
-                                           :EMMO_967080e5_2f42_4eb2_a3a9_c58143e835f9 "Atom subclass for sulfur."@en ;
-                                           skos:prefLabel "SulfurAtom"@en .
-
-
-###  https://w3id.org/emmo#EMMO_89f46282_58a4_5140_8c5b_7aaddcccdcf0
-:EMMO_89f46282_58a4_5140_8c5b_7aaddcccdcf0 rdf:type owl:Class ;
-                                           rdfs:subClassOf :EMMO_4f40def1_3cd7_4067_9596_541e9a5134cf ,
-                                                           [ rdf:type owl:Restriction ;
-                                                             owl:onProperty :EMMO_23b579e1_8088_45b5_9975_064014026c42 ;
-                                                             owl:hasValue "Pd"
-                                                           ] ;
-                                           skos:prefLabel "PalladiumSymbol"@en .
-
-
-###  https://w3id.org/emmo#EMMO_8aa13073_865b_5035_b128_43a4758a0302
-:EMMO_8aa13073_865b_5035_b128_43a4758a0302 rdf:type owl:Class ;
-                                           rdfs:subClassOf :EMMO_eb77076b_a104_42ac_a065_798b2d2809ad ,
-                                                           [ rdf:type owl:Restriction ;
-                                                             owl:onProperty :EMMO_79c0edfa_06f9_5149_b754_28c589035b8a ;
-                                                             owl:someValuesFrom :EMMO_4894a40d_6bf5_54a2_8b21_e9b278e0e973
-                                                           ] ,
-                                                           [ rdf:type owl:Restriction ;
-                                                             owl:onProperty :EMMO_43de6d01_276c_55ed_a166_ad097ec75575 ;
-                                                             owl:hasValue 151.964
-                                                           ] ,
-                                                           [ rdf:type owl:Restriction ;
-                                                             owl:onProperty :EMMO_a585728e_36c8_5df4_9d95_aa128d2a0e7f ;
-                                                             owl:hasValue 63
-                                                           ] ;
-                                           :EMMO_967080e5_2f42_4eb2_a3a9_c58143e835f9 "Atom subclass for europium."@en ;
-                                           skos:prefLabel "EuropiumAtom"@en .
-
-
-###  https://w3id.org/emmo#EMMO_8caaf41b_df30_5355_be5a_74283c49f50a
-:EMMO_8caaf41b_df30_5355_be5a_74283c49f50a rdf:type owl:Class ;
-                                           rdfs:subClassOf :EMMO_4f40def1_3cd7_4067_9596_541e9a5134cf ,
-                                                           [ rdf:type owl:Restriction ;
-                                                             owl:onProperty :EMMO_23b579e1_8088_45b5_9975_064014026c42 ;
-                                                             owl:hasValue "Tc"
-                                                           ] ;
-                                           skos:prefLabel "TechnetiumSymbol"@en .
-
-
-###  https://w3id.org/emmo#EMMO_8d2f22ab_ba39_5e40_98dc_56f075cf22f1
-:EMMO_8d2f22ab_ba39_5e40_98dc_56f075cf22f1 rdf:type owl:Class ;
-                                           rdfs:subClassOf :EMMO_4f40def1_3cd7_4067_9596_541e9a5134cf ,
-                                                           [ rdf:type owl:Restriction ;
-                                                             owl:onProperty :EMMO_23b579e1_8088_45b5_9975_064014026c42 ;
-                                                             owl:hasValue "Re"
-                                                           ] ;
-                                           skos:prefLabel "RheniumSymbol"@en .
-
-
-###  https://w3id.org/emmo#EMMO_8d722efa_b49d_51b1_8bf3_bf50ba4b438c
-:EMMO_8d722efa_b49d_51b1_8bf3_bf50ba4b438c rdf:type owl:Class ;
-                                           rdfs:subClassOf :EMMO_eb77076b_a104_42ac_a065_798b2d2809ad ,
-                                                           [ rdf:type owl:Restriction ;
-                                                             owl:onProperty :EMMO_79c0edfa_06f9_5149_b754_28c589035b8a ;
-                                                             owl:someValuesFrom :EMMO_fdcc0ac2_f82f_5650_838c_ec1ad138a632
-                                                           ] ,
-                                                           [ rdf:type owl:Restriction ;
-                                                             owl:onProperty :EMMO_43de6d01_276c_55ed_a166_ad097ec75575 ;
-                                                             owl:hasValue 173.054
-                                                           ] ,
-                                                           [ rdf:type owl:Restriction ;
-                                                             owl:onProperty :EMMO_a585728e_36c8_5df4_9d95_aa128d2a0e7f ;
-                                                             owl:hasValue 70
-                                                           ] ;
-                                           :EMMO_967080e5_2f42_4eb2_a3a9_c58143e835f9 "Atom subclass for ytterbium."@en ;
-                                           skos:prefLabel "YtterbiumAtom"@en .
-
-
-###  https://w3id.org/emmo#EMMO_8d93f51b_c7c7_5486_b64a_ee206f6b6672
-:EMMO_8d93f51b_c7c7_5486_b64a_ee206f6b6672 rdf:type owl:Class ;
-                                           rdfs:subClassOf :EMMO_eb77076b_a104_42ac_a065_798b2d2809ad ,
-                                                           [ rdf:type owl:Restriction ;
-                                                             owl:onProperty :EMMO_79c0edfa_06f9_5149_b754_28c589035b8a ;
-                                                             owl:someValuesFrom :EMMO_8d2f22ab_ba39_5e40_98dc_56f075cf22f1
-                                                           ] ,
-                                                           [ rdf:type owl:Restriction ;
-                                                             owl:onProperty :EMMO_43de6d01_276c_55ed_a166_ad097ec75575 ;
-                                                             owl:hasValue 186.207
-                                                           ] ,
-                                                           [ rdf:type owl:Restriction ;
-                                                             owl:onProperty :EMMO_a585728e_36c8_5df4_9d95_aa128d2a0e7f ;
-                                                             owl:hasValue 75
-                                                           ] ;
-                                           :EMMO_967080e5_2f42_4eb2_a3a9_c58143e835f9 "Atom subclass for rhenium."@en ;
-                                           skos:prefLabel "RheniumAtom"@en .
-
-
-###  https://w3id.org/emmo#EMMO_8ec7fdf6_5652_547d_942f_b8b09ad84660
-:EMMO_8ec7fdf6_5652_547d_942f_b8b09ad84660 rdf:type owl:Class ;
-                                           rdfs:subClassOf :EMMO_eb77076b_a104_42ac_a065_798b2d2809ad ,
-                                                           [ rdf:type owl:Restriction ;
-                                                             owl:onProperty :EMMO_79c0edfa_06f9_5149_b754_28c589035b8a ;
-                                                             owl:someValuesFrom :EMMO_649415e4_1e31_5809_aceb_59efbba7d5f5
-                                                           ] ,
-                                                           [ rdf:type owl:Restriction ;
-                                                             owl:onProperty :EMMO_43de6d01_276c_55ed_a166_ad097ec75575 ;
-                                                             owl:hasValue 87.62
-                                                           ] ,
-                                                           [ rdf:type owl:Restriction ;
-                                                             owl:onProperty :EMMO_a585728e_36c8_5df4_9d95_aa128d2a0e7f ;
-                                                             owl:hasValue 38
-                                                           ] ;
-                                           :EMMO_967080e5_2f42_4eb2_a3a9_c58143e835f9 "Atom subclass for strontium."@en ;
-                                           skos:prefLabel "StrontiumAtom"@en .
-
-
-###  https://w3id.org/emmo#EMMO_8fbc9110_c822_5b8e_a5fc_ee5430d9f34a
-:EMMO_8fbc9110_c822_5b8e_a5fc_ee5430d9f34a rdf:type owl:Class ;
-                                           rdfs:subClassOf :EMMO_4f40def1_3cd7_4067_9596_541e9a5134cf ,
-                                                           [ rdf:type owl:Restriction ;
-                                                             owl:onProperty :EMMO_23b579e1_8088_45b5_9975_064014026c42 ;
-                                                             owl:hasValue "Nh"
-                                                           ] ;
-                                           skos:prefLabel "NihoniumSymbol"@en .
-
-
-###  https://w3id.org/emmo#EMMO_91579f8a_e3b1_5ac9_9533_402c8cb1ffdd
-:EMMO_91579f8a_e3b1_5ac9_9533_402c8cb1ffdd rdf:type owl:Class ;
-                                           rdfs:subClassOf :EMMO_4f40def1_3cd7_4067_9596_541e9a5134cf ,
-                                                           [ rdf:type owl:Restriction ;
-                                                             owl:onProperty :EMMO_23b579e1_8088_45b5_9975_064014026c42 ;
-                                                             owl:hasValue "Mg"
-                                                           ] ;
-                                           skos:prefLabel "MagnesiumSymbol"@en .
-
-
-###  https://w3id.org/emmo#EMMO_920b8adc_575b_55e9_9cd5_cf5eab1696f1
-:EMMO_920b8adc_575b_55e9_9cd5_cf5eab1696f1 rdf:type owl:Class ;
-                                           rdfs:subClassOf :EMMO_4f40def1_3cd7_4067_9596_541e9a5134cf ,
-                                                           [ rdf:type owl:Restriction ;
-                                                             owl:onProperty :EMMO_23b579e1_8088_45b5_9975_064014026c42 ;
-                                                             owl:hasValue "Cn"
-                                                           ] ;
-                                           skos:prefLabel "CoperniciumSymbol"@en .
-
-
-###  https://w3id.org/emmo#EMMO_93582808_e5fc_5bb5_bc7a_0e674e1a7f0e
-:EMMO_93582808_e5fc_5bb5_bc7a_0e674e1a7f0e rdf:type owl:Class ;
-                                           rdfs:subClassOf :EMMO_4f40def1_3cd7_4067_9596_541e9a5134cf ,
-                                                           [ rdf:type owl:Restriction ;
-                                                             owl:onProperty :EMMO_23b579e1_8088_45b5_9975_064014026c42 ;
-                                                             owl:hasValue "H"
-                                                           ] ;
-                                           skos:prefLabel "HydrogenSymbol"@en .
-
-
-###  https://w3id.org/emmo#EMMO_948b47f0_3c24_50c7_a698_a805f760e667
-:EMMO_948b47f0_3c24_50c7_a698_a805f760e667 rdf:type owl:Class ;
-                                           rdfs:subClassOf :EMMO_eb77076b_a104_42ac_a065_798b2d2809ad ,
-                                                           [ rdf:type owl:Restriction ;
-                                                             owl:onProperty :EMMO_79c0edfa_06f9_5149_b754_28c589035b8a ;
-                                                             owl:someValuesFrom :EMMO_0edbde89_9714_53c7_b2a9_0ef6c0f73091
-                                                           ] ,
-                                                           [ rdf:type owl:Restriction ;
-                                                             owl:onProperty :EMMO_43de6d01_276c_55ed_a166_ad097ec75575 ;
-                                                             owl:hasValue 101.07
-                                                           ] ,
-                                                           [ rdf:type owl:Restriction ;
-                                                             owl:onProperty :EMMO_a585728e_36c8_5df4_9d95_aa128d2a0e7f ;
-                                                             owl:hasValue 44
-                                                           ] ;
-                                           :EMMO_967080e5_2f42_4eb2_a3a9_c58143e835f9 "Atom subclass for ruthenium."@en ;
-                                           skos:prefLabel "RutheniumAtom"@en .
-
-
-###  https://w3id.org/emmo#EMMO_96252ae5_c061_5ba0_80a4_774e5d949e06
-:EMMO_96252ae5_c061_5ba0_80a4_774e5d949e06 rdf:type owl:Class ;
-                                           rdfs:subClassOf :EMMO_4f40def1_3cd7_4067_9596_541e9a5134cf ,
-                                                           [ rdf:type owl:Restriction ;
-                                                             owl:onProperty :EMMO_23b579e1_8088_45b5_9975_064014026c42 ;
-                                                             owl:hasValue "Sm"
-                                                           ] ;
-                                           skos:prefLabel "SamariumSymbol"@en .
-
-
-###  https://w3id.org/emmo#EMMO_96522455_d7d7_5b1e_b10a_ad87e41a5adc
-:EMMO_96522455_d7d7_5b1e_b10a_ad87e41a5adc rdf:type owl:Class ;
-                                           rdfs:subClassOf :EMMO_eb77076b_a104_42ac_a065_798b2d2809ad ,
-                                                           [ rdf:type owl:Restriction ;
-                                                             owl:onProperty :EMMO_79c0edfa_06f9_5149_b754_28c589035b8a ;
-                                                             owl:someValuesFrom :EMMO_67589be3_8acd_5230_bc54_89280412a3fb
-                                                           ] ,
-                                                           [ rdf:type owl:Restriction ;
-                                                             owl:onProperty :EMMO_43de6d01_276c_55ed_a166_ad097ec75575 ;
-                                                             owl:hasValue 114.818
-                                                           ] ,
-                                                           [ rdf:type owl:Restriction ;
-                                                             owl:onProperty :EMMO_a585728e_36c8_5df4_9d95_aa128d2a0e7f ;
-                                                             owl:hasValue 49
-                                                           ] ;
-                                           :EMMO_967080e5_2f42_4eb2_a3a9_c58143e835f9 "Atom subclass for indium."@en ;
-                                           skos:prefLabel "IndiumAtom"@en .
-
-
-###  https://w3id.org/emmo#EMMO_96fb9a6c_80d6_57fa_a4f2_0d2a59232418
-:EMMO_96fb9a6c_80d6_57fa_a4f2_0d2a59232418 rdf:type owl:Class ;
-                                           rdfs:subClassOf :EMMO_4f40def1_3cd7_4067_9596_541e9a5134cf ,
-                                                           [ rdf:type owl:Restriction ;
-                                                             owl:onProperty :EMMO_23b579e1_8088_45b5_9975_064014026c42 ;
-                                                             owl:hasValue "O"
-                                                           ] ;
-                                           skos:prefLabel "OxygenSymbol"@en .
-
-
-###  https://w3id.org/emmo#EMMO_9a24be51_7059_5306_af89_400c78a49e9c
-:EMMO_9a24be51_7059_5306_af89_400c78a49e9c rdf:type owl:Class ;
-                                           rdfs:subClassOf :EMMO_4f40def1_3cd7_4067_9596_541e9a5134cf ,
-                                                           [ rdf:type owl:Restriction ;
-                                                             owl:onProperty :EMMO_23b579e1_8088_45b5_9975_064014026c42 ;
-                                                             owl:hasValue "Ra"
-                                                           ] ;
-                                           skos:prefLabel "RadiumSymbol"@en .
-
-
-###  https://w3id.org/emmo#EMMO_9aa9e086_ae07_51f6_bf84_788ffdefcb6f
-:EMMO_9aa9e086_ae07_51f6_bf84_788ffdefcb6f rdf:type owl:Class ;
-                                           rdfs:subClassOf :EMMO_eb77076b_a104_42ac_a065_798b2d2809ad ,
-                                                           [ rdf:type owl:Restriction ;
-                                                             owl:onProperty :EMMO_79c0edfa_06f9_5149_b754_28c589035b8a ;
-                                                             owl:someValuesFrom :EMMO_09e84f72_511a_5d22_adf1_accacaf7146a
-                                                           ] ,
-                                                           [ rdf:type owl:Restriction ;
-                                                             owl:onProperty :EMMO_43de6d01_276c_55ed_a166_ad097ec75575 ;
-                                                             owl:hasValue 118.71
-                                                           ] ,
-                                                           [ rdf:type owl:Restriction ;
-                                                             owl:onProperty :EMMO_a585728e_36c8_5df4_9d95_aa128d2a0e7f ;
-                                                             owl:hasValue 50
-                                                           ] ;
-                                           :EMMO_967080e5_2f42_4eb2_a3a9_c58143e835f9 "Atom subclass for tin."@en ;
-                                           skos:prefLabel "TinAtom"@en .
-
-
-###  https://w3id.org/emmo#EMMO_9c5b1294_ac9e_554f_a135_a3d72a763d9c
-:EMMO_9c5b1294_ac9e_554f_a135_a3d72a763d9c rdf:type owl:Class ;
-                                           rdfs:subClassOf :EMMO_4f40def1_3cd7_4067_9596_541e9a5134cf ,
-                                                           [ rdf:type owl:Restriction ;
-                                                             owl:onProperty :EMMO_23b579e1_8088_45b5_9975_064014026c42 ;
-                                                             owl:hasValue "Fm"
-                                                           ] ;
-                                           skos:prefLabel "FermiumSymbol"@en .
-
-
-###  https://w3id.org/emmo#EMMO_9c803415_5978_5525_9de9_fcf0a2098b4c
-:EMMO_9c803415_5978_5525_9de9_fcf0a2098b4c rdf:type owl:Class ;
-                                           rdfs:subClassOf :EMMO_eb77076b_a104_42ac_a065_798b2d2809ad ,
-                                                           [ rdf:type owl:Restriction ;
-                                                             owl:onProperty :EMMO_79c0edfa_06f9_5149_b754_28c589035b8a ;
-                                                             owl:someValuesFrom :EMMO_8caaf41b_df30_5355_be5a_74283c49f50a
-                                                           ] ,
-                                                           [ rdf:type owl:Restriction ;
-                                                             owl:onProperty :EMMO_43de6d01_276c_55ed_a166_ad097ec75575 ;
-                                                             owl:hasValue 97.90721
-                                                           ] ,
-                                                           [ rdf:type owl:Restriction ;
-                                                             owl:onProperty :EMMO_a585728e_36c8_5df4_9d95_aa128d2a0e7f ;
-                                                             owl:hasValue 43
-                                                           ] ;
-                                           :EMMO_967080e5_2f42_4eb2_a3a9_c58143e835f9 "Atom subclass for technetium."@en ;
-                                           skos:prefLabel "TechnetiumAtom"@en .
-
-
-###  https://w3id.org/emmo#EMMO_a30e9658_1a08_50cc_b200_25dbc8add30a
-:EMMO_a30e9658_1a08_50cc_b200_25dbc8add30a rdf:type owl:Class ;
-                                           rdfs:subClassOf :EMMO_4f40def1_3cd7_4067_9596_541e9a5134cf ,
-                                                           [ rdf:type owl:Restriction ;
-                                                             owl:onProperty :EMMO_23b579e1_8088_45b5_9975_064014026c42 ;
-                                                             owl:hasValue "B"
-                                                           ] ;
-                                           skos:prefLabel "BoronSymbol"@en .
-
-
-###  https://w3id.org/emmo#EMMO_a3569860_5d20_5e69_baf6_cbe8ae7cfc15
-:EMMO_a3569860_5d20_5e69_baf6_cbe8ae7cfc15 rdf:type owl:Class ;
-                                           rdfs:subClassOf :EMMO_4f40def1_3cd7_4067_9596_541e9a5134cf ,
-                                                           [ rdf:type owl:Restriction ;
-                                                             owl:onProperty :EMMO_23b579e1_8088_45b5_9975_064014026c42 ;
-                                                             owl:hasValue "La"
-                                                           ] ;
-                                           skos:prefLabel "LanthanumSymbol"@en .
-
-
-###  https://w3id.org/emmo#EMMO_a4839f08_1080_53bf_9cb3_101e20c2656b
-:EMMO_a4839f08_1080_53bf_9cb3_101e20c2656b rdf:type owl:Class ;
-                                           rdfs:subClassOf :EMMO_eb77076b_a104_42ac_a065_798b2d2809ad ,
-                                                           [ rdf:type owl:Restriction ;
-                                                             owl:onProperty :EMMO_79c0edfa_06f9_5149_b754_28c589035b8a ;
-                                                             owl:someValuesFrom :EMMO_71b5082d_9908_5011_8ad0_b2ab70ffd08c
-                                                           ] ,
-                                                           [ rdf:type owl:Restriction ;
-                                                             owl:onProperty :EMMO_43de6d01_276c_55ed_a166_ad097ec75575 ;
-                                                             owl:hasValue 55.845
-                                                           ] ,
-                                                           [ rdf:type owl:Restriction ;
-                                                             owl:onProperty :EMMO_a585728e_36c8_5df4_9d95_aa128d2a0e7f ;
-                                                             owl:hasValue 26
-                                                           ] ;
-                                           :EMMO_967080e5_2f42_4eb2_a3a9_c58143e835f9 "Atom subclass for iron."@en ;
-                                           skos:prefLabel "IronAtom"@en .
-
-
-###  https://w3id.org/emmo#EMMO_a7180b5f_d46d_5751_b3bc_ae28a6655992
-:EMMO_a7180b5f_d46d_5751_b3bc_ae28a6655992 rdf:type owl:Class ;
-                                           rdfs:subClassOf :EMMO_4f40def1_3cd7_4067_9596_541e9a5134cf ,
-                                                           [ rdf:type owl:Restriction ;
-                                                             owl:onProperty :EMMO_23b579e1_8088_45b5_9975_064014026c42 ;
-                                                             owl:hasValue "C"
-                                                           ] ;
-                                           skos:prefLabel "CarbonSymbol"@en .
-
-
-###  https://w3id.org/emmo#EMMO_a939c29d_2304_5e48_8b15_fc592a9d1813
-:EMMO_a939c29d_2304_5e48_8b15_fc592a9d1813 rdf:type owl:Class ;
-                                           rdfs:subClassOf :EMMO_4f40def1_3cd7_4067_9596_541e9a5134cf ,
-                                                           [ rdf:type owl:Restriction ;
-                                                             owl:onProperty :EMMO_23b579e1_8088_45b5_9975_064014026c42 ;
-                                                             owl:hasValue "K"
-                                                           ] ;
-                                           skos:prefLabel "PotassiumSymbol"@en .
-
-
-###  https://w3id.org/emmo#EMMO_ad2056af_0fa7_56cf_a881_80e3a7dfd266
-:EMMO_ad2056af_0fa7_56cf_a881_80e3a7dfd266 rdf:type owl:Class ;
-                                           rdfs:subClassOf :EMMO_eb77076b_a104_42ac_a065_798b2d2809ad ,
-                                                           [ rdf:type owl:Restriction ;
-                                                             owl:onProperty :EMMO_79c0edfa_06f9_5149_b754_28c589035b8a ;
-                                                             owl:someValuesFrom :EMMO_f0f7abe2_766d_5dcd_ba67_ada816684677
-                                                           ] ,
-                                                           [ rdf:type owl:Restriction ;
-                                                             owl:onProperty :EMMO_43de6d01_276c_55ed_a166_ad097ec75575 ;
-                                                             owl:hasValue 92.90637
-                                                           ] ,
-                                                           [ rdf:type owl:Restriction ;
-                                                             owl:onProperty :EMMO_a585728e_36c8_5df4_9d95_aa128d2a0e7f ;
-                                                             owl:hasValue 41
-                                                           ] ;
-                                           :EMMO_967080e5_2f42_4eb2_a3a9_c58143e835f9 "Atom subclass for niobium."@en ;
-                                           skos:prefLabel "NiobiumAtom"@en .
-
-
-###  https://w3id.org/emmo#EMMO_af362dae_2da6_595e_8581_21a8363a5a54
-:EMMO_af362dae_2da6_595e_8581_21a8363a5a54 rdf:type owl:Class ;
-                                           rdfs:subClassOf :EMMO_4f40def1_3cd7_4067_9596_541e9a5134cf ,
-                                                           [ rdf:type owl:Restriction ;
-                                                             owl:onProperty :EMMO_23b579e1_8088_45b5_9975_064014026c42 ;
-                                                             owl:hasValue "Po"
-                                                           ] ;
-                                           skos:prefLabel "PoloniumSymbol"@en .
-
-
-###  https://w3id.org/emmo#EMMO_afee3bf0_d0e0_53dc_bfb1_b624b5724d47
-:EMMO_afee3bf0_d0e0_53dc_bfb1_b624b5724d47 rdf:type owl:Class ;
-                                           rdfs:subClassOf :EMMO_4f40def1_3cd7_4067_9596_541e9a5134cf ,
-                                                           [ rdf:type owl:Restriction ;
-                                                             owl:onProperty :EMMO_23b579e1_8088_45b5_9975_064014026c42 ;
-                                                             owl:hasValue "Nd"
-                                                           ] ;
-                                           skos:prefLabel "NeodymiumSymbol"@en .
-
-
-###  https://w3id.org/emmo#EMMO_b0597d20_6438_53e5_a627_b9dacebc69da
-:EMMO_b0597d20_6438_53e5_a627_b9dacebc69da rdf:type owl:Class ;
-                                           rdfs:subClassOf :EMMO_eb77076b_a104_42ac_a065_798b2d2809ad ,
-                                                           [ rdf:type owl:Restriction ;
-                                                             owl:onProperty :EMMO_79c0edfa_06f9_5149_b754_28c589035b8a ;
-                                                             owl:someValuesFrom :EMMO_a3569860_5d20_5e69_baf6_cbe8ae7cfc15
-                                                           ] ,
-                                                           [ rdf:type owl:Restriction ;
-                                                             owl:onProperty :EMMO_43de6d01_276c_55ed_a166_ad097ec75575 ;
-                                                             owl:hasValue 138.90547
-                                                           ] ,
-                                                           [ rdf:type owl:Restriction ;
-                                                             owl:onProperty :EMMO_a585728e_36c8_5df4_9d95_aa128d2a0e7f ;
-                                                             owl:hasValue 57
-                                                           ] ;
-                                           :EMMO_967080e5_2f42_4eb2_a3a9_c58143e835f9 "Atom subclass for lanthanum."@en ;
-                                           skos:prefLabel "LanthanumAtom"@en .
-
-
-###  https://w3id.org/emmo#EMMO_b12e3fea_4467_5a08_9b14_67c51def1431
-:EMMO_b12e3fea_4467_5a08_9b14_67c51def1431 rdf:type owl:Class ;
-                                           rdfs:subClassOf :EMMO_4f40def1_3cd7_4067_9596_541e9a5134cf ,
-                                                           [ rdf:type owl:Restriction ;
-                                                             owl:onProperty :EMMO_23b579e1_8088_45b5_9975_064014026c42 ;
-                                                             owl:hasValue "Cd"
-                                                           ] ;
-                                           skos:prefLabel "CadmiumSymbol"@en .
-
-
-###  https://w3id.org/emmo#EMMO_b233f8c0_37d8_51ae_9264_560e6649e246
-:EMMO_b233f8c0_37d8_51ae_9264_560e6649e246 rdf:type owl:Class ;
-                                           rdfs:subClassOf :EMMO_eb77076b_a104_42ac_a065_798b2d2809ad ,
-                                                           [ rdf:type owl:Restriction ;
-                                                             owl:onProperty :EMMO_79c0edfa_06f9_5149_b754_28c589035b8a ;
-                                                             owl:someValuesFrom :EMMO_0080b38f_bac4_5dd6_9d28_d821cf723787
-                                                           ] ,
-                                                           [ rdf:type owl:Restriction ;
-                                                             owl:onProperty :EMMO_43de6d01_276c_55ed_a166_ad097ec75575 ;
-                                                             owl:hasValue 238.02891
-                                                           ] ,
-                                                           [ rdf:type owl:Restriction ;
-                                                             owl:onProperty :EMMO_a585728e_36c8_5df4_9d95_aa128d2a0e7f ;
-                                                             owl:hasValue 92
-                                                           ] ;
-                                           :EMMO_967080e5_2f42_4eb2_a3a9_c58143e835f9 "Atom subclass for uranium."@en ;
-                                           skos:prefLabel "UraniumAtom"@en .
-
-
-###  https://w3id.org/emmo#EMMO_b2e41936_a44f_578d_960b_91f8f0135b2b
-:EMMO_b2e41936_a44f_578d_960b_91f8f0135b2b rdf:type owl:Class ;
-                                           rdfs:subClassOf :EMMO_4f40def1_3cd7_4067_9596_541e9a5134cf ,
-                                                           [ rdf:type owl:Restriction ;
-                                                             owl:onProperty :EMMO_23b579e1_8088_45b5_9975_064014026c42 ;
-                                                             owl:hasValue "Mt"
-                                                           ] ;
-                                           skos:prefLabel "MeitneriumSymbol"@en .
-
-
-###  https://w3id.org/emmo#EMMO_b3dfa085_5206_5868_b060_13efa01caf8e
-:EMMO_b3dfa085_5206_5868_b060_13efa01caf8e rdf:type owl:Class ;
-                                           rdfs:subClassOf :EMMO_eb77076b_a104_42ac_a065_798b2d2809ad ,
-                                                           [ rdf:type owl:Restriction ;
-                                                             owl:onProperty :EMMO_79c0edfa_06f9_5149_b754_28c589035b8a ;
-                                                             owl:someValuesFrom :EMMO_41ee55be_d0e9_5f39_86a6_36b81a7bc301
-                                                           ] ,
-                                                           [ rdf:type owl:Restriction ;
-                                                             owl:onProperty :EMMO_43de6d01_276c_55ed_a166_ad097ec75575 ;
-                                                             owl:hasValue 79.904
-                                                           ] ,
-                                                           [ rdf:type owl:Restriction ;
-                                                             owl:onProperty :EMMO_a585728e_36c8_5df4_9d95_aa128d2a0e7f ;
-                                                             owl:hasValue 35
-                                                           ] ;
-                                           :EMMO_967080e5_2f42_4eb2_a3a9_c58143e835f9 "Atom subclass for bromine."@en ;
-                                           skos:prefLabel "BromineAtom"@en .
-
-
-###  https://w3id.org/emmo#EMMO_b42b9f49_aa2a_5dc7_afa5_9c5c013b621d
-:EMMO_b42b9f49_aa2a_5dc7_afa5_9c5c013b621d rdf:type owl:Class ;
-                                           rdfs:subClassOf :EMMO_4f40def1_3cd7_4067_9596_541e9a5134cf ,
-                                                           [ rdf:type owl:Restriction ;
-                                                             owl:onProperty :EMMO_23b579e1_8088_45b5_9975_064014026c42 ;
-                                                             owl:hasValue "Be"
-                                                           ] ;
-                                           skos:prefLabel "BerylliumSymbol"@en .
-
-
-###  https://w3id.org/emmo#EMMO_b443dea3_7407_59c3_9e86_6784e715f48b
-:EMMO_b443dea3_7407_59c3_9e86_6784e715f48b rdf:type owl:Class ;
-                                           rdfs:subClassOf :EMMO_eb77076b_a104_42ac_a065_798b2d2809ad ,
-                                                           [ rdf:type owl:Restriction ;
-                                                             owl:onProperty :EMMO_79c0edfa_06f9_5149_b754_28c589035b8a ;
-                                                             owl:someValuesFrom :EMMO_ff1d6ece_712d_54b8_9c05_c26854e0c35a
-                                                           ] ,
-                                                           [ rdf:type owl:Restriction ;
-                                                             owl:onProperty :EMMO_43de6d01_276c_55ed_a166_ad097ec75575 ;
-                                                             owl:hasValue 251.07959
-                                                           ] ,
-                                                           [ rdf:type owl:Restriction ;
-                                                             owl:onProperty :EMMO_a585728e_36c8_5df4_9d95_aa128d2a0e7f ;
-                                                             owl:hasValue 98
-                                                           ] ;
-                                           :EMMO_967080e5_2f42_4eb2_a3a9_c58143e835f9 "Atom subclass for californium."@en ;
-                                           skos:prefLabel "CaliforniumAtom"@en .
-
-
-###  https://w3id.org/emmo#EMMO_b546b51b_c19d_5368_8810_c9e4e9b1c1f3
-:EMMO_b546b51b_c19d_5368_8810_c9e4e9b1c1f3 rdf:type owl:Class ;
-                                           rdfs:subClassOf :EMMO_4f40def1_3cd7_4067_9596_541e9a5134cf ,
-                                                           [ rdf:type owl:Restriction ;
-                                                             owl:onProperty :EMMO_23b579e1_8088_45b5_9975_064014026c42 ;
-                                                             owl:hasValue "Ga"
-                                                           ] ;
-                                           skos:prefLabel "GalliumSymbol"@en .
-
-
-###  https://w3id.org/emmo#EMMO_b655f801_c5b9_5187_99e8_c9eba8645c05
-:EMMO_b655f801_c5b9_5187_99e8_c9eba8645c05 rdf:type owl:Class ;
-                                           rdfs:subClassOf :EMMO_eb77076b_a104_42ac_a065_798b2d2809ad ,
-                                                           [ rdf:type owl:Restriction ;
-                                                             owl:onProperty :EMMO_79c0edfa_06f9_5149_b754_28c589035b8a ;
-                                                             owl:someValuesFrom :EMMO_ced3fb28_51f7_5208_9aab_d1f8bef21ee5
-                                                           ] ,
-                                                           [ rdf:type owl:Restriction ;
-                                                             owl:onProperty :EMMO_43de6d01_276c_55ed_a166_ad097ec75575 ;
-                                                             owl:hasValue 289.194
-                                                           ] ,
-                                                           [ rdf:type owl:Restriction ;
-                                                             owl:onProperty :EMMO_a585728e_36c8_5df4_9d95_aa128d2a0e7f ;
-                                                             owl:hasValue 115
-                                                           ] ;
-                                           :EMMO_967080e5_2f42_4eb2_a3a9_c58143e835f9 "Atom subclass for moscovium."@en ;
-                                           skos:prefLabel "MoscoviumAtom"@en .
-
-
-###  https://w3id.org/emmo#EMMO_b65acde7_56c5_5cca_b589_b6744beb4223
-:EMMO_b65acde7_56c5_5cca_b589_b6744beb4223 rdf:type owl:Class ;
-                                           rdfs:subClassOf :EMMO_eb77076b_a104_42ac_a065_798b2d2809ad ,
-                                                           [ rdf:type owl:Restriction ;
-                                                             owl:onProperty :EMMO_79c0edfa_06f9_5149_b754_28c589035b8a ;
-                                                             owl:someValuesFrom :EMMO_43815c80_05dc_5917_8d52_b200badbf1d3
-                                                           ] ,
-                                                           [ rdf:type owl:Restriction ;
-                                                             owl:onProperty :EMMO_43de6d01_276c_55ed_a166_ad097ec75575 ;
-                                                             owl:hasValue 268.126
-                                                           ] ,
-                                                           [ rdf:type owl:Restriction ;
-                                                             owl:onProperty :EMMO_a585728e_36c8_5df4_9d95_aa128d2a0e7f ;
-                                                             owl:hasValue 105
-                                                           ] ;
-                                           :EMMO_967080e5_2f42_4eb2_a3a9_c58143e835f9 "Atom subclass for dubnium."@en ;
-                                           skos:prefLabel "DubniumAtom"@en .
-
-
-###  https://w3id.org/emmo#EMMO_b8294a50_b121_5b9c_bacd_5d4206c3aaaf
-:EMMO_b8294a50_b121_5b9c_bacd_5d4206c3aaaf rdf:type owl:Class ;
-                                           rdfs:subClassOf :EMMO_eb77076b_a104_42ac_a065_798b2d2809ad ,
-                                                           [ rdf:type owl:Restriction ;
-                                                             owl:onProperty :EMMO_79c0edfa_06f9_5149_b754_28c589035b8a ;
-                                                             owl:someValuesFrom :EMMO_b42b9f49_aa2a_5dc7_afa5_9c5c013b621d
-                                                           ] ,
-                                                           [ rdf:type owl:Restriction ;
-                                                             owl:onProperty :EMMO_43de6d01_276c_55ed_a166_ad097ec75575 ;
-                                                             owl:hasValue 9.0121831
-                                                           ] ,
-                                                           [ rdf:type owl:Restriction ;
-                                                             owl:onProperty :EMMO_a585728e_36c8_5df4_9d95_aa128d2a0e7f ;
-                                                             owl:hasValue 4
-                                                           ] ;
-                                           :EMMO_967080e5_2f42_4eb2_a3a9_c58143e835f9 "Atom subclass for beryllium."@en ;
-                                           skos:prefLabel "BerylliumAtom"@en .
-
-
-###  https://w3id.org/emmo#EMMO_b8aab013_b729_51f1_bc14_5302e7f97cbe
-:EMMO_b8aab013_b729_51f1_bc14_5302e7f97cbe rdf:type owl:Class ;
-                                           rdfs:subClassOf :EMMO_4f40def1_3cd7_4067_9596_541e9a5134cf ,
-                                                           [ rdf:type owl:Restriction ;
-                                                             owl:onProperty :EMMO_23b579e1_8088_45b5_9975_064014026c42 ;
-                                                             owl:hasValue "Ir"
-                                                           ] ;
-                                           skos:prefLabel "IridiumSymbol"@en .
-
-
-###  https://w3id.org/emmo#EMMO_b92900ac_69b2_5a63_a9d5_4984ae20905a
-:EMMO_b92900ac_69b2_5a63_a9d5_4984ae20905a rdf:type owl:Class ;
-                                           rdfs:subClassOf :EMMO_eb77076b_a104_42ac_a065_798b2d2809ad ,
-                                                           [ rdf:type owl:Restriction ;
-                                                             owl:onProperty :EMMO_79c0edfa_06f9_5149_b754_28c589035b8a ;
-                                                             owl:someValuesFrom :EMMO_2dc17698_8cd9_562e_8eca_7818d507c813
-                                                           ] ,
-                                                           [ rdf:type owl:Restriction ;
-                                                             owl:onProperty :EMMO_43de6d01_276c_55ed_a166_ad097ec75575 ;
-                                                             owl:hasValue 35.45
-                                                           ] ,
-                                                           [ rdf:type owl:Restriction ;
-                                                             owl:onProperty :EMMO_a585728e_36c8_5df4_9d95_aa128d2a0e7f ;
-                                                             owl:hasValue 17
-                                                           ] ;
-                                           :EMMO_967080e5_2f42_4eb2_a3a9_c58143e835f9 "Atom subclass for chlorine."@en ;
-                                           skos:prefLabel "ChlorineAtom"@en .
-
-
-###  https://w3id.org/emmo#EMMO_bc1bb0e8_ec90_5276_a15c_3e805144a083
-:EMMO_bc1bb0e8_ec90_5276_a15c_3e805144a083 rdf:type owl:Class ;
-                                           rdfs:subClassOf :EMMO_eb77076b_a104_42ac_a065_798b2d2809ad ,
-                                                           [ rdf:type owl:Restriction ;
-                                                             owl:onProperty :EMMO_79c0edfa_06f9_5149_b754_28c589035b8a ;
-                                                             owl:someValuesFrom :EMMO_12120d44_785e_5e5e_a9fd_73fe7c24ead4
-                                                           ] ,
-                                                           [ rdf:type owl:Restriction ;
-                                                             owl:onProperty :EMMO_43de6d01_276c_55ed_a166_ad097ec75575 ;
-                                                             owl:hasValue 200.592
-                                                           ] ,
-                                                           [ rdf:type owl:Restriction ;
-                                                             owl:onProperty :EMMO_a585728e_36c8_5df4_9d95_aa128d2a0e7f ;
-                                                             owl:hasValue 80
-                                                           ] ;
-                                           :EMMO_967080e5_2f42_4eb2_a3a9_c58143e835f9 "Atom subclass for mercury."@en ;
-                                           skos:prefLabel "MercuryAtom"@en .
-
-
-###  https://w3id.org/emmo#EMMO_bcf70555_8df3_5a39_b26a_a5e802d17a37
-:EMMO_bcf70555_8df3_5a39_b26a_a5e802d17a37 rdf:type owl:Class ;
-                                           rdfs:subClassOf :EMMO_eb77076b_a104_42ac_a065_798b2d2809ad ,
-                                                           [ rdf:type owl:Restriction ;
-                                                             owl:onProperty :EMMO_79c0edfa_06f9_5149_b754_28c589035b8a ;
-                                                             owl:someValuesFrom :EMMO_5833085e_0afc_516a_a584_f56f1f191a13
-                                                           ] ,
-                                                           [ rdf:type owl:Restriction ;
-                                                             owl:onProperty :EMMO_43de6d01_276c_55ed_a166_ad097ec75575 ;
-                                                             owl:hasValue 204.38
-                                                           ] ,
-                                                           [ rdf:type owl:Restriction ;
-                                                             owl:onProperty :EMMO_a585728e_36c8_5df4_9d95_aa128d2a0e7f ;
-                                                             owl:hasValue 81
-                                                           ] ;
-                                           :EMMO_967080e5_2f42_4eb2_a3a9_c58143e835f9 "Atom subclass for thallium."@en ;
-                                           skos:prefLabel "ThalliumAtom"@en .
-
-
-###  https://w3id.org/emmo#EMMO_bd93ef72_3d4f_5f17_b613_01f440296995
-:EMMO_bd93ef72_3d4f_5f17_b613_01f440296995 rdf:type owl:Class ;
-                                           rdfs:subClassOf :EMMO_4f40def1_3cd7_4067_9596_541e9a5134cf ,
-                                                           [ rdf:type owl:Restriction ;
-                                                             owl:onProperty :EMMO_23b579e1_8088_45b5_9975_064014026c42 ;
-                                                             owl:hasValue "Cu"
-                                                           ] ;
-                                           skos:prefLabel "CopperSymbol"@en .
-
-
-###  https://w3id.org/emmo#EMMO_c00cc96e_a51e_5dc9_9e6c_1cc4dfaf1c67
-:EMMO_c00cc96e_a51e_5dc9_9e6c_1cc4dfaf1c67 rdf:type owl:Class ;
-                                           rdfs:subClassOf :EMMO_4f40def1_3cd7_4067_9596_541e9a5134cf ,
-                                                           [ rdf:type owl:Restriction ;
-                                                             owl:onProperty :EMMO_23b579e1_8088_45b5_9975_064014026c42 ;
-                                                             owl:hasValue "Na"
-                                                           ] ;
-                                           skos:prefLabel "SodiumSymbol"@en .
-
-
-###  https://w3id.org/emmo#EMMO_c052baf7_358f_55de_8ca3_9688563c3cfb
-:EMMO_c052baf7_358f_55de_8ca3_9688563c3cfb rdf:type owl:Class ;
-                                           rdfs:subClassOf :EMMO_eb77076b_a104_42ac_a065_798b2d2809ad ,
-                                                           [ rdf:type owl:Restriction ;
-                                                             owl:onProperty :EMMO_79c0edfa_06f9_5149_b754_28c589035b8a ;
-                                                             owl:someValuesFrom :EMMO_7ab01303_b09e_5a90_8a5b_f5087d6559d3
-                                                           ] ,
-                                                           [ rdf:type owl:Restriction ;
-                                                             owl:onProperty :EMMO_43de6d01_276c_55ed_a166_ad097ec75575 ;
-                                                             owl:hasValue 91.224
-                                                           ] ,
-                                                           [ rdf:type owl:Restriction ;
-                                                             owl:onProperty :EMMO_a585728e_36c8_5df4_9d95_aa128d2a0e7f ;
-                                                             owl:hasValue 40
-                                                           ] ;
-                                           :EMMO_967080e5_2f42_4eb2_a3a9_c58143e835f9 "Atom subclass for zirconium."@en ;
-                                           skos:prefLabel "ZirconiumAtom"@en .
-
-
-###  https://w3id.org/emmo#EMMO_c10700ef_832b_5b39_a0a0_5e3f5f17b8e8
-:EMMO_c10700ef_832b_5b39_a0a0_5e3f5f17b8e8 rdf:type owl:Class ;
-                                           rdfs:subClassOf :EMMO_4f40def1_3cd7_4067_9596_541e9a5134cf ,
-                                                           [ rdf:type owl:Restriction ;
-                                                             owl:onProperty :EMMO_23b579e1_8088_45b5_9975_064014026c42 ;
-                                                             owl:hasValue "I"
-                                                           ] ;
-                                           skos:prefLabel "IodineSymbol"@en .
-
-
-###  https://w3id.org/emmo#EMMO_c1102bae_7e7d_5142_95fe_ec25c8cb4903
-:EMMO_c1102bae_7e7d_5142_95fe_ec25c8cb4903 rdf:type owl:Class ;
-                                           rdfs:subClassOf :EMMO_4f40def1_3cd7_4067_9596_541e9a5134cf ,
-                                                           [ rdf:type owl:Restriction ;
-                                                             owl:onProperty :EMMO_23b579e1_8088_45b5_9975_064014026c42 ;
-                                                             owl:hasValue "Rg"
-                                                           ] ;
-                                           skos:prefLabel "RoentgeniumSymbol"@en .
-
-
-###  https://w3id.org/emmo#EMMO_c1b40f92_d27d_5aa0_9811_b6c58391f951
-:EMMO_c1b40f92_d27d_5aa0_9811_b6c58391f951 rdf:type owl:Class ;
-                                           rdfs:subClassOf :EMMO_eb77076b_a104_42ac_a065_798b2d2809ad ,
-                                                           [ rdf:type owl:Restriction ;
-                                                             owl:onProperty :EMMO_79c0edfa_06f9_5149_b754_28c589035b8a ;
-                                                             owl:someValuesFrom :EMMO_cf55f4d1_3865_5de4_88b4_3045f0db3a20
-                                                           ] ,
-                                                           [ rdf:type owl:Restriction ;
-                                                             owl:onProperty :EMMO_43de6d01_276c_55ed_a166_ad097ec75575 ;
-                                                             owl:hasValue 127.6
-                                                           ] ,
-                                                           [ rdf:type owl:Restriction ;
-                                                             owl:onProperty :EMMO_a585728e_36c8_5df4_9d95_aa128d2a0e7f ;
-                                                             owl:hasValue 52
-                                                           ] ;
-                                           :EMMO_967080e5_2f42_4eb2_a3a9_c58143e835f9 "Atom subclass for tellurium."@en ;
-                                           skos:prefLabel "TelluriumAtom"@en .
-
-
-###  https://w3id.org/emmo#EMMO_c1bb775c_0888_5b88_9cce_c49bae1d298b
-:EMMO_c1bb775c_0888_5b88_9cce_c49bae1d298b rdf:type owl:Class ;
-                                           rdfs:subClassOf :EMMO_4f40def1_3cd7_4067_9596_541e9a5134cf ,
-                                                           [ rdf:type owl:Restriction ;
-                                                             owl:onProperty :EMMO_23b579e1_8088_45b5_9975_064014026c42 ;
-                                                             owl:hasValue "No"
-                                                           ] ;
-                                           skos:prefLabel "NobeliumSymbol"@en .
-
-
-###  https://w3id.org/emmo#EMMO_c32f8642_f1a1_5fae_8b4e_990b40f6eff8
-:EMMO_c32f8642_f1a1_5fae_8b4e_990b40f6eff8 rdf:type owl:Class ;
-                                           rdfs:subClassOf :EMMO_eb77076b_a104_42ac_a065_798b2d2809ad ,
-                                                           [ rdf:type owl:Restriction ;
-                                                             owl:onProperty :EMMO_79c0edfa_06f9_5149_b754_28c589035b8a ;
-                                                             owl:someValuesFrom :EMMO_4ee57a22_0634_5889_a283_0b4f8e5023f6
-                                                           ] ,
-                                                           [ rdf:type owl:Restriction ;
-                                                             owl:onProperty :EMMO_43de6d01_276c_55ed_a166_ad097ec75575 ;
-                                                             owl:hasValue 121.76
-                                                           ] ,
-                                                           [ rdf:type owl:Restriction ;
-                                                             owl:onProperty :EMMO_a585728e_36c8_5df4_9d95_aa128d2a0e7f ;
-                                                             owl:hasValue 51
-                                                           ] ;
-                                           :EMMO_967080e5_2f42_4eb2_a3a9_c58143e835f9 "Atom subclass for antimony."@en ;
-                                           skos:prefLabel "AntimonyAtom"@en .
-
-
-###  https://w3id.org/emmo#EMMO_c3a05192_7d78_5190_bc3e_3ea44cfc9d19
-:EMMO_c3a05192_7d78_5190_bc3e_3ea44cfc9d19 rdf:type owl:Class ;
-                                           rdfs:subClassOf :EMMO_4f40def1_3cd7_4067_9596_541e9a5134cf ,
-                                                           [ rdf:type owl:Restriction ;
-                                                             owl:onProperty :EMMO_23b579e1_8088_45b5_9975_064014026c42 ;
-                                                             owl:hasValue "Fr"
-                                                           ] ;
-                                           skos:prefLabel "FranciumSymbol"@en .
-
-
-###  https://w3id.org/emmo#EMMO_c45d9e2f_54f3_5464_82f3_c0f11a36389a
-:EMMO_c45d9e2f_54f3_5464_82f3_c0f11a36389a rdf:type owl:Class ;
-                                           rdfs:subClassOf :EMMO_4f40def1_3cd7_4067_9596_541e9a5134cf ,
-                                                           [ rdf:type owl:Restriction ;
-                                                             owl:onProperty :EMMO_23b579e1_8088_45b5_9975_064014026c42 ;
-                                                             owl:hasValue "Pm"
-                                                           ] ;
-                                           skos:prefLabel "PromethiumSymbol"@en .
-
-
-###  https://w3id.org/emmo#EMMO_c7651944_e33f_56bc_8d83_f6de9760d661
-:EMMO_c7651944_e33f_56bc_8d83_f6de9760d661 rdf:type owl:Class ;
-                                           rdfs:subClassOf :EMMO_4f40def1_3cd7_4067_9596_541e9a5134cf ,
-                                                           [ rdf:type owl:Restriction ;
-                                                             owl:onProperty :EMMO_23b579e1_8088_45b5_9975_064014026c42 ;
-                                                             owl:hasValue "At"
-                                                           ] ;
-                                           skos:prefLabel "AstatineSymbol"@en .
-
-
-###  https://w3id.org/emmo#EMMO_c828cd65_e2de_5ae2_b581_4e5d2498e493
-:EMMO_c828cd65_e2de_5ae2_b581_4e5d2498e493 rdf:type owl:Class ;
-                                           rdfs:subClassOf :EMMO_eb77076b_a104_42ac_a065_798b2d2809ad ,
-                                                           [ rdf:type owl:Restriction ;
-                                                             owl:onProperty :EMMO_79c0edfa_06f9_5149_b754_28c589035b8a ;
-                                                             owl:someValuesFrom :EMMO_f9544c7c_d259_5839_b36a_61595809c538
-                                                           ] ,
-                                                           [ rdf:type owl:Restriction ;
-                                                             owl:onProperty :EMMO_43de6d01_276c_55ed_a166_ad097ec75575 ;
-                                                             owl:hasValue 85.4678
-                                                           ] ,
-                                                           [ rdf:type owl:Restriction ;
-                                                             owl:onProperty :EMMO_a585728e_36c8_5df4_9d95_aa128d2a0e7f ;
-                                                             owl:hasValue 37
-                                                           ] ;
-                                           :EMMO_967080e5_2f42_4eb2_a3a9_c58143e835f9 "Atom subclass for rubidium."@en ;
-                                           skos:prefLabel "RubidiumAtom"@en .
-
-
-###  https://w3id.org/emmo#EMMO_c97277f7_f011_51bb_aeb8_5e8b1f3f711c
-:EMMO_c97277f7_f011_51bb_aeb8_5e8b1f3f711c rdf:type owl:Class ;
-                                           rdfs:subClassOf :EMMO_4f40def1_3cd7_4067_9596_541e9a5134cf ,
-                                                           [ rdf:type owl:Restriction ;
-                                                             owl:onProperty :EMMO_23b579e1_8088_45b5_9975_064014026c42 ;
-                                                             owl:hasValue "Cm"
-                                                           ] ;
-                                           skos:prefLabel "CuriumSymbol"@en .
-
-
-###  https://w3id.org/emmo#EMMO_c9ac19ce_af4f_5abd_975d_c86dca0b4d58
-:EMMO_c9ac19ce_af4f_5abd_975d_c86dca0b4d58 rdf:type owl:Class ;
-                                           rdfs:subClassOf :EMMO_4f40def1_3cd7_4067_9596_541e9a5134cf ,
-                                                           [ rdf:type owl:Restriction ;
-                                                             owl:onProperty :EMMO_23b579e1_8088_45b5_9975_064014026c42 ;
-                                                             owl:hasValue "Hf"
-                                                           ] ;
-                                           skos:prefLabel "HafniumSymbol"@en .
-
-
-###  https://w3id.org/emmo#EMMO_caacc634_4328_5d9d_a8e8_1c25a2557e94
-:EMMO_caacc634_4328_5d9d_a8e8_1c25a2557e94 rdf:type owl:Class ;
-                                           rdfs:subClassOf :EMMO_eb77076b_a104_42ac_a065_798b2d2809ad ,
-                                                           [ rdf:type owl:Restriction ;
-                                                             owl:onProperty :EMMO_79c0edfa_06f9_5149_b754_28c589035b8a ;
-                                                             owl:someValuesFrom :EMMO_1fade54b_20ed_5e58_af59_214ea3b15ba9
-                                                           ] ,
-                                                           [ rdf:type owl:Restriction ;
-                                                             owl:onProperty :EMMO_43de6d01_276c_55ed_a166_ad097ec75575 ;
-                                                             owl:hasValue 58.6934
-                                                           ] ,
-                                                           [ rdf:type owl:Restriction ;
-                                                             owl:onProperty :EMMO_a585728e_36c8_5df4_9d95_aa128d2a0e7f ;
-                                                             owl:hasValue 28
-                                                           ] ;
-                                           :EMMO_967080e5_2f42_4eb2_a3a9_c58143e835f9 "Atom subclass for nickel."@en ;
-                                           skos:prefLabel "NickelAtom"@en .
-
-
-###  https://w3id.org/emmo#EMMO_cabcb18d_88ff_5ff7_aceb_ab573526620e
-:EMMO_cabcb18d_88ff_5ff7_aceb_ab573526620e rdf:type owl:Class ;
-                                           rdfs:subClassOf :EMMO_eb77076b_a104_42ac_a065_798b2d2809ad ,
-                                                           [ rdf:type owl:Restriction ;
-                                                             owl:onProperty :EMMO_79c0edfa_06f9_5149_b754_28c589035b8a ;
-                                                             owl:someValuesFrom :EMMO_89f46282_58a4_5140_8c5b_7aaddcccdcf0
-                                                           ] ,
-                                                           [ rdf:type owl:Restriction ;
-                                                             owl:onProperty :EMMO_43de6d01_276c_55ed_a166_ad097ec75575 ;
-                                                             owl:hasValue 106.42
-                                                           ] ,
-                                                           [ rdf:type owl:Restriction ;
-                                                             owl:onProperty :EMMO_a585728e_36c8_5df4_9d95_aa128d2a0e7f ;
-                                                             owl:hasValue 46
-                                                           ] ;
-                                           :EMMO_967080e5_2f42_4eb2_a3a9_c58143e835f9 "Atom subclass for palladium."@en ;
-                                           skos:prefLabel "PalladiumAtom"@en .
-
-
-###  https://w3id.org/emmo#EMMO_ce8cedc4_4835_5298_b723_6223d2a17e5a
-:EMMO_ce8cedc4_4835_5298_b723_6223d2a17e5a rdf:type owl:Class ;
-                                           rdfs:subClassOf :EMMO_4f40def1_3cd7_4067_9596_541e9a5134cf ,
-                                                           [ rdf:type owl:Restriction ;
-                                                             owl:onProperty :EMMO_23b579e1_8088_45b5_9975_064014026c42 ;
-                                                             owl:hasValue "Rf"
-                                                           ] ;
-                                           skos:prefLabel "RutherfordiumSymbol"@en .
-
-
-###  https://w3id.org/emmo#EMMO_ced3fb28_51f7_5208_9aab_d1f8bef21ee5
-:EMMO_ced3fb28_51f7_5208_9aab_d1f8bef21ee5 rdf:type owl:Class ;
-                                           rdfs:subClassOf :EMMO_4f40def1_3cd7_4067_9596_541e9a5134cf ,
-                                                           [ rdf:type owl:Restriction ;
-                                                             owl:onProperty :EMMO_23b579e1_8088_45b5_9975_064014026c42 ;
-                                                             owl:hasValue "Mc"
-                                                           ] ;
-                                           skos:prefLabel "MoscoviumSymbol"@en .
-
-
-###  https://w3id.org/emmo#EMMO_cf55f4d1_3865_5de4_88b4_3045f0db3a20
-:EMMO_cf55f4d1_3865_5de4_88b4_3045f0db3a20 rdf:type owl:Class ;
-                                           rdfs:subClassOf :EMMO_4f40def1_3cd7_4067_9596_541e9a5134cf ,
-                                                           [ rdf:type owl:Restriction ;
-                                                             owl:onProperty :EMMO_23b579e1_8088_45b5_9975_064014026c42 ;
-                                                             owl:hasValue "Te"
-                                                           ] ;
-                                           skos:prefLabel "TelluriumSymbol"@en .
-
-
-###  https://w3id.org/emmo#EMMO_cfac37de_991d_5a7d_9adc_8946324ffef6
-:EMMO_cfac37de_991d_5a7d_9adc_8946324ffef6 rdf:type owl:Class ;
-                                           rdfs:subClassOf :EMMO_4f40def1_3cd7_4067_9596_541e9a5134cf ,
-                                                           [ rdf:type owl:Restriction ;
-                                                             owl:onProperty :EMMO_23b579e1_8088_45b5_9975_064014026c42 ;
-                                                             owl:hasValue "Se"
-                                                           ] ;
-                                           skos:prefLabel "SeleniumSymbol"@en .
-
-
-###  https://w3id.org/emmo#EMMO_cffec057_9258_52ae_bb4c_ca761b6bc407
-:EMMO_cffec057_9258_52ae_bb4c_ca761b6bc407 rdf:type owl:Class ;
-                                           rdfs:subClassOf :EMMO_eb77076b_a104_42ac_a065_798b2d2809ad ,
-                                                           [ rdf:type owl:Restriction ;
-                                                             owl:onProperty :EMMO_79c0edfa_06f9_5149_b754_28c589035b8a ;
-                                                             owl:someValuesFrom :EMMO_e5d7bd48_4098_59b6_b872_8bba421157eb
-                                                           ] ,
-                                                           [ rdf:type owl:Restriction ;
-                                                             owl:onProperty :EMMO_43de6d01_276c_55ed_a166_ad097ec75575 ;
-                                                             owl:hasValue 294.214
-                                                           ] ,
-                                                           [ rdf:type owl:Restriction ;
-                                                             owl:onProperty :EMMO_a585728e_36c8_5df4_9d95_aa128d2a0e7f ;
-                                                             owl:hasValue 118
-                                                           ] ;
-                                           :EMMO_967080e5_2f42_4eb2_a3a9_c58143e835f9 "Atom subclass for oganesson."@en ;
-                                           skos:prefLabel "OganessonAtom"@en .
-
-
-###  https://w3id.org/emmo#EMMO_d0af02f3_8a47_554e_a725_42b752451a1b
-:EMMO_d0af02f3_8a47_554e_a725_42b752451a1b rdf:type owl:Class ;
-                                           rdfs:subClassOf :EMMO_4f40def1_3cd7_4067_9596_541e9a5134cf ,
-                                                           [ rdf:type owl:Restriction ;
-                                                             owl:onProperty :EMMO_23b579e1_8088_45b5_9975_064014026c42 ;
-                                                             owl:hasValue "Rn"
-                                                           ] ;
-                                           skos:prefLabel "RadonSymbol"@en .
-
-
-###  https://w3id.org/emmo#EMMO_d2a4df79_23a0_5536_9f12_37d3b49c323f
-:EMMO_d2a4df79_23a0_5536_9f12_37d3b49c323f rdf:type owl:Class ;
-                                           rdfs:subClassOf :EMMO_eb77076b_a104_42ac_a065_798b2d2809ad ,
-                                                           [ rdf:type owl:Restriction ;
-                                                             owl:onProperty :EMMO_79c0edfa_06f9_5149_b754_28c589035b8a ;
-                                                             owl:someValuesFrom :EMMO_5c736993_31b7_5839_aa36_38b6cd8b41a2
-                                                           ] ,
-                                                           [ rdf:type owl:Restriction ;
-                                                             owl:onProperty :EMMO_43de6d01_276c_55ed_a166_ad097ec75575 ;
-                                                             owl:hasValue 247.07031
-                                                           ] ,
-                                                           [ rdf:type owl:Restriction ;
-                                                             owl:onProperty :EMMO_a585728e_36c8_5df4_9d95_aa128d2a0e7f ;
-                                                             owl:hasValue 97
-                                                           ] ;
-                                           :EMMO_967080e5_2f42_4eb2_a3a9_c58143e835f9 "Atom subclass for berkelium."@en ;
-                                           skos:prefLabel "BerkeliumAtom"@en .
-
-
-###  https://w3id.org/emmo#EMMO_d60619c8_1abe_52c0_9491_eb3086245e22
-:EMMO_d60619c8_1abe_52c0_9491_eb3086245e22 rdf:type owl:Class ;
-                                           rdfs:subClassOf :EMMO_4f40def1_3cd7_4067_9596_541e9a5134cf ,
-                                                           [ rdf:type owl:Restriction ;
-                                                             owl:onProperty :EMMO_23b579e1_8088_45b5_9975_064014026c42 ;
-                                                             owl:hasValue "Ba"
-                                                           ] ;
-                                           skos:prefLabel "BariumSymbol"@en .
-
-
-###  https://w3id.org/emmo#EMMO_d7c9e90e_ba46_55b2_9671_43408f6a1d74
-:EMMO_d7c9e90e_ba46_55b2_9671_43408f6a1d74 rdf:type owl:Class ;
-                                           rdfs:subClassOf :EMMO_eb77076b_a104_42ac_a065_798b2d2809ad ,
-                                                           [ rdf:type owl:Restriction ;
-                                                             owl:onProperty :EMMO_79c0edfa_06f9_5149_b754_28c589035b8a ;
-                                                             owl:someValuesFrom :EMMO_a939c29d_2304_5e48_8b15_fc592a9d1813
-                                                           ] ,
-                                                           [ rdf:type owl:Restriction ;
-                                                             owl:onProperty :EMMO_43de6d01_276c_55ed_a166_ad097ec75575 ;
-                                                             owl:hasValue 39.0983
-                                                           ] ,
-                                                           [ rdf:type owl:Restriction ;
-                                                             owl:onProperty :EMMO_a585728e_36c8_5df4_9d95_aa128d2a0e7f ;
-                                                             owl:hasValue 19
-                                                           ] ;
-                                           :EMMO_967080e5_2f42_4eb2_a3a9_c58143e835f9 "Atom subclass for potassium."@en ;
-                                           skos:prefLabel "PotassiumAtom"@en .
-
-
-###  https://w3id.org/emmo#EMMO_dbe54798_a21f_519f_9d52_e6ab2c2e28cb
-:EMMO_dbe54798_a21f_519f_9d52_e6ab2c2e28cb rdf:type owl:Class ;
-                                           rdfs:subClassOf :EMMO_eb77076b_a104_42ac_a065_798b2d2809ad ,
-                                                           [ rdf:type owl:Restriction ;
-                                                             owl:onProperty :EMMO_79c0edfa_06f9_5149_b754_28c589035b8a ;
-                                                             owl:someValuesFrom :EMMO_6378a9e9_29e5_5cae_b75b_46ca365e49b9
-                                                           ] ,
-                                                           [ rdf:type owl:Restriction ;
-                                                             owl:onProperty :EMMO_43de6d01_276c_55ed_a166_ad097ec75575 ;
-                                                             owl:hasValue 180.94788
-                                                           ] ,
-                                                           [ rdf:type owl:Restriction ;
-                                                             owl:onProperty :EMMO_a585728e_36c8_5df4_9d95_aa128d2a0e7f ;
-                                                             owl:hasValue 73
-                                                           ] ;
-                                           :EMMO_967080e5_2f42_4eb2_a3a9_c58143e835f9 "Atom subclass for tantalum."@en ;
-                                           skos:prefLabel "TantalumAtom"@en .
-
-
-###  https://w3id.org/emmo#EMMO_ddcc9683_bee2_5ea0_8b18_54c85b551ad6
-:EMMO_ddcc9683_bee2_5ea0_8b18_54c85b551ad6 rdf:type owl:Class ;
-                                           rdfs:subClassOf :EMMO_4f40def1_3cd7_4067_9596_541e9a5134cf ,
-                                                           [ rdf:type owl:Restriction ;
-                                                             owl:onProperty :EMMO_23b579e1_8088_45b5_9975_064014026c42 ;
-                                                             owl:hasValue "Rh"
-                                                           ] ;
-                                           skos:prefLabel "RhodiumSymbol"@en .
-
-
-###  https://w3id.org/emmo#EMMO_dea931ca_1ec7_58f8_88e5_fb5615d8b214
-:EMMO_dea931ca_1ec7_58f8_88e5_fb5615d8b214 rdf:type owl:Class ;
-                                           rdfs:subClassOf :EMMO_eb77076b_a104_42ac_a065_798b2d2809ad ,
-                                                           [ rdf:type owl:Restriction ;
-                                                             owl:onProperty :EMMO_79c0edfa_06f9_5149_b754_28c589035b8a ;
-                                                             owl:someValuesFrom :EMMO_c00cc96e_a51e_5dc9_9e6c_1cc4dfaf1c67
-                                                           ] ,
-                                                           [ rdf:type owl:Restriction ;
-                                                             owl:onProperty :EMMO_43de6d01_276c_55ed_a166_ad097ec75575 ;
-                                                             owl:hasValue 22.98976928
-                                                           ] ,
-                                                           [ rdf:type owl:Restriction ;
-                                                             owl:onProperty :EMMO_a585728e_36c8_5df4_9d95_aa128d2a0e7f ;
-                                                             owl:hasValue 11
-                                                           ] ;
-                                           :EMMO_967080e5_2f42_4eb2_a3a9_c58143e835f9 "Atom subclass for sodium."@en ;
-                                           skos:prefLabel "SodiumAtom"@en .
-
-
-###  https://w3id.org/emmo#EMMO_e0136ad7_1435_5292_9ed6_9848b481d503
-:EMMO_e0136ad7_1435_5292_9ed6_9848b481d503 rdf:type owl:Class ;
-                                           rdfs:subClassOf :EMMO_4f40def1_3cd7_4067_9596_541e9a5134cf ,
-                                                           [ rdf:type owl:Restriction ;
-                                                             owl:onProperty :EMMO_23b579e1_8088_45b5_9975_064014026c42 ;
-                                                             owl:hasValue "Ho"
-                                                           ] ;
-                                           skos:prefLabel "HolmiumSymbol"@en .
-
-
-###  https://w3id.org/emmo#EMMO_e1e686a5_71c3_5a98_8646_6d4e0f665f35
-:EMMO_e1e686a5_71c3_5a98_8646_6d4e0f665f35 rdf:type owl:Class ;
-                                           rdfs:subClassOf :EMMO_eb77076b_a104_42ac_a065_798b2d2809ad ,
-                                                           [ rdf:type owl:Restriction ;
-                                                             owl:onProperty :EMMO_79c0edfa_06f9_5149_b754_28c589035b8a ;
-                                                             owl:someValuesFrom :EMMO_1936bc9e_5e81_5267_bd48_cbec9a6cfb17
-                                                           ] ,
-                                                           [ rdf:type owl:Restriction ;
-                                                             owl:onProperty :EMMO_43de6d01_276c_55ed_a166_ad097ec75575 ;
-                                                             owl:hasValue 162.5
-                                                           ] ,
-                                                           [ rdf:type owl:Restriction ;
-                                                             owl:onProperty :EMMO_a585728e_36c8_5df4_9d95_aa128d2a0e7f ;
-                                                             owl:hasValue 66
-                                                           ] ;
-                                           :EMMO_967080e5_2f42_4eb2_a3a9_c58143e835f9 "Atom subclass for dysprosium."@en ;
-                                           skos:prefLabel "DysprosiumAtom"@en .
-
-
-###  https://w3id.org/emmo#EMMO_e37eaa49_d5e8_54e7_a7dc_9ad6073e86b7
-:EMMO_e37eaa49_d5e8_54e7_a7dc_9ad6073e86b7 rdf:type owl:Class ;
-                                           rdfs:subClassOf :EMMO_eb77076b_a104_42ac_a065_798b2d2809ad ,
-                                                           [ rdf:type owl:Restriction ;
-                                                             owl:onProperty :EMMO_79c0edfa_06f9_5149_b754_28c589035b8a ;
-                                                             owl:someValuesFrom :EMMO_c9ac19ce_af4f_5abd_975d_c86dca0b4d58
-                                                           ] ,
-                                                           [ rdf:type owl:Restriction ;
-                                                             owl:onProperty :EMMO_43de6d01_276c_55ed_a166_ad097ec75575 ;
-                                                             owl:hasValue 178.49
-                                                           ] ,
-                                                           [ rdf:type owl:Restriction ;
-                                                             owl:onProperty :EMMO_a585728e_36c8_5df4_9d95_aa128d2a0e7f ;
-                                                             owl:hasValue 72
-                                                           ] ;
-                                           :EMMO_967080e5_2f42_4eb2_a3a9_c58143e835f9 "Atom subclass for hafnium."@en ;
-                                           skos:prefLabel "HafniumAtom"@en .
-
-
-###  https://w3id.org/emmo#EMMO_e3cd5791_6fbb_587a_a535_0e937800beaa
-:EMMO_e3cd5791_6fbb_587a_a535_0e937800beaa rdf:type owl:Class ;
-                                           rdfs:subClassOf :EMMO_eb77076b_a104_42ac_a065_798b2d2809ad ,
-                                                           [ rdf:type owl:Restriction ;
-                                                             owl:onProperty :EMMO_79c0edfa_06f9_5149_b754_28c589035b8a ;
-                                                             owl:someValuesFrom :EMMO_6599389d_7a26_5d51_a65c_5dd9c3ed532f
-                                                           ] ,
-                                                           [ rdf:type owl:Restriction ;
-                                                             owl:onProperty :EMMO_43de6d01_276c_55ed_a166_ad097ec75575 ;
-                                                             owl:hasValue 158.92535
-                                                           ] ,
-                                                           [ rdf:type owl:Restriction ;
-                                                             owl:onProperty :EMMO_a585728e_36c8_5df4_9d95_aa128d2a0e7f ;
-                                                             owl:hasValue 65
-                                                           ] ;
-                                           :EMMO_967080e5_2f42_4eb2_a3a9_c58143e835f9 "Atom subclass for terbium."@en ;
-                                           skos:prefLabel "TerbiumAtom"@en .
-
-
-###  https://w3id.org/emmo#EMMO_e4c89307_e63b_57c8_8892_60924c65aa3b
-:EMMO_e4c89307_e63b_57c8_8892_60924c65aa3b rdf:type owl:Class ;
-                                           rdfs:subClassOf :EMMO_4f40def1_3cd7_4067_9596_541e9a5134cf ,
-                                                           [ rdf:type owl:Restriction ;
-                                                             owl:onProperty :EMMO_23b579e1_8088_45b5_9975_064014026c42 ;
-                                                             owl:hasValue "Mo"
-                                                           ] ;
-                                           skos:prefLabel "MolybdenumSymbol"@en .
-
-
-###  https://w3id.org/emmo#EMMO_e580b699_7725_58d5_b057_7b3c816e84a1
-:EMMO_e580b699_7725_58d5_b057_7b3c816e84a1 rdf:type owl:Class ;
-                                           rdfs:subClassOf :EMMO_4f40def1_3cd7_4067_9596_541e9a5134cf ,
-                                                           [ rdf:type owl:Restriction ;
-                                                             owl:onProperty :EMMO_23b579e1_8088_45b5_9975_064014026c42 ;
-                                                             owl:hasValue "Pt"
-                                                           ] ;
-                                           skos:prefLabel "PlatinumSymbol"@en .
-
-
-###  https://w3id.org/emmo#EMMO_e5d7bd48_4098_59b6_b872_8bba421157eb
-:EMMO_e5d7bd48_4098_59b6_b872_8bba421157eb rdf:type owl:Class ;
-                                           rdfs:subClassOf :EMMO_4f40def1_3cd7_4067_9596_541e9a5134cf ,
-                                                           [ rdf:type owl:Restriction ;
-                                                             owl:onProperty :EMMO_23b579e1_8088_45b5_9975_064014026c42 ;
-                                                             owl:hasValue "Og"
-                                                           ] ;
-                                           skos:prefLabel "OganessonSymbol"@en .
-
-
-###  https://w3id.org/emmo#EMMO_e82869a8_32a8_5d57_81a8_e2d618976f23
-:EMMO_e82869a8_32a8_5d57_81a8_e2d618976f23 rdf:type owl:Class ;
-                                           rdfs:subClassOf :EMMO_4f40def1_3cd7_4067_9596_541e9a5134cf ,
-                                                           [ rdf:type owl:Restriction ;
-                                                             owl:onProperty :EMMO_23b579e1_8088_45b5_9975_064014026c42 ;
-                                                             owl:hasValue "Ag"
-                                                           ] ;
-                                           skos:prefLabel "SilverSymbol"@en .
-
-
-###  https://w3id.org/emmo#EMMO_e85b68e1_ca2b_51b5_8b61_dea134d88bef
-:EMMO_e85b68e1_ca2b_51b5_8b61_dea134d88bef rdf:type owl:Class ;
-                                           rdfs:subClassOf :EMMO_eb77076b_a104_42ac_a065_798b2d2809ad ,
-                                                           [ rdf:type owl:Restriction ;
-                                                             owl:onProperty :EMMO_79c0edfa_06f9_5149_b754_28c589035b8a ;
-                                                             owl:someValuesFrom :EMMO_20bb4724_2370_5205_ab8e_51a4c3609d3b
-                                                           ] ,
-                                                           [ rdf:type owl:Restriction ;
-                                                             owl:onProperty :EMMO_43de6d01_276c_55ed_a166_ad097ec75575 ;
-                                                             owl:hasValue 258.09843
-                                                           ] ,
-                                                           [ rdf:type owl:Restriction ;
-                                                             owl:onProperty :EMMO_a585728e_36c8_5df4_9d95_aa128d2a0e7f ;
-                                                             owl:hasValue 101
-                                                           ] ;
-                                           :EMMO_967080e5_2f42_4eb2_a3a9_c58143e835f9 "Atom subclass for mendelevium."@en ;
-                                           skos:prefLabel "MendeleviumAtom"@en .
-
-
-###  https://w3id.org/emmo#EMMO_e941986d_658b_5a08_ae3d_4cc170344b06
-:EMMO_e941986d_658b_5a08_ae3d_4cc170344b06 rdf:type owl:Class ;
-                                           rdfs:subClassOf :EMMO_4f40def1_3cd7_4067_9596_541e9a5134cf ,
-                                                           [ rdf:type owl:Restriction ;
-                                                             owl:onProperty :EMMO_23b579e1_8088_45b5_9975_064014026c42 ;
-                                                             owl:hasValue "Np"
-                                                           ] ;
-                                           skos:prefLabel "NeptuniumSymbol"@en .
-
-
-###  https://w3id.org/emmo#EMMO_e9fbc98d_3ac1_5a2d_a354_6e3ba1412157
-:EMMO_e9fbc98d_3ac1_5a2d_a354_6e3ba1412157 rdf:type owl:Class ;
-                                           rdfs:subClassOf :EMMO_4f40def1_3cd7_4067_9596_541e9a5134cf ,
-                                                           [ rdf:type owl:Restriction ;
-                                                             owl:onProperty :EMMO_23b579e1_8088_45b5_9975_064014026c42 ;
-                                                             owl:hasValue "Th"
-                                                           ] ;
-                                           skos:prefLabel "ThoriumSymbol"@en .
-
-
-###  https://w3id.org/emmo#EMMO_ed5acb06_0af0_5a3a_9b31_a1b32267f753
-:EMMO_ed5acb06_0af0_5a3a_9b31_a1b32267f753 rdf:type owl:Class ;
-                                           rdfs:subClassOf :EMMO_4f40def1_3cd7_4067_9596_541e9a5134cf ,
-                                                           [ rdf:type owl:Restriction ;
-                                                             owl:onProperty :EMMO_23b579e1_8088_45b5_9975_064014026c42 ;
-                                                             owl:hasValue "Bi"
-                                                           ] ;
-                                           skos:prefLabel "BismuthSymbol"@en .
-
-
-###  https://w3id.org/emmo#EMMO_ef4ce791_8ba4_55cd_a6fa_778133a19d19
-:EMMO_ef4ce791_8ba4_55cd_a6fa_778133a19d19 rdf:type owl:Class ;
-                                           rdfs:subClassOf :EMMO_4f40def1_3cd7_4067_9596_541e9a5134cf ,
-                                                           [ rdf:type owl:Restriction ;
-                                                             owl:onProperty :EMMO_23b579e1_8088_45b5_9975_064014026c42 ;
-                                                             owl:hasValue "Hs"
-                                                           ] ;
-                                           skos:prefLabel "HassiumSymbol"@en .
-
-
-###  https://w3id.org/emmo#EMMO_f02b58a5_8f1e_5d72_a261_8fe5ad2fbb4b
-:EMMO_f02b58a5_8f1e_5d72_a261_8fe5ad2fbb4b rdf:type owl:Class ;
-                                           rdfs:subClassOf :EMMO_eb77076b_a104_42ac_a065_798b2d2809ad ,
-                                                           [ rdf:type owl:Restriction ;
-                                                             owl:onProperty :EMMO_79c0edfa_06f9_5149_b754_28c589035b8a ;
-                                                             owl:someValuesFrom :EMMO_113acda0_3c17_59d9_87ef_7e5e5c0ba128
-                                                           ] ,
-                                                           [ rdf:type owl:Restriction ;
-                                                             owl:onProperty :EMMO_43de6d01_276c_55ed_a166_ad097ec75575 ;
-                                                             owl:hasValue 50.9415
-                                                           ] ,
-                                                           [ rdf:type owl:Restriction ;
-                                                             owl:onProperty :EMMO_a585728e_36c8_5df4_9d95_aa128d2a0e7f ;
-                                                             owl:hasValue 23
-                                                           ] ;
-                                           :EMMO_967080e5_2f42_4eb2_a3a9_c58143e835f9 "Atom subclass for vanadium."@en ;
-                                           skos:prefLabel "VanadiumAtom"@en .
-
-
-###  https://w3id.org/emmo#EMMO_f0f7abe2_766d_5dcd_ba67_ada816684677
-:EMMO_f0f7abe2_766d_5dcd_ba67_ada816684677 rdf:type owl:Class ;
-                                           rdfs:subClassOf :EMMO_4f40def1_3cd7_4067_9596_541e9a5134cf ,
-                                                           [ rdf:type owl:Restriction ;
-                                                             owl:onProperty :EMMO_23b579e1_8088_45b5_9975_064014026c42 ;
-                                                             owl:hasValue "Nb"
-                                                           ] ;
-                                           skos:prefLabel "NiobiumSymbol"@en .
-
-
-###  https://w3id.org/emmo#EMMO_f107c0e5_0b9f_566c_9cba_a3443c904f78
-:EMMO_f107c0e5_0b9f_566c_9cba_a3443c904f78 rdf:type owl:Class ;
-                                           rdfs:subClassOf :EMMO_4f40def1_3cd7_4067_9596_541e9a5134cf ,
-                                                           [ rdf:type owl:Restriction ;
-                                                             owl:onProperty :EMMO_23b579e1_8088_45b5_9975_064014026c42 ;
-                                                             owl:hasValue "Am"
-                                                           ] ;
-                                           skos:prefLabel "AmericiumSymbol"@en .
-
-
-###  https://w3id.org/emmo#EMMO_f21db3a4_d5de_52dd_9460_5cdd138fb83f
-:EMMO_f21db3a4_d5de_52dd_9460_5cdd138fb83f rdf:type owl:Class ;
-                                           rdfs:subClassOf :EMMO_4f40def1_3cd7_4067_9596_541e9a5134cf ,
-                                                           [ rdf:type owl:Restriction ;
-                                                             owl:onProperty :EMMO_23b579e1_8088_45b5_9975_064014026c42 ;
-                                                             owl:hasValue "Lr"
-                                                           ] ;
-                                           skos:prefLabel "LawrenciumSymbol"@en .
-
-
-###  https://w3id.org/emmo#EMMO_f2d4c89a_c354_5e4c_9cdb_f2de932e294f
-:EMMO_f2d4c89a_c354_5e4c_9cdb_f2de932e294f rdf:type owl:Class ;
-                                           rdfs:subClassOf :EMMO_eb77076b_a104_42ac_a065_798b2d2809ad ,
-                                                           [ rdf:type owl:Restriction ;
-                                                             owl:onProperty :EMMO_79c0edfa_06f9_5149_b754_28c589035b8a ;
-                                                             owl:someValuesFrom :EMMO_31fda9f8_24e1_5c53_8616_a63cee7613de
-                                                           ] ,
-                                                           [ rdf:type owl:Restriction ;
-                                                             owl:onProperty :EMMO_43de6d01_276c_55ed_a166_ad097ec75575 ;
-                                                             owl:hasValue 293.204
-                                                           ] ,
-                                                           [ rdf:type owl:Restriction ;
-                                                             owl:onProperty :EMMO_a585728e_36c8_5df4_9d95_aa128d2a0e7f ;
-                                                             owl:hasValue 116
-                                                           ] ;
-                                           :EMMO_967080e5_2f42_4eb2_a3a9_c58143e835f9 "Atom subclass for livermorium."@en ;
-                                           skos:prefLabel "LivermoriumAtom"@en .
-
-
-###  https://w3id.org/emmo#EMMO_f4fee945_1d4a_5158_b0ca_eaef9ad40502
-:EMMO_f4fee945_1d4a_5158_b0ca_eaef9ad40502 rdf:type owl:Class ;
-                                           rdfs:subClassOf :EMMO_eb77076b_a104_42ac_a065_798b2d2809ad ,
-                                                           [ rdf:type owl:Restriction ;
-                                                             owl:onProperty :EMMO_79c0edfa_06f9_5149_b754_28c589035b8a ;
-                                                             owl:someValuesFrom :EMMO_0bd0c81a_2972_5b2d_8ff5_bb72a82b9c0d
-                                                           ] ,
-                                                           [ rdf:type owl:Restriction ;
-                                                             owl:onProperty :EMMO_43de6d01_276c_55ed_a166_ad097ec75575 ;
-                                                             owl:hasValue 65.38
-                                                           ] ,
-                                                           [ rdf:type owl:Restriction ;
-                                                             owl:onProperty :EMMO_a585728e_36c8_5df4_9d95_aa128d2a0e7f ;
-                                                             owl:hasValue 30
-                                                           ] ;
-                                           :EMMO_967080e5_2f42_4eb2_a3a9_c58143e835f9 "Atom subclass for zinc."@en ;
-                                           skos:prefLabel "ZincAtom"@en .
-
-
-###  https://w3id.org/emmo#EMMO_f7e8a63d_d40c_57f7_8017_7ad6b1d89b4e
-:EMMO_f7e8a63d_d40c_57f7_8017_7ad6b1d89b4e rdf:type owl:Class ;
-                                           rdfs:subClassOf :EMMO_4f40def1_3cd7_4067_9596_541e9a5134cf ,
-                                                           [ rdf:type owl:Restriction ;
-                                                             owl:onProperty :EMMO_23b579e1_8088_45b5_9975_064014026c42 ;
-                                                             owl:hasValue "Cs"
-                                                           ] ;
-                                           skos:prefLabel "CaesiumSymbol"@en .
-
-
-###  https://w3id.org/emmo#EMMO_f90da1f3_eb4c_54c4_b5d9_cf00fef180a1
-:EMMO_f90da1f3_eb4c_54c4_b5d9_cf00fef180a1 rdf:type owl:Class ;
-                                           rdfs:subClassOf :EMMO_eb77076b_a104_42ac_a065_798b2d2809ad ,
-                                                           [ rdf:type owl:Restriction ;
-                                                             owl:onProperty :EMMO_79c0edfa_06f9_5149_b754_28c589035b8a ;
-                                                             owl:someValuesFrom :EMMO_f107c0e5_0b9f_566c_9cba_a3443c904f78
-                                                           ] ,
-                                                           [ rdf:type owl:Restriction ;
-                                                             owl:onProperty :EMMO_43de6d01_276c_55ed_a166_ad097ec75575 ;
-                                                             owl:hasValue 243.06138
-                                                           ] ,
-                                                           [ rdf:type owl:Restriction ;
-                                                             owl:onProperty :EMMO_a585728e_36c8_5df4_9d95_aa128d2a0e7f ;
-                                                             owl:hasValue 95
-                                                           ] ;
-                                           :EMMO_967080e5_2f42_4eb2_a3a9_c58143e835f9 "Atom subclass for americium."@en ;
-                                           skos:prefLabel "AmericiumAtom"@en .
-
-
-###  https://w3id.org/emmo#EMMO_f9125b67_8798_5595_9db3_ffc1840c9947
-:EMMO_f9125b67_8798_5595_9db3_ffc1840c9947 rdf:type owl:Class ;
-                                           rdfs:subClassOf :EMMO_eb77076b_a104_42ac_a065_798b2d2809ad ,
-                                                           [ rdf:type owl:Restriction ;
-                                                             owl:onProperty :EMMO_79c0edfa_06f9_5149_b754_28c589035b8a ;
-                                                             owl:someValuesFrom :EMMO_920b8adc_575b_55e9_9cd5_cf5eab1696f1
-                                                           ] ,
-                                                           [ rdf:type owl:Restriction ;
-                                                             owl:onProperty :EMMO_43de6d01_276c_55ed_a166_ad097ec75575 ;
-                                                             owl:hasValue 285.177
-                                                           ] ,
-                                                           [ rdf:type owl:Restriction ;
-                                                             owl:onProperty :EMMO_a585728e_36c8_5df4_9d95_aa128d2a0e7f ;
-                                                             owl:hasValue 112
-                                                           ] ;
-                                           :EMMO_967080e5_2f42_4eb2_a3a9_c58143e835f9 "Atom subclass for copernicium."@en ;
-                                           skos:prefLabel "CoperniciumAtom"@en .
-
-
-###  https://w3id.org/emmo#EMMO_f9544c7c_d259_5839_b36a_61595809c538
-:EMMO_f9544c7c_d259_5839_b36a_61595809c538 rdf:type owl:Class ;
-                                           rdfs:subClassOf :EMMO_4f40def1_3cd7_4067_9596_541e9a5134cf ,
-                                                           [ rdf:type owl:Restriction ;
-                                                             owl:onProperty :EMMO_23b579e1_8088_45b5_9975_064014026c42 ;
-                                                             owl:hasValue "Rb"
-                                                           ] ;
-                                           skos:prefLabel "RubidiumSymbol"@en .
-
-
-###  https://w3id.org/emmo#EMMO_fad04773_08a7_5bd3_8990_06d7e9d2c21e
-:EMMO_fad04773_08a7_5bd3_8990_06d7e9d2c21e rdf:type owl:Class ;
-                                           rdfs:subClassOf :EMMO_4f40def1_3cd7_4067_9596_541e9a5134cf ,
-                                                           [ rdf:type owl:Restriction ;
-                                                             owl:onProperty :EMMO_23b579e1_8088_45b5_9975_064014026c42 ;
-                                                             owl:hasValue "He"
-                                                           ] ;
-                                           skos:prefLabel "HeliumSymbol"@en .
-
-
-###  https://w3id.org/emmo#EMMO_fb1bb238_24bc_5d37_9243_414770fda5be
-:EMMO_fb1bb238_24bc_5d37_9243_414770fda5be rdf:type owl:Class ;
-                                           rdfs:subClassOf :EMMO_4f40def1_3cd7_4067_9596_541e9a5134cf ,
-                                                           [ rdf:type owl:Restriction ;
-                                                             owl:onProperty :EMMO_23b579e1_8088_45b5_9975_064014026c42 ;
-                                                             owl:hasValue "Os"
-                                                           ] ;
-                                           skos:prefLabel "OsmiumSymbol"@en .
-
-
-###  https://w3id.org/emmo#EMMO_fba570fc_6881_51d6_8e9d_a8c23e422b62
-:EMMO_fba570fc_6881_51d6_8e9d_a8c23e422b62 rdf:type owl:Class ;
-                                           rdfs:subClassOf :EMMO_4f40def1_3cd7_4067_9596_541e9a5134cf ,
-                                                           [ rdf:type owl:Restriction ;
-                                                             owl:onProperty :EMMO_23b579e1_8088_45b5_9975_064014026c42 ;
-                                                             owl:hasValue "Xe"
-                                                           ] ;
-                                           skos:prefLabel "XenonSymbol"@en .
-
-
-###  https://w3id.org/emmo#EMMO_fbfd4b93_12ee_5a15_8377_d4c54635b5de
-:EMMO_fbfd4b93_12ee_5a15_8377_d4c54635b5de rdf:type owl:Class ;
-                                           rdfs:subClassOf :EMMO_eb77076b_a104_42ac_a065_798b2d2809ad ,
-                                                           [ rdf:type owl:Restriction ;
-                                                             owl:onProperty :EMMO_79c0edfa_06f9_5149_b754_28c589035b8a ;
-                                                             owl:someValuesFrom :EMMO_3fb231cb_7818_5b59_b8da_b5bd2c09c0fc
-                                                           ] ,
-                                                           [ rdf:type owl:Restriction ;
-                                                             owl:onProperty :EMMO_43de6d01_276c_55ed_a166_ad097ec75575 ;
-                                                             owl:hasValue 44.955908
-                                                           ] ,
-                                                           [ rdf:type owl:Restriction ;
-                                                             owl:onProperty :EMMO_a585728e_36c8_5df4_9d95_aa128d2a0e7f ;
-                                                             owl:hasValue 21
-                                                           ] ;
-                                           :EMMO_967080e5_2f42_4eb2_a3a9_c58143e835f9 "Atom subclass for scandium."@en ;
-                                           skos:prefLabel "ScandiumAtom"@en .
-
-
-###  https://w3id.org/emmo#EMMO_fc7ab7d2_d960_5ae8_b13b_a53dbc547cca
-:EMMO_fc7ab7d2_d960_5ae8_b13b_a53dbc547cca rdf:type owl:Class ;
-                                           rdfs:subClassOf :EMMO_4f40def1_3cd7_4067_9596_541e9a5134cf ,
-                                                           [ rdf:type owl:Restriction ;
-                                                             owl:onProperty :EMMO_23b579e1_8088_45b5_9975_064014026c42 ;
-                                                             owl:hasValue "Al"
-                                                           ] ;
-                                           skos:prefLabel "AluminiumSymbol"@en .
-
-
-###  https://w3id.org/emmo#EMMO_fd03c660_7b3b_5451_9d78_bc48836e1cc6
-:EMMO_fd03c660_7b3b_5451_9d78_bc48836e1cc6 rdf:type owl:Class ;
-                                           rdfs:subClassOf :EMMO_eb77076b_a104_42ac_a065_798b2d2809ad ,
-                                                           [ rdf:type owl:Restriction ;
-                                                             owl:onProperty :EMMO_79c0edfa_06f9_5149_b754_28c589035b8a ;
-                                                             owl:someValuesFrom :EMMO_e0136ad7_1435_5292_9ed6_9848b481d503
-                                                           ] ,
-                                                           [ rdf:type owl:Restriction ;
-                                                             owl:onProperty :EMMO_43de6d01_276c_55ed_a166_ad097ec75575 ;
-                                                             owl:hasValue 164.93033
-                                                           ] ,
-                                                           [ rdf:type owl:Restriction ;
-                                                             owl:onProperty :EMMO_a585728e_36c8_5df4_9d95_aa128d2a0e7f ;
-                                                             owl:hasValue 67
-                                                           ] ;
-                                           :EMMO_967080e5_2f42_4eb2_a3a9_c58143e835f9 "Atom subclass for holmium."@en ;
-                                           skos:prefLabel "HolmiumAtom"@en .
-
-
-###  https://w3id.org/emmo#EMMO_fd99c17e_6385_5b97_a20c_eddffdd56837
-:EMMO_fd99c17e_6385_5b97_a20c_eddffdd56837 rdf:type owl:Class ;
-                                           rdfs:subClassOf :EMMO_eb77076b_a104_42ac_a065_798b2d2809ad ,
-                                                           [ rdf:type owl:Restriction ;
-                                                             owl:onProperty :EMMO_79c0edfa_06f9_5149_b754_28c589035b8a ;
-                                                             owl:someValuesFrom :EMMO_d0af02f3_8a47_554e_a725_42b752451a1b
-                                                           ] ,
-                                                           [ rdf:type owl:Restriction ;
-                                                             owl:onProperty :EMMO_43de6d01_276c_55ed_a166_ad097ec75575 ;
-                                                             owl:hasValue 222.01758
-                                                           ] ,
-                                                           [ rdf:type owl:Restriction ;
-                                                             owl:onProperty :EMMO_a585728e_36c8_5df4_9d95_aa128d2a0e7f ;
-                                                             owl:hasValue 86
-                                                           ] ;
-                                           :EMMO_967080e5_2f42_4eb2_a3a9_c58143e835f9 "Atom subclass for radon."@en ;
-                                           skos:prefLabel "RadonAtom"@en .
-
-
-###  https://w3id.org/emmo#EMMO_fdcc0ac2_f82f_5650_838c_ec1ad138a632
-:EMMO_fdcc0ac2_f82f_5650_838c_ec1ad138a632 rdf:type owl:Class ;
-                                           rdfs:subClassOf :EMMO_4f40def1_3cd7_4067_9596_541e9a5134cf ,
-                                                           [ rdf:type owl:Restriction ;
-                                                             owl:onProperty :EMMO_23b579e1_8088_45b5_9975_064014026c42 ;
-                                                             owl:hasValue "Yb"
-                                                           ] ;
-                                           skos:prefLabel "YtterbiumSymbol"@en .
-
-
-###  https://w3id.org/emmo#EMMO_ff1d6ece_712d_54b8_9c05_c26854e0c35a
-:EMMO_ff1d6ece_712d_54b8_9c05_c26854e0c35a rdf:type owl:Class ;
-                                           rdfs:subClassOf :EMMO_4f40def1_3cd7_4067_9596_541e9a5134cf ,
-                                                           [ rdf:type owl:Restriction ;
-                                                             owl:onProperty :EMMO_23b579e1_8088_45b5_9975_064014026c42 ;
-                                                             owl:hasValue "Cf"
-                                                           ] ;
-                                           skos:prefLabel "CaliforniumSymbol"@en .
-
-
-###  https://w3id.org/emmo#EMMO_ff4e0ff1_a3ea_5c59_82dc_75f0abad66eb
-:EMMO_ff4e0ff1_a3ea_5c59_82dc_75f0abad66eb rdf:type owl:Class ;
-                                           rdfs:subClassOf :EMMO_eb77076b_a104_42ac_a065_798b2d2809ad ,
-                                                           [ rdf:type owl:Restriction ;
-                                                             owl:onProperty :EMMO_79c0edfa_06f9_5149_b754_28c589035b8a ;
-                                                             owl:someValuesFrom :EMMO_36a32a8c_8307_5b09_adcb_bbaeb9e36b49
-                                                           ] ,
-                                                           [ rdf:type owl:Restriction ;
-                                                             owl:onProperty :EMMO_43de6d01_276c_55ed_a166_ad097ec75575 ;
-                                                             owl:hasValue 18.998403163
-                                                           ] ,
-                                                           [ rdf:type owl:Restriction ;
-                                                             owl:onProperty :EMMO_a585728e_36c8_5df4_9d95_aa128d2a0e7f ;
-                                                             owl:hasValue 9
-                                                           ] ;
-                                           :EMMO_967080e5_2f42_4eb2_a3a9_c58143e835f9 "Atom subclass for fluorine."@en ;
-                                           skos:prefLabel "FluorineAtom"@en .
-
-
-###  https://w3id.org/emmo#EMMO_ff5e8306_8e33_5305_84aa_d99055d34e0c
-:EMMO_ff5e8306_8e33_5305_84aa_d99055d34e0c rdf:type owl:Class ;
-                                           rdfs:subClassOf :EMMO_eb77076b_a104_42ac_a065_798b2d2809ad ,
-                                                           [ rdf:type owl:Restriction ;
-                                                             owl:onProperty :EMMO_79c0edfa_06f9_5149_b754_28c589035b8a ;
-                                                             owl:someValuesFrom :EMMO_91579f8a_e3b1_5ac9_9533_402c8cb1ffdd
-                                                           ] ,
-                                                           [ rdf:type owl:Restriction ;
-                                                             owl:onProperty :EMMO_43de6d01_276c_55ed_a166_ad097ec75575 ;
-                                                             owl:hasValue 24.305
-                                                           ] ,
-                                                           [ rdf:type owl:Restriction ;
-                                                             owl:onProperty :EMMO_a585728e_36c8_5df4_9d95_aa128d2a0e7f ;
-                                                             owl:hasValue 12
-                                                           ] ;
-                                           :EMMO_967080e5_2f42_4eb2_a3a9_c58143e835f9 "Atom subclass for magnesium."@en ;
-                                           skos:prefLabel "MagnesiumAtom"@en .
-
-
-###  Generated by the OWL API (version 4.5.26.2023-07-17T20:34:13Z) https://github.com/owlcs/owlapi
-=======
-@prefix xsd: <http://www.w3.org/2001/XMLSchema#> .
-
-:EMMO_0056cc2f_f2fe_558e_a65c_9a8fc5cea333 a owl:Class ;
-    :EMMO_967080e5_2f42_4eb2_a3a9_c58143e835f9 "Atom subclass for carbon."@en ;
-    rdfs:subClassOf [ a owl:Restriction ;
-            owl:hasValue 6 ;
-            owl:onProperty :EMMO_a585728e_36c8_5df4_9d95_aa128d2a0e7f ],
-        [ a owl:Restriction ;
-            owl:hasValue 12.011 ;
-            owl:onProperty :EMMO_43de6d01_276c_55ed_a166_ad097ec75575 ],
-        [ a owl:Restriction ;
-            owl:onProperty :EMMO_79c0edfa_06f9_5149_b754_28c589035b8a ;
-            owl:someValuesFrom :EMMO_a7180b5f_d46d_5751_b3bc_ae28a6655992 ],
-        :EMMO_eb77076b_a104_42ac_a065_798b2d2809ad ;
-    skos:prefLabel "CarbonAtom"@en .
-
-:EMMO_016c831e_66b7_546e_ad4a_fc22c739b0f5 a owl:Class ;
-    :EMMO_967080e5_2f42_4eb2_a3a9_c58143e835f9 "Atom subclass for osmium."@en ;
-    rdfs:subClassOf [ a owl:Restriction ;
-            owl:hasValue 190.23 ;
-            owl:onProperty :EMMO_43de6d01_276c_55ed_a166_ad097ec75575 ],
-        [ a owl:Restriction ;
-            owl:hasValue 76 ;
-            owl:onProperty :EMMO_a585728e_36c8_5df4_9d95_aa128d2a0e7f ],
-        [ a owl:Restriction ;
-            owl:onProperty :EMMO_79c0edfa_06f9_5149_b754_28c589035b8a ;
-            owl:someValuesFrom :EMMO_fb1bb238_24bc_5d37_9243_414770fda5be ],
-        :EMMO_eb77076b_a104_42ac_a065_798b2d2809ad ;
-    skos:prefLabel "OsmiumAtom"@en .
-
-:EMMO_0724601e_642c_5770_bc86_7078e7441664 a owl:Class ;
-    :EMMO_967080e5_2f42_4eb2_a3a9_c58143e835f9 "Atom subclass for gadolinium."@en ;
-    rdfs:subClassOf [ a owl:Restriction ;
-            owl:hasValue 64 ;
-            owl:onProperty :EMMO_a585728e_36c8_5df4_9d95_aa128d2a0e7f ],
-        [ a owl:Restriction ;
-            owl:onProperty :EMMO_79c0edfa_06f9_5149_b754_28c589035b8a ;
-            owl:someValuesFrom :EMMO_2563e18a_93d2_5d81_86d3_736295e9e519 ],
-        [ a owl:Restriction ;
-            owl:hasValue 157.25 ;
-            owl:onProperty :EMMO_43de6d01_276c_55ed_a166_ad097ec75575 ],
-        :EMMO_eb77076b_a104_42ac_a065_798b2d2809ad ;
-    skos:prefLabel "GadoliniumAtom"@en .
-
-:EMMO_0761710a_3de3_5cff_a0cc_dfb8eba5a99d a owl:Class ;
-    :EMMO_967080e5_2f42_4eb2_a3a9_c58143e835f9 "Atom subclass for cadmium."@en ;
-    rdfs:subClassOf [ a owl:Restriction ;
-            owl:hasValue 48 ;
-            owl:onProperty :EMMO_a585728e_36c8_5df4_9d95_aa128d2a0e7f ],
-        [ a owl:Restriction ;
-            owl:hasValue 112.414 ;
-            owl:onProperty :EMMO_43de6d01_276c_55ed_a166_ad097ec75575 ],
-        [ a owl:Restriction ;
-            owl:onProperty :EMMO_79c0edfa_06f9_5149_b754_28c589035b8a ;
-            owl:someValuesFrom :EMMO_b12e3fea_4467_5a08_9b14_67c51def1431 ],
-        :EMMO_eb77076b_a104_42ac_a065_798b2d2809ad ;
-    skos:prefLabel "CadmiumAtom"@en .
-
-:EMMO_08522112_0872_599f_9d81_81889333254e a owl:Class ;
-    :EMMO_967080e5_2f42_4eb2_a3a9_c58143e835f9 "Atom subclass for curium."@en ;
-    rdfs:subClassOf [ a owl:Restriction ;
-            owl:hasValue 96 ;
-            owl:onProperty :EMMO_a585728e_36c8_5df4_9d95_aa128d2a0e7f ],
-        [ a owl:Restriction ;
-            owl:hasValue 247.07035 ;
-            owl:onProperty :EMMO_43de6d01_276c_55ed_a166_ad097ec75575 ],
-        [ a owl:Restriction ;
-            owl:onProperty :EMMO_79c0edfa_06f9_5149_b754_28c589035b8a ;
-            owl:someValuesFrom :EMMO_c97277f7_f011_51bb_aeb8_5e8b1f3f711c ],
-        :EMMO_eb77076b_a104_42ac_a065_798b2d2809ad ;
-    skos:prefLabel "CuriumAtom"@en .
-
-:EMMO_098f6f77_746a_5fcc_a6d1_4988929bf404 a owl:Class ;
-    :EMMO_967080e5_2f42_4eb2_a3a9_c58143e835f9 "Atom subclass for lutetium."@en ;
-    rdfs:subClassOf [ a owl:Restriction ;
-            owl:onProperty :EMMO_79c0edfa_06f9_5149_b754_28c589035b8a ;
-            owl:someValuesFrom :EMMO_66c364c4_16b7_5d5f_abd5_b6977c46f525 ],
-        [ a owl:Restriction ;
-            owl:hasValue 71 ;
-            owl:onProperty :EMMO_a585728e_36c8_5df4_9d95_aa128d2a0e7f ],
-        [ a owl:Restriction ;
-            owl:hasValue 174.9668 ;
-            owl:onProperty :EMMO_43de6d01_276c_55ed_a166_ad097ec75575 ],
-        :EMMO_eb77076b_a104_42ac_a065_798b2d2809ad ;
-    skos:prefLabel "LutetiumAtom"@en .
-
-:EMMO_0d37beeb_9dea_558e_82c5_4df3fb6d08d0 a owl:Class ;
-    :EMMO_967080e5_2f42_4eb2_a3a9_c58143e835f9 "Atom subclass for gold."@en ;
-    rdfs:subClassOf [ a owl:Restriction ;
-            owl:hasValue 79 ;
-            owl:onProperty :EMMO_a585728e_36c8_5df4_9d95_aa128d2a0e7f ],
-        [ a owl:Restriction ;
-            owl:onProperty :EMMO_79c0edfa_06f9_5149_b754_28c589035b8a ;
-            owl:someValuesFrom :EMMO_811c67a9_bcdf_5a9e_bbce_28ae2af12915 ],
-        [ a owl:Restriction ;
-            owl:hasValue 196.966569 ;
-            owl:onProperty :EMMO_43de6d01_276c_55ed_a166_ad097ec75575 ],
-        :EMMO_eb77076b_a104_42ac_a065_798b2d2809ad ;
-    skos:prefLabel "GoldAtom"@en .
-
-:EMMO_0d8247fb_82b0_5ad6_996b_19469e1d7960 a owl:Class ;
-    :EMMO_967080e5_2f42_4eb2_a3a9_c58143e835f9 "Atom subclass for molybdenum."@en ;
-    rdfs:subClassOf [ a owl:Restriction ;
-            owl:onProperty :EMMO_79c0edfa_06f9_5149_b754_28c589035b8a ;
-            owl:someValuesFrom :EMMO_e4c89307_e63b_57c8_8892_60924c65aa3b ],
-        [ a owl:Restriction ;
-            owl:hasValue 95.95 ;
-            owl:onProperty :EMMO_43de6d01_276c_55ed_a166_ad097ec75575 ],
-        [ a owl:Restriction ;
-            owl:hasValue 42 ;
-            owl:onProperty :EMMO_a585728e_36c8_5df4_9d95_aa128d2a0e7f ],
-        :EMMO_eb77076b_a104_42ac_a065_798b2d2809ad ;
-    skos:prefLabel "MolybdenumAtom"@en .
-
-:EMMO_0e08326e_376b_5d54_ad2c_2a7cf274af61 a owl:Class ;
-    :EMMO_967080e5_2f42_4eb2_a3a9_c58143e835f9 "Atom subclass for bismuth."@en ;
-    rdfs:subClassOf [ a owl:Restriction ;
-            owl:hasValue 208.9804 ;
-            owl:onProperty :EMMO_43de6d01_276c_55ed_a166_ad097ec75575 ],
-        [ a owl:Restriction ;
-            owl:hasValue 83 ;
-            owl:onProperty :EMMO_a585728e_36c8_5df4_9d95_aa128d2a0e7f ],
-        [ a owl:Restriction ;
-            owl:onProperty :EMMO_79c0edfa_06f9_5149_b754_28c589035b8a ;
-            owl:someValuesFrom :EMMO_ed5acb06_0af0_5a3a_9b31_a1b32267f753 ],
-        :EMMO_eb77076b_a104_42ac_a065_798b2d2809ad ;
-    skos:prefLabel "BismuthAtom"@en .
-
-:EMMO_0eee5986_12a1_5f73_b5e0_6eb2b640c924 a owl:Class ;
-    :EMMO_967080e5_2f42_4eb2_a3a9_c58143e835f9 "Atom subclass for titanium."@en ;
-    rdfs:subClassOf [ a owl:Restriction ;
-            owl:onProperty :EMMO_79c0edfa_06f9_5149_b754_28c589035b8a ;
-            owl:someValuesFrom :EMMO_1cba8181_2ea5_5772_8bd7_e668ffcde394 ],
-        [ a owl:Restriction ;
-            owl:hasValue 22 ;
-            owl:onProperty :EMMO_a585728e_36c8_5df4_9d95_aa128d2a0e7f ],
-        [ a owl:Restriction ;
-            owl:hasValue 47.867 ;
-            owl:onProperty :EMMO_43de6d01_276c_55ed_a166_ad097ec75575 ],
-        :EMMO_eb77076b_a104_42ac_a065_798b2d2809ad ;
-    skos:prefLabel "TitaniumAtom"@en .
-
-:EMMO_123629bd_efd6_5ba6_979e_2a4698b54e70 a owl:Class ;
-    :EMMO_967080e5_2f42_4eb2_a3a9_c58143e835f9 "Atom subclass for platinum."@en ;
-    rdfs:subClassOf [ a owl:Restriction ;
-            owl:hasValue 78 ;
-            owl:onProperty :EMMO_a585728e_36c8_5df4_9d95_aa128d2a0e7f ],
-        [ a owl:Restriction ;
-            owl:hasValue 195.084 ;
-            owl:onProperty :EMMO_43de6d01_276c_55ed_a166_ad097ec75575 ],
-        [ a owl:Restriction ;
-            owl:onProperty :EMMO_79c0edfa_06f9_5149_b754_28c589035b8a ;
-            owl:someValuesFrom :EMMO_e580b699_7725_58d5_b057_7b3c816e84a1 ],
-        :EMMO_eb77076b_a104_42ac_a065_798b2d2809ad ;
-    skos:prefLabel "PlatinumAtom"@en .
-
-:EMMO_125b6f65_caf4_5ff2_89f2_90a6183ee34e a owl:Class ;
-    :EMMO_967080e5_2f42_4eb2_a3a9_c58143e835f9 "Atom subclass for cerium."@en ;
-    rdfs:subClassOf [ a owl:Restriction ;
-            owl:hasValue 140.116 ;
-            owl:onProperty :EMMO_43de6d01_276c_55ed_a166_ad097ec75575 ],
-        [ a owl:Restriction ;
-            owl:onProperty :EMMO_79c0edfa_06f9_5149_b754_28c589035b8a ;
-            owl:someValuesFrom :EMMO_44eb5d63_b868_54c5_bd52_7528db10674d ],
-        [ a owl:Restriction ;
-            owl:hasValue 58 ;
-            owl:onProperty :EMMO_a585728e_36c8_5df4_9d95_aa128d2a0e7f ],
-        :EMMO_eb77076b_a104_42ac_a065_798b2d2809ad ;
-    skos:prefLabel "CeriumAtom"@en .
-
-:EMMO_14729316_fa36_5eda_a5e6_86e28a5d80ba a owl:Class ;
-    :EMMO_967080e5_2f42_4eb2_a3a9_c58143e835f9 "Atom subclass for erbium."@en ;
-    rdfs:subClassOf [ a owl:Restriction ;
-            owl:hasValue 167.259 ;
-            owl:onProperty :EMMO_43de6d01_276c_55ed_a166_ad097ec75575 ],
-        [ a owl:Restriction ;
-            owl:onProperty :EMMO_79c0edfa_06f9_5149_b754_28c589035b8a ;
-            owl:someValuesFrom :EMMO_357b32b5_7d1b_5649_b9bd_2b1b9359fcd0 ],
-        [ a owl:Restriction ;
-            owl:hasValue 68 ;
-            owl:onProperty :EMMO_a585728e_36c8_5df4_9d95_aa128d2a0e7f ],
-        :EMMO_eb77076b_a104_42ac_a065_798b2d2809ad ;
-    skos:prefLabel "ErbiumAtom"@en .
-
-:EMMO_15595dc5_20a7_5b9f_a896_aad79f97bb8b a owl:Class ;
-    :EMMO_967080e5_2f42_4eb2_a3a9_c58143e835f9 "Atom subclass for neptunium."@en ;
-    rdfs:subClassOf [ a owl:Restriction ;
-            owl:onProperty :EMMO_79c0edfa_06f9_5149_b754_28c589035b8a ;
-            owl:someValuesFrom :EMMO_e941986d_658b_5a08_ae3d_4cc170344b06 ],
-        [ a owl:Restriction ;
-            owl:hasValue 237.04817 ;
-            owl:onProperty :EMMO_43de6d01_276c_55ed_a166_ad097ec75575 ],
-        [ a owl:Restriction ;
-            owl:hasValue 93 ;
-            owl:onProperty :EMMO_a585728e_36c8_5df4_9d95_aa128d2a0e7f ],
-        :EMMO_eb77076b_a104_42ac_a065_798b2d2809ad ;
-    skos:prefLabel "NeptuniumAtom"@en .
-
-:EMMO_186607c3_fe59_5731_983f_4374a1f8544b a owl:Class ;
-    :EMMO_967080e5_2f42_4eb2_a3a9_c58143e835f9 "Atom subclass for astatine."@en ;
-    rdfs:subClassOf [ a owl:Restriction ;
-            owl:onProperty :EMMO_79c0edfa_06f9_5149_b754_28c589035b8a ;
-            owl:someValuesFrom :EMMO_c7651944_e33f_56bc_8d83_f6de9760d661 ],
-        [ a owl:Restriction ;
-            owl:hasValue 85 ;
-            owl:onProperty :EMMO_a585728e_36c8_5df4_9d95_aa128d2a0e7f ],
-        [ a owl:Restriction ;
-            owl:hasValue 209.98715 ;
-            owl:onProperty :EMMO_43de6d01_276c_55ed_a166_ad097ec75575 ],
-        :EMMO_eb77076b_a104_42ac_a065_798b2d2809ad ;
-    skos:prefLabel "AstatineAtom"@en .
-
-:EMMO_18748aef_0e6b_5369_99b5_1e5ab1a0f99b a owl:Class ;
-    :EMMO_967080e5_2f42_4eb2_a3a9_c58143e835f9 "Atom subclass for praseodymium."@en ;
-    rdfs:subClassOf [ a owl:Restriction ;
-            owl:hasValue 140.90766 ;
-            owl:onProperty :EMMO_43de6d01_276c_55ed_a166_ad097ec75575 ],
-        [ a owl:Restriction ;
-            owl:hasValue 59 ;
-            owl:onProperty :EMMO_a585728e_36c8_5df4_9d95_aa128d2a0e7f ],
-        [ a owl:Restriction ;
-            owl:onProperty :EMMO_79c0edfa_06f9_5149_b754_28c589035b8a ;
-            owl:someValuesFrom :EMMO_3565b4e7_51bd_57e5_afde_60be404857cf ],
-        :EMMO_eb77076b_a104_42ac_a065_798b2d2809ad ;
-    skos:prefLabel "PraseodymiumAtom"@en .
-
-:EMMO_1acc07d0_709d_53f4_9807_cbc0d144865c a owl:Class ;
-    :EMMO_967080e5_2f42_4eb2_a3a9_c58143e835f9 "Atom subclass for hassium."@en ;
-    rdfs:subClassOf [ a owl:Restriction ;
-            owl:hasValue 108 ;
-            owl:onProperty :EMMO_a585728e_36c8_5df4_9d95_aa128d2a0e7f ],
-        [ a owl:Restriction ;
-            owl:hasValue 269.1338 ;
-            owl:onProperty :EMMO_43de6d01_276c_55ed_a166_ad097ec75575 ],
-        [ a owl:Restriction ;
-            owl:onProperty :EMMO_79c0edfa_06f9_5149_b754_28c589035b8a ;
-            owl:someValuesFrom :EMMO_ef4ce791_8ba4_55cd_a6fa_778133a19d19 ],
-        :EMMO_eb77076b_a104_42ac_a065_798b2d2809ad ;
-    skos:prefLabel "HassiumAtom"@en .
-
-:EMMO_1b1aa658_a7d5_5bc6_9d78_37a901fd66dd a owl:Class ;
-    :EMMO_967080e5_2f42_4eb2_a3a9_c58143e835f9 "Atom subclass for barium."@en ;
-    rdfs:subClassOf [ a owl:Restriction ;
-            owl:hasValue 56 ;
-            owl:onProperty :EMMO_a585728e_36c8_5df4_9d95_aa128d2a0e7f ],
-        [ a owl:Restriction ;
-            owl:hasValue 137.327 ;
-            owl:onProperty :EMMO_43de6d01_276c_55ed_a166_ad097ec75575 ],
-        [ a owl:Restriction ;
-            owl:onProperty :EMMO_79c0edfa_06f9_5149_b754_28c589035b8a ;
-            owl:someValuesFrom :EMMO_d60619c8_1abe_52c0_9491_eb3086245e22 ],
-        :EMMO_eb77076b_a104_42ac_a065_798b2d2809ad ;
-    skos:prefLabel "BariumAtom"@en .
-
-:EMMO_24e7961c_26c8_5ae1_a29c_c32717c40684 a owl:Class ;
-    :EMMO_967080e5_2f42_4eb2_a3a9_c58143e835f9 "Atom subclass for neon."@en ;
-    rdfs:subClassOf [ a owl:Restriction ;
-            owl:hasValue 20.1797 ;
-            owl:onProperty :EMMO_43de6d01_276c_55ed_a166_ad097ec75575 ],
-        [ a owl:Restriction ;
-            owl:hasValue 10 ;
-            owl:onProperty :EMMO_a585728e_36c8_5df4_9d95_aa128d2a0e7f ],
-        [ a owl:Restriction ;
-            owl:onProperty :EMMO_79c0edfa_06f9_5149_b754_28c589035b8a ;
-            owl:someValuesFrom :EMMO_2e96348b_f8d1_5877_a5c5_b6863c5ebcf2 ],
-        :EMMO_eb77076b_a104_42ac_a065_798b2d2809ad ;
-    skos:prefLabel "NeonAtom"@en .
-
-:EMMO_252f143a_2c00_5d9a_a551_c07daa22c5c0 a owl:Class ;
-    :EMMO_967080e5_2f42_4eb2_a3a9_c58143e835f9 "Atom subclass for nitrogen."@en ;
-    rdfs:subClassOf [ a owl:Restriction ;
-            owl:hasValue 14.007 ;
-            owl:onProperty :EMMO_43de6d01_276c_55ed_a166_ad097ec75575 ],
-        [ a owl:Restriction ;
-            owl:onProperty :EMMO_79c0edfa_06f9_5149_b754_28c589035b8a ;
-            owl:someValuesFrom :EMMO_26b7c6ca_6c6c_52e0_ba01_dcc883e64d46 ],
-        [ a owl:Restriction ;
-            owl:hasValue 7 ;
-            owl:onProperty :EMMO_a585728e_36c8_5df4_9d95_aa128d2a0e7f ],
-        :EMMO_eb77076b_a104_42ac_a065_798b2d2809ad ;
-    skos:prefLabel "NitrogenAtom"@en .
-
-:EMMO_291a1550_d4cb_5934_b0db_0ea3c6a23932 a owl:Class ;
-    :EMMO_967080e5_2f42_4eb2_a3a9_c58143e835f9 "Atom subclass for francium."@en ;
-    rdfs:subClassOf [ a owl:Restriction ;
-            owl:onProperty :EMMO_79c0edfa_06f9_5149_b754_28c589035b8a ;
-            owl:someValuesFrom :EMMO_c3a05192_7d78_5190_bc3e_3ea44cfc9d19 ],
-        [ a owl:Restriction ;
-            owl:hasValue 223.01974 ;
-            owl:onProperty :EMMO_43de6d01_276c_55ed_a166_ad097ec75575 ],
-        [ a owl:Restriction ;
-            owl:hasValue 87 ;
-            owl:onProperty :EMMO_a585728e_36c8_5df4_9d95_aa128d2a0e7f ],
-        :EMMO_eb77076b_a104_42ac_a065_798b2d2809ad ;
-    skos:prefLabel "FranciumAtom"@en .
-
-:EMMO_29987c5a_a7fb_5207_9610_b94316977a3d a owl:Class ;
-    :EMMO_967080e5_2f42_4eb2_a3a9_c58143e835f9 "Atom subclass for protactinium."@en ;
-    rdfs:subClassOf [ a owl:Restriction ;
-            owl:onProperty :EMMO_79c0edfa_06f9_5149_b754_28c589035b8a ;
-            owl:someValuesFrom :EMMO_209b3242_1274_5d1d_a965_f8cb3fcc1073 ],
-        [ a owl:Restriction ;
-            owl:hasValue 231.03588 ;
-            owl:onProperty :EMMO_43de6d01_276c_55ed_a166_ad097ec75575 ],
-        [ a owl:Restriction ;
-            owl:hasValue 91 ;
-            owl:onProperty :EMMO_a585728e_36c8_5df4_9d95_aa128d2a0e7f ],
-        :EMMO_eb77076b_a104_42ac_a065_798b2d2809ad ;
-    skos:prefLabel "ProtactiniumAtom"@en .
-
-:EMMO_2a61986e_772c_5f68_bdc9_80adbc618e41 a owl:Class ;
-    :EMMO_967080e5_2f42_4eb2_a3a9_c58143e835f9 "Atom subclass for chromium."@en ;
-    rdfs:subClassOf [ a owl:Restriction ;
-            owl:hasValue 51.9961 ;
-            owl:onProperty :EMMO_43de6d01_276c_55ed_a166_ad097ec75575 ],
-        [ a owl:Restriction ;
-            owl:hasValue 24 ;
-            owl:onProperty :EMMO_a585728e_36c8_5df4_9d95_aa128d2a0e7f ],
-        [ a owl:Restriction ;
-            owl:onProperty :EMMO_79c0edfa_06f9_5149_b754_28c589035b8a ;
-            owl:someValuesFrom :EMMO_517752af_5883_5cf5_8363_6b19f76aca3e ],
-        :EMMO_eb77076b_a104_42ac_a065_798b2d2809ad ;
-    skos:prefLabel "ChromiumAtom"@en .
-
-:EMMO_2b6dcba2_8e5f_50fb_8242_26fa609379a8 a owl:Class ;
-    :EMMO_967080e5_2f42_4eb2_a3a9_c58143e835f9 "Atom subclass for calcium."@en ;
-    rdfs:subClassOf [ a owl:Restriction ;
-            owl:hasValue 20 ;
-            owl:onProperty :EMMO_a585728e_36c8_5df4_9d95_aa128d2a0e7f ],
-        [ a owl:Restriction ;
-            owl:onProperty :EMMO_79c0edfa_06f9_5149_b754_28c589035b8a ;
-            owl:someValuesFrom :EMMO_38626021_30ac_5bd1_8776_0541a8341bf2 ],
-        [ a owl:Restriction ;
-            owl:hasValue 40.078 ;
-            owl:onProperty :EMMO_43de6d01_276c_55ed_a166_ad097ec75575 ],
-        :EMMO_eb77076b_a104_42ac_a065_798b2d2809ad ;
-    skos:prefLabel "CalciumAtom"@en .
-
-:EMMO_2c701f72_a859_5e33_9552_b6bdbcbd28d9 a owl:Class ;
-    :EMMO_967080e5_2f42_4eb2_a3a9_c58143e835f9 "Atom subclass for manganese."@en ;
-    rdfs:subClassOf [ a owl:Restriction ;
-            owl:onProperty :EMMO_79c0edfa_06f9_5149_b754_28c589035b8a ;
-            owl:someValuesFrom :EMMO_179a652d_68c8_5412_9621_98b4b00984dd ],
-        [ a owl:Restriction ;
-            owl:hasValue 54.938044 ;
-            owl:onProperty :EMMO_43de6d01_276c_55ed_a166_ad097ec75575 ],
-        [ a owl:Restriction ;
-            owl:hasValue 25 ;
-            owl:onProperty :EMMO_a585728e_36c8_5df4_9d95_aa128d2a0e7f ],
-        :EMMO_eb77076b_a104_42ac_a065_798b2d2809ad ;
-    skos:prefLabel "ManganeseAtom"@en .
-
-:EMMO_2c85ff7a_835c_5559_b369_193683d631c8 a owl:Class ;
-    :EMMO_967080e5_2f42_4eb2_a3a9_c58143e835f9 "Atom subclass for helium."@en ;
-    rdfs:subClassOf [ a owl:Restriction ;
-            owl:hasValue 2 ;
-            owl:onProperty :EMMO_a585728e_36c8_5df4_9d95_aa128d2a0e7f ],
-        [ a owl:Restriction ;
-            owl:hasValue 4.002602 ;
-            owl:onProperty :EMMO_43de6d01_276c_55ed_a166_ad097ec75575 ],
-        [ a owl:Restriction ;
-            owl:onProperty :EMMO_79c0edfa_06f9_5149_b754_28c589035b8a ;
-            owl:someValuesFrom :EMMO_fad04773_08a7_5bd3_8990_06d7e9d2c21e ],
-        :EMMO_eb77076b_a104_42ac_a065_798b2d2809ad ;
-    skos:prefLabel "HeliumAtom"@en .
-
-:EMMO_2e36028f_f5a0_5a5a_af66_c357fb64765e a owl:Class ;
-    :EMMO_967080e5_2f42_4eb2_a3a9_c58143e835f9 "Atom subclass for einsteinium."@en ;
-    rdfs:subClassOf [ a owl:Restriction ;
-            owl:onProperty :EMMO_79c0edfa_06f9_5149_b754_28c589035b8a ;
-            owl:someValuesFrom :EMMO_6b241a1f_2a5f_5ea8_b0aa_7b162d7d73e4 ],
-        [ a owl:Restriction ;
-            owl:hasValue 99 ;
-            owl:onProperty :EMMO_a585728e_36c8_5df4_9d95_aa128d2a0e7f ],
-        [ a owl:Restriction ;
-            owl:hasValue 252.083 ;
-            owl:onProperty :EMMO_43de6d01_276c_55ed_a166_ad097ec75575 ],
-        :EMMO_eb77076b_a104_42ac_a065_798b2d2809ad ;
-    skos:prefLabel "EinsteiniumAtom"@en .
-
-:EMMO_2e6eba5e_8c55_534c_b955_f09296e190e0 a owl:Class ;
-    :EMMO_967080e5_2f42_4eb2_a3a9_c58143e835f9 "Atom subclass for neodymium."@en ;
-    rdfs:subClassOf [ a owl:Restriction ;
-            owl:hasValue 144.242 ;
-            owl:onProperty :EMMO_43de6d01_276c_55ed_a166_ad097ec75575 ],
-        [ a owl:Restriction ;
-            owl:hasValue 60 ;
-            owl:onProperty :EMMO_a585728e_36c8_5df4_9d95_aa128d2a0e7f ],
-        [ a owl:Restriction ;
-            owl:onProperty :EMMO_79c0edfa_06f9_5149_b754_28c589035b8a ;
-            owl:someValuesFrom :EMMO_afee3bf0_d0e0_53dc_bfb1_b624b5724d47 ],
-        :EMMO_eb77076b_a104_42ac_a065_798b2d2809ad ;
-    skos:prefLabel "NeodymiumAtom"@en .
-
-:EMMO_3213514e_b1ba_506c_ae22_d4e3a688ddf3 a owl:Class ;
-    :EMMO_967080e5_2f42_4eb2_a3a9_c58143e835f9 "Atom subclass for meitnerium."@en ;
-    rdfs:subClassOf [ a owl:Restriction ;
-            owl:hasValue 278.156 ;
-            owl:onProperty :EMMO_43de6d01_276c_55ed_a166_ad097ec75575 ],
-        [ a owl:Restriction ;
-            owl:onProperty :EMMO_79c0edfa_06f9_5149_b754_28c589035b8a ;
-            owl:someValuesFrom :EMMO_b2e41936_a44f_578d_960b_91f8f0135b2b ],
-        [ a owl:Restriction ;
-            owl:hasValue 109 ;
-            owl:onProperty :EMMO_a585728e_36c8_5df4_9d95_aa128d2a0e7f ],
-        :EMMO_eb77076b_a104_42ac_a065_798b2d2809ad ;
-    skos:prefLabel "MeitneriumAtom"@en .
-
-:EMMO_36ab7281_0187_568f_b0b4_61e33dc08cfc a owl:Class ;
-    :EMMO_967080e5_2f42_4eb2_a3a9_c58143e835f9 "Atom subclass for silver."@en ;
-    rdfs:subClassOf [ a owl:Restriction ;
-            owl:hasValue 107.8682 ;
-            owl:onProperty :EMMO_43de6d01_276c_55ed_a166_ad097ec75575 ],
-        [ a owl:Restriction ;
-            owl:onProperty :EMMO_79c0edfa_06f9_5149_b754_28c589035b8a ;
-            owl:someValuesFrom :EMMO_e82869a8_32a8_5d57_81a8_e2d618976f23 ],
-        [ a owl:Restriction ;
-            owl:hasValue 47 ;
-            owl:onProperty :EMMO_a585728e_36c8_5df4_9d95_aa128d2a0e7f ],
-        :EMMO_eb77076b_a104_42ac_a065_798b2d2809ad ;
-    skos:prefLabel "SilverAtom"@en .
-
-:EMMO_380f1ba6_b4f3_51e2_a63f_ceeeca2ed2f4 a owl:Class ;
-    :EMMO_967080e5_2f42_4eb2_a3a9_c58143e835f9 "Atom subclass for actinium."@en ;
-    rdfs:subClassOf [ a owl:Restriction ;
-            owl:onProperty :EMMO_79c0edfa_06f9_5149_b754_28c589035b8a ;
-            owl:someValuesFrom :EMMO_3bf0809d_2f7c_5282_b7fd_2e5486f6dbd3 ],
-        [ a owl:Restriction ;
-            owl:hasValue 227.02775 ;
-            owl:onProperty :EMMO_43de6d01_276c_55ed_a166_ad097ec75575 ],
-        [ a owl:Restriction ;
-            owl:hasValue 89 ;
-            owl:onProperty :EMMO_a585728e_36c8_5df4_9d95_aa128d2a0e7f ],
-        :EMMO_eb77076b_a104_42ac_a065_798b2d2809ad ;
-    skos:prefLabel "ActiniumAtom"@en .
-
-:EMMO_3bb84fc5_5cb4_5250_ba87_169ae90ec6d7 a owl:Class ;
-    :EMMO_967080e5_2f42_4eb2_a3a9_c58143e835f9 "Atom subclass for lithium."@en ;
-    rdfs:subClassOf [ a owl:Restriction ;
-            owl:hasValue 3 ;
-            owl:onProperty :EMMO_a585728e_36c8_5df4_9d95_aa128d2a0e7f ],
-        [ a owl:Restriction ;
-            owl:onProperty :EMMO_79c0edfa_06f9_5149_b754_28c589035b8a ;
-            owl:someValuesFrom :EMMO_0755dd67_bdf1_5164_a706_55fcf9ced526 ],
-        [ a owl:Restriction ;
-            owl:hasValue 6.94 ;
-            owl:onProperty :EMMO_43de6d01_276c_55ed_a166_ad097ec75575 ],
-        :EMMO_eb77076b_a104_42ac_a065_798b2d2809ad ;
-    skos:prefLabel "LithiumAtom"@en .
-
-:EMMO_3bc0aedf_c43e_5d30_8688_44d19900a68b a owl:Class ;
-    :EMMO_967080e5_2f42_4eb2_a3a9_c58143e835f9 "Atom subclass for rhodium."@en ;
-    rdfs:subClassOf [ a owl:Restriction ;
-            owl:hasValue 45 ;
-            owl:onProperty :EMMO_a585728e_36c8_5df4_9d95_aa128d2a0e7f ],
-        [ a owl:Restriction ;
-            owl:hasValue 102.9055 ;
-            owl:onProperty :EMMO_43de6d01_276c_55ed_a166_ad097ec75575 ],
-        [ a owl:Restriction ;
-            owl:onProperty :EMMO_79c0edfa_06f9_5149_b754_28c589035b8a ;
-            owl:someValuesFrom :EMMO_ddcc9683_bee2_5ea0_8b18_54c85b551ad6 ],
-        :EMMO_eb77076b_a104_42ac_a065_798b2d2809ad ;
-    skos:prefLabel "RhodiumAtom"@en .
-
-:EMMO_3ea9993c_80b9_5133_b552_dce78cd17ade a owl:Class ;
-    :EMMO_967080e5_2f42_4eb2_a3a9_c58143e835f9 "Atom subclass for radium."@en ;
-    rdfs:subClassOf [ a owl:Restriction ;
-            owl:onProperty :EMMO_79c0edfa_06f9_5149_b754_28c589035b8a ;
-            owl:someValuesFrom :EMMO_9a24be51_7059_5306_af89_400c78a49e9c ],
-        [ a owl:Restriction ;
-            owl:hasValue 88 ;
-            owl:onProperty :EMMO_a585728e_36c8_5df4_9d95_aa128d2a0e7f ],
-        [ a owl:Restriction ;
-            owl:hasValue 226.02541 ;
-            owl:onProperty :EMMO_43de6d01_276c_55ed_a166_ad097ec75575 ],
-        :EMMO_eb77076b_a104_42ac_a065_798b2d2809ad ;
-    skos:prefLabel "RadiumAtom"@en .
-
-:EMMO_3f29d3e0_e9d9_5f1f_bd77_97af10125f7e a owl:Class ;
-    :EMMO_967080e5_2f42_4eb2_a3a9_c58143e835f9 "Atom subclass for roentgenium."@en ;
-    rdfs:subClassOf [ a owl:Restriction ;
-            owl:hasValue 281.166 ;
-            owl:onProperty :EMMO_43de6d01_276c_55ed_a166_ad097ec75575 ],
-        [ a owl:Restriction ;
-            owl:hasValue 111 ;
-            owl:onProperty :EMMO_a585728e_36c8_5df4_9d95_aa128d2a0e7f ],
-        [ a owl:Restriction ;
-            owl:onProperty :EMMO_79c0edfa_06f9_5149_b754_28c589035b8a ;
-            owl:someValuesFrom :EMMO_c1102bae_7e7d_5142_95fe_ec25c8cb4903 ],
-        :EMMO_eb77076b_a104_42ac_a065_798b2d2809ad ;
-    skos:prefLabel "RoentgeniumAtom"@en .
-
-:EMMO_3fe9d899_f1f1_5657_b176_ac6afff2e93d a owl:Class ;
-    :EMMO_967080e5_2f42_4eb2_a3a9_c58143e835f9 "Atom subclass for cobalt."@en ;
-    rdfs:subClassOf [ a owl:Restriction ;
-            owl:onProperty :EMMO_79c0edfa_06f9_5149_b754_28c589035b8a ;
-            owl:someValuesFrom :EMMO_4aa59242_76e7_5cce_a126_c7e9c657e7ad ],
-        [ a owl:Restriction ;
-            owl:hasValue 27 ;
-            owl:onProperty :EMMO_a585728e_36c8_5df4_9d95_aa128d2a0e7f ],
-        [ a owl:Restriction ;
-            owl:hasValue 58.933194 ;
-            owl:onProperty :EMMO_43de6d01_276c_55ed_a166_ad097ec75575 ],
-        :EMMO_eb77076b_a104_42ac_a065_798b2d2809ad ;
-    skos:prefLabel "CobaltAtom"@en .
-
-:EMMO_41dba862_503f_57c2_86c7_bb40030481f0 a owl:Class ;
-    :EMMO_967080e5_2f42_4eb2_a3a9_c58143e835f9 "Atom subclass for arsenic."@en ;
-    rdfs:subClassOf [ a owl:Restriction ;
-            owl:hasValue 74.921595 ;
-            owl:onProperty :EMMO_43de6d01_276c_55ed_a166_ad097ec75575 ],
-        [ a owl:Restriction ;
-            owl:hasValue 33 ;
-            owl:onProperty :EMMO_a585728e_36c8_5df4_9d95_aa128d2a0e7f ],
-        [ a owl:Restriction ;
-            owl:onProperty :EMMO_79c0edfa_06f9_5149_b754_28c589035b8a ;
-            owl:someValuesFrom :EMMO_0ba17fb4_6149_5332_b65f_0639ace42edf ],
-        :EMMO_eb77076b_a104_42ac_a065_798b2d2809ad ;
-    skos:prefLabel "ArsenicAtom"@en .
-
-:EMMO_41f2ed3b_aba4_5b99_a5a1_547109a7cb4c a owl:Class ;
-    :EMMO_967080e5_2f42_4eb2_a3a9_c58143e835f9 "Atom subclass for lawrencium."@en ;
-    rdfs:subClassOf [ a owl:Restriction ;
-            owl:hasValue 103 ;
-            owl:onProperty :EMMO_a585728e_36c8_5df4_9d95_aa128d2a0e7f ],
-        [ a owl:Restriction ;
-            owl:hasValue 262.11 ;
-            owl:onProperty :EMMO_43de6d01_276c_55ed_a166_ad097ec75575 ],
-        [ a owl:Restriction ;
-            owl:onProperty :EMMO_79c0edfa_06f9_5149_b754_28c589035b8a ;
-            owl:someValuesFrom :EMMO_f21db3a4_d5de_52dd_9460_5cdd138fb83f ],
-        :EMMO_eb77076b_a104_42ac_a065_798b2d2809ad ;
-    skos:prefLabel "LawrenciumAtom"@en .
-
-:EMMO_48be0f49_9e7f_51c1_96ce_88e7794a13b0 a owl:Class ;
-    :EMMO_967080e5_2f42_4eb2_a3a9_c58143e835f9 "Atom subclass for oxygen."@en ;
-    rdfs:subClassOf [ a owl:Restriction ;
-            owl:hasValue 8 ;
-            owl:onProperty :EMMO_a585728e_36c8_5df4_9d95_aa128d2a0e7f ],
-        [ a owl:Restriction ;
-            owl:hasValue 15.999 ;
-            owl:onProperty :EMMO_43de6d01_276c_55ed_a166_ad097ec75575 ],
-        [ a owl:Restriction ;
-            owl:onProperty :EMMO_79c0edfa_06f9_5149_b754_28c589035b8a ;
-            owl:someValuesFrom :EMMO_96fb9a6c_80d6_57fa_a4f2_0d2a59232418 ],
-        :EMMO_eb77076b_a104_42ac_a065_798b2d2809ad ;
-    skos:prefLabel "OxygenAtom"@en .
-
-:EMMO_49eb0790_50c2_5691_a8bf_dfa6f4a9f6c7 a owl:Class ;
-    :EMMO_967080e5_2f42_4eb2_a3a9_c58143e835f9 "Atom subclass for nobelium."@en ;
-    rdfs:subClassOf [ a owl:Restriction ;
-            owl:onProperty :EMMO_79c0edfa_06f9_5149_b754_28c589035b8a ;
-            owl:someValuesFrom :EMMO_c1bb775c_0888_5b88_9cce_c49bae1d298b ],
-        [ a owl:Restriction ;
-            owl:hasValue 259.101 ;
-            owl:onProperty :EMMO_43de6d01_276c_55ed_a166_ad097ec75575 ],
-        [ a owl:Restriction ;
-            owl:hasValue 102 ;
-            owl:onProperty :EMMO_a585728e_36c8_5df4_9d95_aa128d2a0e7f ],
-        :EMMO_eb77076b_a104_42ac_a065_798b2d2809ad ;
-    skos:prefLabel "NobeliumAtom"@en .
-
-:EMMO_52a611ba_81df_5557_9dfe_c55e4d0f5860 a owl:Class ;
-    :EMMO_967080e5_2f42_4eb2_a3a9_c58143e835f9 "Atom subclass for iodine."@en ;
-    rdfs:subClassOf [ a owl:Restriction ;
-            owl:hasValue 126.90447 ;
-            owl:onProperty :EMMO_43de6d01_276c_55ed_a166_ad097ec75575 ],
-        [ a owl:Restriction ;
-            owl:onProperty :EMMO_79c0edfa_06f9_5149_b754_28c589035b8a ;
-            owl:someValuesFrom :EMMO_c10700ef_832b_5b39_a0a0_5e3f5f17b8e8 ],
-        [ a owl:Restriction ;
-            owl:hasValue 53 ;
-            owl:onProperty :EMMO_a585728e_36c8_5df4_9d95_aa128d2a0e7f ],
-        :EMMO_eb77076b_a104_42ac_a065_798b2d2809ad ;
-    skos:prefLabel "IodineAtom"@en .
-
-:EMMO_5455d87d_1c98_50e1_9904_c94f6a697097 a owl:Class ;
-    :EMMO_967080e5_2f42_4eb2_a3a9_c58143e835f9 "Atom subclass for darmastadtium."@en ;
-    rdfs:subClassOf [ a owl:Restriction ;
-            owl:onProperty :EMMO_79c0edfa_06f9_5149_b754_28c589035b8a ;
-            owl:someValuesFrom :EMMO_71d48627_4696_54c2_a990_4fdd9f353aef ],
-        [ a owl:Restriction ;
-            owl:hasValue 110 ;
-            owl:onProperty :EMMO_a585728e_36c8_5df4_9d95_aa128d2a0e7f ],
-        [ a owl:Restriction ;
-            owl:hasValue 281.165 ;
-            owl:onProperty :EMMO_43de6d01_276c_55ed_a166_ad097ec75575 ],
-        :EMMO_eb77076b_a104_42ac_a065_798b2d2809ad ;
-    skos:prefLabel "DarmastadtiumAtom"@en .
-
-:EMMO_57742ca9_95d8_50f8_9b33_0ded30da4532 a owl:Class ;
-    :EMMO_967080e5_2f42_4eb2_a3a9_c58143e835f9 "Atom subclass for xenon."@en ;
-    rdfs:subClassOf [ a owl:Restriction ;
-            owl:onProperty :EMMO_79c0edfa_06f9_5149_b754_28c589035b8a ;
-            owl:someValuesFrom :EMMO_fba570fc_6881_51d6_8e9d_a8c23e422b62 ],
-        [ a owl:Restriction ;
-            owl:hasValue 54 ;
-            owl:onProperty :EMMO_a585728e_36c8_5df4_9d95_aa128d2a0e7f ],
-        [ a owl:Restriction ;
-            owl:hasValue 131.293 ;
-            owl:onProperty :EMMO_43de6d01_276c_55ed_a166_ad097ec75575 ],
-        :EMMO_eb77076b_a104_42ac_a065_798b2d2809ad ;
-    skos:prefLabel "XenonAtom"@en .
-
-:EMMO_57a7ab6b_30a4_54e5_821d_0b8efb5e08b2 a owl:Class ;
-    :EMMO_967080e5_2f42_4eb2_a3a9_c58143e835f9 "Atom subclass for copper."@en ;
-    rdfs:subClassOf [ a owl:Restriction ;
-            owl:hasValue 63.546 ;
-            owl:onProperty :EMMO_43de6d01_276c_55ed_a166_ad097ec75575 ],
-        [ a owl:Restriction ;
-            owl:hasValue 29 ;
-            owl:onProperty :EMMO_a585728e_36c8_5df4_9d95_aa128d2a0e7f ],
-        [ a owl:Restriction ;
-            owl:onProperty :EMMO_79c0edfa_06f9_5149_b754_28c589035b8a ;
-            owl:someValuesFrom :EMMO_bd93ef72_3d4f_5f17_b613_01f440296995 ],
-        :EMMO_eb77076b_a104_42ac_a065_798b2d2809ad ;
-    skos:prefLabel "CopperAtom"@en .
-
-:EMMO_59d342fd_1ace_5b68_9d0d_ed4ff9f55d63 a owl:Class ;
-    :EMMO_967080e5_2f42_4eb2_a3a9_c58143e835f9 "Atom subclass for thorium."@en ;
-    rdfs:subClassOf [ a owl:Restriction ;
-            owl:hasValue 232.0377 ;
-            owl:onProperty :EMMO_43de6d01_276c_55ed_a166_ad097ec75575 ],
-        [ a owl:Restriction ;
-            owl:onProperty :EMMO_79c0edfa_06f9_5149_b754_28c589035b8a ;
-            owl:someValuesFrom :EMMO_e9fbc98d_3ac1_5a2d_a354_6e3ba1412157 ],
-        [ a owl:Restriction ;
-            owl:hasValue 90 ;
-            owl:onProperty :EMMO_a585728e_36c8_5df4_9d95_aa128d2a0e7f ],
-        :EMMO_eb77076b_a104_42ac_a065_798b2d2809ad ;
-    skos:prefLabel "ThoriumAtom"@en .
-
-:EMMO_5a4790e5_b11b_5a0c_80e4_81515c27a560 a owl:Class ;
-    :EMMO_967080e5_2f42_4eb2_a3a9_c58143e835f9 "Atom subclass for hydrogen."@en ;
-    rdfs:subClassOf [ a owl:Restriction ;
-            owl:hasValue 1.008 ;
-            owl:onProperty :EMMO_43de6d01_276c_55ed_a166_ad097ec75575 ],
-        [ a owl:Restriction ;
-            owl:onProperty :EMMO_79c0edfa_06f9_5149_b754_28c589035b8a ;
-            owl:someValuesFrom :EMMO_93582808_e5fc_5bb5_bc7a_0e674e1a7f0e ],
-        [ a owl:Restriction ;
-            owl:hasValue 1 ;
-            owl:onProperty :EMMO_a585728e_36c8_5df4_9d95_aa128d2a0e7f ],
-        :EMMO_eb77076b_a104_42ac_a065_798b2d2809ad ;
-    skos:prefLabel "HydrogenAtom"@en .
-
-:EMMO_5ae62317_1681_5ca9_9fa7_8801757ee5c8 a owl:Class ;
-    :EMMO_967080e5_2f42_4eb2_a3a9_c58143e835f9 "Atom subclass for iridium."@en ;
-    rdfs:subClassOf [ a owl:Restriction ;
-            owl:onProperty :EMMO_79c0edfa_06f9_5149_b754_28c589035b8a ;
-            owl:someValuesFrom :EMMO_b8aab013_b729_51f1_bc14_5302e7f97cbe ],
-        [ a owl:Restriction ;
-            owl:hasValue 77 ;
-            owl:onProperty :EMMO_a585728e_36c8_5df4_9d95_aa128d2a0e7f ],
-        [ a owl:Restriction ;
-            owl:hasValue 192.217 ;
-            owl:onProperty :EMMO_43de6d01_276c_55ed_a166_ad097ec75575 ],
-        :EMMO_eb77076b_a104_42ac_a065_798b2d2809ad ;
-    skos:prefLabel "IridiumAtom"@en .
-
-:EMMO_5ee30708_feb6_54c0_977e_3d069e496a76 a owl:Class ;
-    :EMMO_967080e5_2f42_4eb2_a3a9_c58143e835f9 "Atom subclass for fermium."@en ;
-    rdfs:subClassOf [ a owl:Restriction ;
-            owl:hasValue 257.09511 ;
-            owl:onProperty :EMMO_43de6d01_276c_55ed_a166_ad097ec75575 ],
-        [ a owl:Restriction ;
-            owl:hasValue 100 ;
-            owl:onProperty :EMMO_a585728e_36c8_5df4_9d95_aa128d2a0e7f ],
-        [ a owl:Restriction ;
-            owl:onProperty :EMMO_79c0edfa_06f9_5149_b754_28c589035b8a ;
-            owl:someValuesFrom :EMMO_9c5b1294_ac9e_554f_a135_a3d72a763d9c ],
-        :EMMO_eb77076b_a104_42ac_a065_798b2d2809ad ;
-    skos:prefLabel "FermiumAtom"@en .
-
-:EMMO_62cb8f50_5ce5_5f99_9cc8_514eff05d05e a owl:Class ;
-    :EMMO_967080e5_2f42_4eb2_a3a9_c58143e835f9 "Atom subclass for boron."@en ;
-    rdfs:subClassOf [ a owl:Restriction ;
-            owl:onProperty :EMMO_79c0edfa_06f9_5149_b754_28c589035b8a ;
-            owl:someValuesFrom :EMMO_a30e9658_1a08_50cc_b200_25dbc8add30a ],
-        [ a owl:Restriction ;
-            owl:hasValue 5 ;
-            owl:onProperty :EMMO_a585728e_36c8_5df4_9d95_aa128d2a0e7f ],
-        [ a owl:Restriction ;
-            owl:hasValue 10.81 ;
-            owl:onProperty :EMMO_43de6d01_276c_55ed_a166_ad097ec75575 ],
-        :EMMO_eb77076b_a104_42ac_a065_798b2d2809ad ;
-    skos:prefLabel "BoronAtom"@en .
-
-:EMMO_65d84215_de2a_56c9_80e3_a49d08dfc1de a owl:Class ;
-    :EMMO_967080e5_2f42_4eb2_a3a9_c58143e835f9 "Atom subclass for samarium."@en ;
-    rdfs:subClassOf [ a owl:Restriction ;
-            owl:onProperty :EMMO_79c0edfa_06f9_5149_b754_28c589035b8a ;
-            owl:someValuesFrom :EMMO_96252ae5_c061_5ba0_80a4_774e5d949e06 ],
-        [ a owl:Restriction ;
-            owl:hasValue 62 ;
-            owl:onProperty :EMMO_a585728e_36c8_5df4_9d95_aa128d2a0e7f ],
-        [ a owl:Restriction ;
-            owl:hasValue 150.36 ;
-            owl:onProperty :EMMO_43de6d01_276c_55ed_a166_ad097ec75575 ],
-        :EMMO_eb77076b_a104_42ac_a065_798b2d2809ad ;
-    skos:prefLabel "SamariumAtom"@en .
-
-:EMMO_67761ddc_260b_5945_bfc3_311813ab71c9 a owl:Class ;
-    :EMMO_967080e5_2f42_4eb2_a3a9_c58143e835f9 "Atom subclass for bohrium."@en ;
-    rdfs:subClassOf [ a owl:Restriction ;
-            owl:hasValue 107 ;
-            owl:onProperty :EMMO_a585728e_36c8_5df4_9d95_aa128d2a0e7f ],
-        [ a owl:Restriction ;
-            owl:hasValue 270.133 ;
-            owl:onProperty :EMMO_43de6d01_276c_55ed_a166_ad097ec75575 ],
-        [ a owl:Restriction ;
-            owl:onProperty :EMMO_79c0edfa_06f9_5149_b754_28c589035b8a ;
-            owl:someValuesFrom :EMMO_0805a892_352b_53e3_9577_60aa0835bc17 ],
-        :EMMO_eb77076b_a104_42ac_a065_798b2d2809ad ;
-    skos:prefLabel "BohriumAtom"@en .
-
-:EMMO_67eaac8f_7f83_5bca_b1d0_10451d3a88a1 a owl:Class ;
-    :EMMO_967080e5_2f42_4eb2_a3a9_c58143e835f9 "Atom subclass for seaborgium."@en ;
-    rdfs:subClassOf [ a owl:Restriction ;
-            owl:hasValue 106 ;
-            owl:onProperty :EMMO_a585728e_36c8_5df4_9d95_aa128d2a0e7f ],
-        [ a owl:Restriction ;
-            owl:onProperty :EMMO_79c0edfa_06f9_5149_b754_28c589035b8a ;
-            owl:someValuesFrom :EMMO_3fb44e47_7de9_5d86_9320_5949d8792951 ],
-        [ a owl:Restriction ;
-            owl:hasValue 271.134 ;
-            owl:onProperty :EMMO_43de6d01_276c_55ed_a166_ad097ec75575 ],
-        :EMMO_eb77076b_a104_42ac_a065_798b2d2809ad ;
-    skos:prefLabel "SeaborgiumAtom"@en .
-
-:EMMO_694e27a2_f3ee_5a3e_8851_d6f78d79d84e a owl:Class ;
-    :EMMO_967080e5_2f42_4eb2_a3a9_c58143e835f9 "Atom subclass for germanium."@en ;
-    rdfs:subClassOf [ a owl:Restriction ;
-            owl:hasValue 32 ;
-            owl:onProperty :EMMO_a585728e_36c8_5df4_9d95_aa128d2a0e7f ],
-        [ a owl:Restriction ;
-            owl:hasValue 72.63 ;
-            owl:onProperty :EMMO_43de6d01_276c_55ed_a166_ad097ec75575 ],
-        [ a owl:Restriction ;
-            owl:onProperty :EMMO_79c0edfa_06f9_5149_b754_28c589035b8a ;
-            owl:someValuesFrom :EMMO_6b670dce_5692_5505_9688_8f735b325214 ],
-        :EMMO_eb77076b_a104_42ac_a065_798b2d2809ad ;
-    skos:prefLabel "GermaniumAtom"@en .
-
-:EMMO_6e467e25_2883_5f7b_a60f_2f4b651bba3f a owl:Class ;
-    :EMMO_967080e5_2f42_4eb2_a3a9_c58143e835f9 "Atom subclass for plutonium."@en ;
-    rdfs:subClassOf [ a owl:Restriction ;
-            owl:hasValue 94 ;
-            owl:onProperty :EMMO_a585728e_36c8_5df4_9d95_aa128d2a0e7f ],
-        [ a owl:Restriction ;
-            owl:hasValue 244.06421 ;
-            owl:onProperty :EMMO_43de6d01_276c_55ed_a166_ad097ec75575 ],
-        [ a owl:Restriction ;
-            owl:onProperty :EMMO_79c0edfa_06f9_5149_b754_28c589035b8a ;
-            owl:someValuesFrom :EMMO_15841f91_ad7d_5b81_89d1_c12b13e42f32 ],
-        :EMMO_eb77076b_a104_42ac_a065_798b2d2809ad ;
-    skos:prefLabel "PlutoniumAtom"@en .
-
-:EMMO_706cac26_78f1_5ca4_a63c_2600828db412 a owl:Class ;
-    :EMMO_967080e5_2f42_4eb2_a3a9_c58143e835f9 "Atom subclass for tennessine."@en ;
-    rdfs:subClassOf [ a owl:Restriction ;
-            owl:hasValue 293.208 ;
-            owl:onProperty :EMMO_43de6d01_276c_55ed_a166_ad097ec75575 ],
-        [ a owl:Restriction ;
-            owl:hasValue 117 ;
-            owl:onProperty :EMMO_a585728e_36c8_5df4_9d95_aa128d2a0e7f ],
-        [ a owl:Restriction ;
-            owl:onProperty :EMMO_79c0edfa_06f9_5149_b754_28c589035b8a ;
-            owl:someValuesFrom :EMMO_490c2981_b1cb_5f8c_be82_17a1ef1c27b4 ],
-        :EMMO_eb77076b_a104_42ac_a065_798b2d2809ad ;
-    skos:prefLabel "TennessineAtom"@en .
-
-:EMMO_71c716bf_75bb_529f_b7c8_9d36a7c58b3a a owl:Class ;
-    :EMMO_967080e5_2f42_4eb2_a3a9_c58143e835f9 "Atom subclass for gallium."@en ;
-    rdfs:subClassOf [ a owl:Restriction ;
-            owl:hasValue 69.723 ;
-            owl:onProperty :EMMO_43de6d01_276c_55ed_a166_ad097ec75575 ],
-        [ a owl:Restriction ;
-            owl:onProperty :EMMO_79c0edfa_06f9_5149_b754_28c589035b8a ;
-            owl:someValuesFrom :EMMO_b546b51b_c19d_5368_8810_c9e4e9b1c1f3 ],
-        [ a owl:Restriction ;
-            owl:hasValue 31 ;
-            owl:onProperty :EMMO_a585728e_36c8_5df4_9d95_aa128d2a0e7f ],
-        :EMMO_eb77076b_a104_42ac_a065_798b2d2809ad ;
-    skos:prefLabel "GalliumAtom"@en .
-
-:EMMO_72379870_0d00_5e48_912b_62cbd5b3f548 a owl:Class ;
-    :EMMO_967080e5_2f42_4eb2_a3a9_c58143e835f9 "Atom subclass for krypton."@en ;
-    rdfs:subClassOf [ a owl:Restriction ;
-            owl:hasValue 36 ;
-            owl:onProperty :EMMO_a585728e_36c8_5df4_9d95_aa128d2a0e7f ],
-        [ a owl:Restriction ;
-            owl:hasValue 83.798 ;
-            owl:onProperty :EMMO_43de6d01_276c_55ed_a166_ad097ec75575 ],
-        [ a owl:Restriction ;
-            owl:onProperty :EMMO_79c0edfa_06f9_5149_b754_28c589035b8a ;
-            owl:someValuesFrom :EMMO_7c79a41c_c0aa_564b_b0b1_6fd4ee6f3256 ],
-        :EMMO_eb77076b_a104_42ac_a065_798b2d2809ad ;
-    skos:prefLabel "KryptonAtom"@en .
-
-:EMMO_733b8473_aa8f_59d5_81c3_c97ca40ea9d0 a owl:Class ;
-    :EMMO_967080e5_2f42_4eb2_a3a9_c58143e835f9 "Atom subclass for yttrium."@en ;
-    rdfs:subClassOf [ a owl:Restriction ;
-            owl:onProperty :EMMO_79c0edfa_06f9_5149_b754_28c589035b8a ;
-            owl:someValuesFrom :EMMO_74fd9704_69a8_5112_b65a_72ba05bba315 ],
-        [ a owl:Restriction ;
-            owl:hasValue 88.90584 ;
-            owl:onProperty :EMMO_43de6d01_276c_55ed_a166_ad097ec75575 ],
-        [ a owl:Restriction ;
-            owl:hasValue 39 ;
-            owl:onProperty :EMMO_a585728e_36c8_5df4_9d95_aa128d2a0e7f ],
-        :EMMO_eb77076b_a104_42ac_a065_798b2d2809ad ;
-    skos:prefLabel "YttriumAtom"@en .
-
-:EMMO_73e73382_f3c0_5d09_bcee_f6e380269388 a owl:Class ;
-    :EMMO_967080e5_2f42_4eb2_a3a9_c58143e835f9 "Atom subclass for promethium."@en ;
-    rdfs:subClassOf [ a owl:Restriction ;
-            owl:hasValue 61 ;
-            owl:onProperty :EMMO_a585728e_36c8_5df4_9d95_aa128d2a0e7f ],
-        [ a owl:Restriction ;
-            owl:hasValue 144.91276 ;
-            owl:onProperty :EMMO_43de6d01_276c_55ed_a166_ad097ec75575 ],
-        [ a owl:Restriction ;
-            owl:onProperty :EMMO_79c0edfa_06f9_5149_b754_28c589035b8a ;
-            owl:someValuesFrom :EMMO_c45d9e2f_54f3_5464_82f3_c0f11a36389a ],
-        :EMMO_eb77076b_a104_42ac_a065_798b2d2809ad ;
-    skos:prefLabel "PromethiumAtom"@en .
-
-:EMMO_749a9347_0b50_530a_995a_054f2a90bc0d a owl:Class ;
-    :EMMO_967080e5_2f42_4eb2_a3a9_c58143e835f9 "Atom subclass for lead."@en ;
-    rdfs:subClassOf [ a owl:Restriction ;
-            owl:hasValue 82 ;
-            owl:onProperty :EMMO_a585728e_36c8_5df4_9d95_aa128d2a0e7f ],
-        [ a owl:Restriction ;
-            owl:onProperty :EMMO_79c0edfa_06f9_5149_b754_28c589035b8a ;
-            owl:someValuesFrom :EMMO_717d8808_5085_5f35_86b4_6bc75bafac0b ],
-        [ a owl:Restriction ;
-            owl:hasValue 207.2 ;
-            owl:onProperty :EMMO_43de6d01_276c_55ed_a166_ad097ec75575 ],
-        :EMMO_eb77076b_a104_42ac_a065_798b2d2809ad ;
-    skos:prefLabel "LeadAtom"@en .
-
-:EMMO_755d962f_c703_514f_8d90_ca4f55e331d4 a owl:Class ;
-    :EMMO_967080e5_2f42_4eb2_a3a9_c58143e835f9 "Atom subclass for argon."@en ;
-    rdfs:subClassOf [ a owl:Restriction ;
-            owl:hasValue 18 ;
-            owl:onProperty :EMMO_a585728e_36c8_5df4_9d95_aa128d2a0e7f ],
-        [ a owl:Restriction ;
-            owl:onProperty :EMMO_79c0edfa_06f9_5149_b754_28c589035b8a ;
-            owl:someValuesFrom :EMMO_69e0ff08_9843_5ca2_b2bb_58467b07c4bb ],
-        [ a owl:Restriction ;
-            owl:hasValue 39.948 ;
-            owl:onProperty :EMMO_43de6d01_276c_55ed_a166_ad097ec75575 ],
-        :EMMO_eb77076b_a104_42ac_a065_798b2d2809ad ;
-    skos:prefLabel "ArgonAtom"@en .
-
-:EMMO_75771a96_5e17_568c_bc28_caba06c0047a a owl:Class ;
-    :EMMO_967080e5_2f42_4eb2_a3a9_c58143e835f9 "Atom subclass for nihonium."@en ;
-    rdfs:subClassOf [ a owl:Restriction ;
-            owl:hasValue 113 ;
-            owl:onProperty :EMMO_a585728e_36c8_5df4_9d95_aa128d2a0e7f ],
-        [ a owl:Restriction ;
-            owl:hasValue 286.182 ;
-            owl:onProperty :EMMO_43de6d01_276c_55ed_a166_ad097ec75575 ],
-        [ a owl:Restriction ;
-            owl:onProperty :EMMO_79c0edfa_06f9_5149_b754_28c589035b8a ;
-            owl:someValuesFrom :EMMO_8fbc9110_c822_5b8e_a5fc_ee5430d9f34a ],
-        :EMMO_eb77076b_a104_42ac_a065_798b2d2809ad ;
-    skos:prefLabel "NihoniumAtom"@en .
-
-:EMMO_784119c1_c336_5b0c_80fc_4cc8bddc99ca a owl:Class ;
-    :EMMO_967080e5_2f42_4eb2_a3a9_c58143e835f9 "Atom subclass for polonium."@en ;
-    rdfs:subClassOf [ a owl:Restriction ;
-            owl:hasValue 84 ;
-            owl:onProperty :EMMO_a585728e_36c8_5df4_9d95_aa128d2a0e7f ],
-        [ a owl:Restriction ;
-            owl:onProperty :EMMO_79c0edfa_06f9_5149_b754_28c589035b8a ;
-            owl:someValuesFrom :EMMO_af362dae_2da6_595e_8581_21a8363a5a54 ],
-        [ a owl:Restriction ;
-            owl:hasValue 208.98243 ;
-            owl:onProperty :EMMO_43de6d01_276c_55ed_a166_ad097ec75575 ],
-        :EMMO_eb77076b_a104_42ac_a065_798b2d2809ad ;
-    skos:prefLabel "PoloniumAtom"@en .
-
-:EMMO_78c3f353_1296_5dca_9759_7c59a7f53927 a owl:Class ;
-    :EMMO_967080e5_2f42_4eb2_a3a9_c58143e835f9 "Atom subclass for rutherfordium."@en ;
-    rdfs:subClassOf [ a owl:Restriction ;
-            owl:onProperty :EMMO_79c0edfa_06f9_5149_b754_28c589035b8a ;
-            owl:someValuesFrom :EMMO_ce8cedc4_4835_5298_b723_6223d2a17e5a ],
-        [ a owl:Restriction ;
-            owl:hasValue 104 ;
-            owl:onProperty :EMMO_a585728e_36c8_5df4_9d95_aa128d2a0e7f ],
-        [ a owl:Restriction ;
-            owl:hasValue 267.122 ;
-            owl:onProperty :EMMO_43de6d01_276c_55ed_a166_ad097ec75575 ],
-        :EMMO_eb77076b_a104_42ac_a065_798b2d2809ad ;
-    skos:prefLabel "RutherfordiumAtom"@en .
-
-:EMMO_7905373a_cf03_57fe_a627_bfdb1db9369c a owl:Class ;
-    :EMMO_967080e5_2f42_4eb2_a3a9_c58143e835f9 "Atom subclass for phosphorus."@en ;
-    rdfs:subClassOf [ a owl:Restriction ;
-            owl:hasValue 15 ;
-            owl:onProperty :EMMO_a585728e_36c8_5df4_9d95_aa128d2a0e7f ],
-        [ a owl:Restriction ;
-            owl:onProperty :EMMO_79c0edfa_06f9_5149_b754_28c589035b8a ;
-            owl:someValuesFrom :EMMO_6bd7b6f4_db3b_58da_b9a0_58f44bb3ed37 ],
-        [ a owl:Restriction ;
-            owl:hasValue 30.973761998 ;
-            owl:onProperty :EMMO_43de6d01_276c_55ed_a166_ad097ec75575 ],
-        :EMMO_eb77076b_a104_42ac_a065_798b2d2809ad ;
-    skos:prefLabel "PhosphorusAtom"@en .
-
-:EMMO_798b0c96_82ca_5ce8_8d5f_f9f72668cf5d a owl:Class ;
-    :EMMO_967080e5_2f42_4eb2_a3a9_c58143e835f9 "Atom subclass for silicon."@en ;
-    rdfs:subClassOf [ a owl:Restriction ;
-            owl:hasValue 28.085 ;
-            owl:onProperty :EMMO_43de6d01_276c_55ed_a166_ad097ec75575 ],
-        [ a owl:Restriction ;
-            owl:onProperty :EMMO_79c0edfa_06f9_5149_b754_28c589035b8a ;
-            owl:someValuesFrom :EMMO_4f9670f5_14ca_53da_a1ea_9b0550a61035 ],
-        [ a owl:Restriction ;
-            owl:hasValue 14 ;
-            owl:onProperty :EMMO_a585728e_36c8_5df4_9d95_aa128d2a0e7f ],
-        :EMMO_eb77076b_a104_42ac_a065_798b2d2809ad ;
-    skos:prefLabel "SiliconAtom"@en .
-
-:EMMO_7aa6b5b1_34c8_5d37_9db0_cc6a232f3946 a owl:Class ;
-    :EMMO_967080e5_2f42_4eb2_a3a9_c58143e835f9 "Atom subclass for flerovium."@en ;
-    rdfs:subClassOf [ a owl:Restriction ;
-            owl:hasValue 289.19 ;
-            owl:onProperty :EMMO_43de6d01_276c_55ed_a166_ad097ec75575 ],
-        [ a owl:Restriction ;
-            owl:hasValue 114 ;
-            owl:onProperty :EMMO_a585728e_36c8_5df4_9d95_aa128d2a0e7f ],
-        [ a owl:Restriction ;
-            owl:onProperty :EMMO_79c0edfa_06f9_5149_b754_28c589035b8a ;
-            owl:someValuesFrom :EMMO_1c5c8217_481b_5ae9_b44f_9ec353f6ea93 ],
-        :EMMO_eb77076b_a104_42ac_a065_798b2d2809ad ;
-    skos:prefLabel "FleroviumAtom"@en .
-
-:EMMO_7b7d258b_3ea7_5716_af58_afc68679de23 a owl:Class ;
-    :EMMO_967080e5_2f42_4eb2_a3a9_c58143e835f9 "Atom subclass for tungsten."@en ;
-    rdfs:subClassOf [ a owl:Restriction ;
-            owl:hasValue 74 ;
-            owl:onProperty :EMMO_a585728e_36c8_5df4_9d95_aa128d2a0e7f ],
-        [ a owl:Restriction ;
-            owl:onProperty :EMMO_79c0edfa_06f9_5149_b754_28c589035b8a ;
-            owl:someValuesFrom :EMMO_68a887df_63af_55c0_8239_b0b8edaa94ea ],
-        [ a owl:Restriction ;
-            owl:hasValue 183.84 ;
-            owl:onProperty :EMMO_43de6d01_276c_55ed_a166_ad097ec75575 ],
-        :EMMO_eb77076b_a104_42ac_a065_798b2d2809ad ;
-    skos:prefLabel "TungstenAtom"@en .
-
-:EMMO_7e8f9419_0bda_5aa3_ba88_00b2be6ca69e a owl:Class ;
-    :EMMO_967080e5_2f42_4eb2_a3a9_c58143e835f9 "Atom subclass for aluminium."@en ;
-    rdfs:subClassOf [ a owl:Restriction ;
-            owl:hasValue 26.9815385 ;
-            owl:onProperty :EMMO_43de6d01_276c_55ed_a166_ad097ec75575 ],
-        [ a owl:Restriction ;
-            owl:onProperty :EMMO_79c0edfa_06f9_5149_b754_28c589035b8a ;
-            owl:someValuesFrom :EMMO_fc7ab7d2_d960_5ae8_b13b_a53dbc547cca ],
-        [ a owl:Restriction ;
-            owl:hasValue 13 ;
-            owl:onProperty :EMMO_a585728e_36c8_5df4_9d95_aa128d2a0e7f ],
-        :EMMO_eb77076b_a104_42ac_a065_798b2d2809ad ;
-    skos:prefLabel "AluminiumAtom"@en .
-
-:EMMO_808f7cd9_27b4_527b_974f_4213f10e1772 a owl:Class ;
-    :EMMO_967080e5_2f42_4eb2_a3a9_c58143e835f9 "Atom subclass for selenium."@en ;
-    rdfs:subClassOf [ a owl:Restriction ;
-            owl:hasValue 78.971 ;
-            owl:onProperty :EMMO_43de6d01_276c_55ed_a166_ad097ec75575 ],
-        [ a owl:Restriction ;
-            owl:hasValue 34 ;
-            owl:onProperty :EMMO_a585728e_36c8_5df4_9d95_aa128d2a0e7f ],
-        [ a owl:Restriction ;
-            owl:onProperty :EMMO_79c0edfa_06f9_5149_b754_28c589035b8a ;
-            owl:someValuesFrom :EMMO_cfac37de_991d_5a7d_9adc_8946324ffef6 ],
-        :EMMO_eb77076b_a104_42ac_a065_798b2d2809ad ;
-    skos:prefLabel "SeleniumAtom"@en .
-
-:EMMO_82f9a8f3_2bb4_5d14_9a41_30a858ecce61 a owl:Class ;
-    :EMMO_967080e5_2f42_4eb2_a3a9_c58143e835f9 "Atom subclass for thulium."@en ;
-    rdfs:subClassOf [ a owl:Restriction ;
-            owl:hasValue 168.93422 ;
-            owl:onProperty :EMMO_43de6d01_276c_55ed_a166_ad097ec75575 ],
-        [ a owl:Restriction ;
-            owl:onProperty :EMMO_79c0edfa_06f9_5149_b754_28c589035b8a ;
-            owl:someValuesFrom :EMMO_849f62cf_3e92_5122_94ba_bcce51a04c5f ],
-        [ a owl:Restriction ;
-            owl:hasValue 69 ;
-            owl:onProperty :EMMO_a585728e_36c8_5df4_9d95_aa128d2a0e7f ],
-        :EMMO_eb77076b_a104_42ac_a065_798b2d2809ad ;
-    skos:prefLabel "ThuliumAtom"@en .
-
-:EMMO_85ab88f1_3bb6_5fb7_8996_d1be786da995 a owl:Class ;
-    :EMMO_967080e5_2f42_4eb2_a3a9_c58143e835f9 "Atom subclass for caesium."@en ;
-    rdfs:subClassOf [ a owl:Restriction ;
-            owl:hasValue 132.90545196 ;
-            owl:onProperty :EMMO_43de6d01_276c_55ed_a166_ad097ec75575 ],
-        [ a owl:Restriction ;
-            owl:onProperty :EMMO_79c0edfa_06f9_5149_b754_28c589035b8a ;
-            owl:someValuesFrom :EMMO_f7e8a63d_d40c_57f7_8017_7ad6b1d89b4e ],
-        [ a owl:Restriction ;
-            owl:hasValue 55 ;
-            owl:onProperty :EMMO_a585728e_36c8_5df4_9d95_aa128d2a0e7f ],
-        :EMMO_eb77076b_a104_42ac_a065_798b2d2809ad ;
-    skos:prefLabel "CaesiumAtom"@en .
-
-:EMMO_87c8f425_c96c_5503_88a0_f10465669ea3 a owl:Class ;
-    :EMMO_967080e5_2f42_4eb2_a3a9_c58143e835f9 "Atom subclass for sulfur."@en ;
-    rdfs:subClassOf [ a owl:Restriction ;
-            owl:hasValue 32.06 ;
-            owl:onProperty :EMMO_43de6d01_276c_55ed_a166_ad097ec75575 ],
-        [ a owl:Restriction ;
-            owl:hasValue 16 ;
-            owl:onProperty :EMMO_a585728e_36c8_5df4_9d95_aa128d2a0e7f ],
-        [ a owl:Restriction ;
-            owl:onProperty :EMMO_79c0edfa_06f9_5149_b754_28c589035b8a ;
-            owl:someValuesFrom :EMMO_66d895f4_42fa_58a2_89af_ef065f52c1eb ],
-        :EMMO_eb77076b_a104_42ac_a065_798b2d2809ad ;
-    skos:prefLabel "SulfurAtom"@en .
-
-:EMMO_8aa13073_865b_5035_b128_43a4758a0302 a owl:Class ;
-    :EMMO_967080e5_2f42_4eb2_a3a9_c58143e835f9 "Atom subclass for europium."@en ;
-    rdfs:subClassOf [ a owl:Restriction ;
-            owl:hasValue 63 ;
-            owl:onProperty :EMMO_a585728e_36c8_5df4_9d95_aa128d2a0e7f ],
-        [ a owl:Restriction ;
-            owl:hasValue 151.964 ;
-            owl:onProperty :EMMO_43de6d01_276c_55ed_a166_ad097ec75575 ],
-        [ a owl:Restriction ;
-            owl:onProperty :EMMO_79c0edfa_06f9_5149_b754_28c589035b8a ;
-            owl:someValuesFrom :EMMO_4894a40d_6bf5_54a2_8b21_e9b278e0e973 ],
-        :EMMO_eb77076b_a104_42ac_a065_798b2d2809ad ;
-    skos:prefLabel "EuropiumAtom"@en .
-
-:EMMO_8d722efa_b49d_51b1_8bf3_bf50ba4b438c a owl:Class ;
-    :EMMO_967080e5_2f42_4eb2_a3a9_c58143e835f9 "Atom subclass for ytterbium."@en ;
-    rdfs:subClassOf [ a owl:Restriction ;
-            owl:hasValue 70 ;
-            owl:onProperty :EMMO_a585728e_36c8_5df4_9d95_aa128d2a0e7f ],
-        [ a owl:Restriction ;
-            owl:hasValue 173.054 ;
-            owl:onProperty :EMMO_43de6d01_276c_55ed_a166_ad097ec75575 ],
-        [ a owl:Restriction ;
-            owl:onProperty :EMMO_79c0edfa_06f9_5149_b754_28c589035b8a ;
-            owl:someValuesFrom :EMMO_fdcc0ac2_f82f_5650_838c_ec1ad138a632 ],
-        :EMMO_eb77076b_a104_42ac_a065_798b2d2809ad ;
-    skos:prefLabel "YtterbiumAtom"@en .
-
-:EMMO_8d93f51b_c7c7_5486_b64a_ee206f6b6672 a owl:Class ;
-    :EMMO_967080e5_2f42_4eb2_a3a9_c58143e835f9 "Atom subclass for rhenium."@en ;
-    rdfs:subClassOf [ a owl:Restriction ;
-            owl:onProperty :EMMO_79c0edfa_06f9_5149_b754_28c589035b8a ;
-            owl:someValuesFrom :EMMO_8d2f22ab_ba39_5e40_98dc_56f075cf22f1 ],
-        [ a owl:Restriction ;
-            owl:hasValue 186.207 ;
-            owl:onProperty :EMMO_43de6d01_276c_55ed_a166_ad097ec75575 ],
-        [ a owl:Restriction ;
-            owl:hasValue 75 ;
-            owl:onProperty :EMMO_a585728e_36c8_5df4_9d95_aa128d2a0e7f ],
-        :EMMO_eb77076b_a104_42ac_a065_798b2d2809ad ;
-    skos:prefLabel "RheniumAtom"@en .
-
-:EMMO_8ec7fdf6_5652_547d_942f_b8b09ad84660 a owl:Class ;
-    :EMMO_967080e5_2f42_4eb2_a3a9_c58143e835f9 "Atom subclass for strontium."@en ;
-    rdfs:subClassOf [ a owl:Restriction ;
-            owl:onProperty :EMMO_79c0edfa_06f9_5149_b754_28c589035b8a ;
-            owl:someValuesFrom :EMMO_649415e4_1e31_5809_aceb_59efbba7d5f5 ],
-        [ a owl:Restriction ;
-            owl:hasValue 87.62 ;
-            owl:onProperty :EMMO_43de6d01_276c_55ed_a166_ad097ec75575 ],
-        [ a owl:Restriction ;
-            owl:hasValue 38 ;
-            owl:onProperty :EMMO_a585728e_36c8_5df4_9d95_aa128d2a0e7f ],
-        :EMMO_eb77076b_a104_42ac_a065_798b2d2809ad ;
-    skos:prefLabel "StrontiumAtom"@en .
-
-:EMMO_948b47f0_3c24_50c7_a698_a805f760e667 a owl:Class ;
-    :EMMO_967080e5_2f42_4eb2_a3a9_c58143e835f9 "Atom subclass for ruthenium."@en ;
-    rdfs:subClassOf [ a owl:Restriction ;
-            owl:hasValue 101.07 ;
-            owl:onProperty :EMMO_43de6d01_276c_55ed_a166_ad097ec75575 ],
-        [ a owl:Restriction ;
-            owl:onProperty :EMMO_79c0edfa_06f9_5149_b754_28c589035b8a ;
-            owl:someValuesFrom :EMMO_0edbde89_9714_53c7_b2a9_0ef6c0f73091 ],
-        [ a owl:Restriction ;
-            owl:hasValue 44 ;
-            owl:onProperty :EMMO_a585728e_36c8_5df4_9d95_aa128d2a0e7f ],
-        :EMMO_eb77076b_a104_42ac_a065_798b2d2809ad ;
-    skos:prefLabel "RutheniumAtom"@en .
-
-:EMMO_96522455_d7d7_5b1e_b10a_ad87e41a5adc a owl:Class ;
-    :EMMO_967080e5_2f42_4eb2_a3a9_c58143e835f9 "Atom subclass for indium."@en ;
-    rdfs:subClassOf [ a owl:Restriction ;
-            owl:hasValue 114.818 ;
-            owl:onProperty :EMMO_43de6d01_276c_55ed_a166_ad097ec75575 ],
-        [ a owl:Restriction ;
-            owl:hasValue 49 ;
-            owl:onProperty :EMMO_a585728e_36c8_5df4_9d95_aa128d2a0e7f ],
-        [ a owl:Restriction ;
-            owl:onProperty :EMMO_79c0edfa_06f9_5149_b754_28c589035b8a ;
-            owl:someValuesFrom :EMMO_67589be3_8acd_5230_bc54_89280412a3fb ],
-        :EMMO_eb77076b_a104_42ac_a065_798b2d2809ad ;
-    skos:prefLabel "IndiumAtom"@en .
-
-:EMMO_9aa9e086_ae07_51f6_bf84_788ffdefcb6f a owl:Class ;
-    :EMMO_967080e5_2f42_4eb2_a3a9_c58143e835f9 "Atom subclass for tin."@en ;
-    rdfs:subClassOf [ a owl:Restriction ;
-            owl:onProperty :EMMO_79c0edfa_06f9_5149_b754_28c589035b8a ;
-            owl:someValuesFrom :EMMO_09e84f72_511a_5d22_adf1_accacaf7146a ],
-        [ a owl:Restriction ;
-            owl:hasValue 118.71 ;
-            owl:onProperty :EMMO_43de6d01_276c_55ed_a166_ad097ec75575 ],
-        [ a owl:Restriction ;
-            owl:hasValue 50 ;
-            owl:onProperty :EMMO_a585728e_36c8_5df4_9d95_aa128d2a0e7f ],
-        :EMMO_eb77076b_a104_42ac_a065_798b2d2809ad ;
-    skos:prefLabel "TinAtom"@en .
-
-:EMMO_9c803415_5978_5525_9de9_fcf0a2098b4c a owl:Class ;
-    :EMMO_967080e5_2f42_4eb2_a3a9_c58143e835f9 "Atom subclass for technetium."@en ;
-    rdfs:subClassOf [ a owl:Restriction ;
-            owl:hasValue 97.90721 ;
-            owl:onProperty :EMMO_43de6d01_276c_55ed_a166_ad097ec75575 ],
-        [ a owl:Restriction ;
-            owl:onProperty :EMMO_79c0edfa_06f9_5149_b754_28c589035b8a ;
-            owl:someValuesFrom :EMMO_8caaf41b_df30_5355_be5a_74283c49f50a ],
-        [ a owl:Restriction ;
-            owl:hasValue 43 ;
-            owl:onProperty :EMMO_a585728e_36c8_5df4_9d95_aa128d2a0e7f ],
-        :EMMO_eb77076b_a104_42ac_a065_798b2d2809ad ;
-    skos:prefLabel "TechnetiumAtom"@en .
-
-:EMMO_a4839f08_1080_53bf_9cb3_101e20c2656b a owl:Class ;
-    :EMMO_967080e5_2f42_4eb2_a3a9_c58143e835f9 "Atom subclass for iron."@en ;
-    rdfs:subClassOf [ a owl:Restriction ;
-            owl:onProperty :EMMO_79c0edfa_06f9_5149_b754_28c589035b8a ;
-            owl:someValuesFrom :EMMO_71b5082d_9908_5011_8ad0_b2ab70ffd08c ],
-        [ a owl:Restriction ;
-            owl:hasValue 55.845 ;
-            owl:onProperty :EMMO_43de6d01_276c_55ed_a166_ad097ec75575 ],
-        [ a owl:Restriction ;
-            owl:hasValue 26 ;
-            owl:onProperty :EMMO_a585728e_36c8_5df4_9d95_aa128d2a0e7f ],
-        :EMMO_eb77076b_a104_42ac_a065_798b2d2809ad ;
-    skos:prefLabel "IronAtom"@en .
-
-:EMMO_ad2056af_0fa7_56cf_a881_80e3a7dfd266 a owl:Class ;
-    :EMMO_967080e5_2f42_4eb2_a3a9_c58143e835f9 "Atom subclass for niobium."@en ;
-    rdfs:subClassOf [ a owl:Restriction ;
-            owl:hasValue 41 ;
-            owl:onProperty :EMMO_a585728e_36c8_5df4_9d95_aa128d2a0e7f ],
-        [ a owl:Restriction ;
-            owl:onProperty :EMMO_79c0edfa_06f9_5149_b754_28c589035b8a ;
-            owl:someValuesFrom :EMMO_f0f7abe2_766d_5dcd_ba67_ada816684677 ],
-        [ a owl:Restriction ;
-            owl:hasValue 92.90637 ;
-            owl:onProperty :EMMO_43de6d01_276c_55ed_a166_ad097ec75575 ],
-        :EMMO_eb77076b_a104_42ac_a065_798b2d2809ad ;
-    skos:prefLabel "NiobiumAtom"@en .
-
-:EMMO_b0597d20_6438_53e5_a627_b9dacebc69da a owl:Class ;
-    :EMMO_967080e5_2f42_4eb2_a3a9_c58143e835f9 "Atom subclass for lanthanum."@en ;
-    rdfs:subClassOf [ a owl:Restriction ;
-            owl:onProperty :EMMO_79c0edfa_06f9_5149_b754_28c589035b8a ;
-            owl:someValuesFrom :EMMO_a3569860_5d20_5e69_baf6_cbe8ae7cfc15 ],
-        [ a owl:Restriction ;
-            owl:hasValue 57 ;
-            owl:onProperty :EMMO_a585728e_36c8_5df4_9d95_aa128d2a0e7f ],
-        [ a owl:Restriction ;
-            owl:hasValue 138.90547 ;
-            owl:onProperty :EMMO_43de6d01_276c_55ed_a166_ad097ec75575 ],
-        :EMMO_eb77076b_a104_42ac_a065_798b2d2809ad ;
-    skos:prefLabel "LanthanumAtom"@en .
-
-:EMMO_b233f8c0_37d8_51ae_9264_560e6649e246 a owl:Class ;
-    :EMMO_967080e5_2f42_4eb2_a3a9_c58143e835f9 "Atom subclass for uranium."@en ;
-    rdfs:subClassOf [ a owl:Restriction ;
-            owl:hasValue 238.02891 ;
-            owl:onProperty :EMMO_43de6d01_276c_55ed_a166_ad097ec75575 ],
-        [ a owl:Restriction ;
-            owl:hasValue 92 ;
-            owl:onProperty :EMMO_a585728e_36c8_5df4_9d95_aa128d2a0e7f ],
-        [ a owl:Restriction ;
-            owl:onProperty :EMMO_79c0edfa_06f9_5149_b754_28c589035b8a ;
-            owl:someValuesFrom :EMMO_0080b38f_bac4_5dd6_9d28_d821cf723787 ],
-        :EMMO_eb77076b_a104_42ac_a065_798b2d2809ad ;
-    skos:prefLabel "UraniumAtom"@en .
-
-:EMMO_b3dfa085_5206_5868_b060_13efa01caf8e a owl:Class ;
-    :EMMO_967080e5_2f42_4eb2_a3a9_c58143e835f9 "Atom subclass for bromine."@en ;
-    rdfs:subClassOf [ a owl:Restriction ;
-            owl:hasValue 35 ;
-            owl:onProperty :EMMO_a585728e_36c8_5df4_9d95_aa128d2a0e7f ],
-        [ a owl:Restriction ;
-            owl:onProperty :EMMO_79c0edfa_06f9_5149_b754_28c589035b8a ;
-            owl:someValuesFrom :EMMO_41ee55be_d0e9_5f39_86a6_36b81a7bc301 ],
-        [ a owl:Restriction ;
-            owl:hasValue 79.904 ;
-            owl:onProperty :EMMO_43de6d01_276c_55ed_a166_ad097ec75575 ],
-        :EMMO_eb77076b_a104_42ac_a065_798b2d2809ad ;
-    skos:prefLabel "BromineAtom"@en .
-
-:EMMO_b443dea3_7407_59c3_9e86_6784e715f48b a owl:Class ;
-    :EMMO_967080e5_2f42_4eb2_a3a9_c58143e835f9 "Atom subclass for californium."@en ;
-    rdfs:subClassOf [ a owl:Restriction ;
-            owl:hasValue 98 ;
-            owl:onProperty :EMMO_a585728e_36c8_5df4_9d95_aa128d2a0e7f ],
-        [ a owl:Restriction ;
-            owl:onProperty :EMMO_79c0edfa_06f9_5149_b754_28c589035b8a ;
-            owl:someValuesFrom :EMMO_ff1d6ece_712d_54b8_9c05_c26854e0c35a ],
-        [ a owl:Restriction ;
-            owl:hasValue 251.07959 ;
-            owl:onProperty :EMMO_43de6d01_276c_55ed_a166_ad097ec75575 ],
-        :EMMO_eb77076b_a104_42ac_a065_798b2d2809ad ;
-    skos:prefLabel "CaliforniumAtom"@en .
-
-:EMMO_b655f801_c5b9_5187_99e8_c9eba8645c05 a owl:Class ;
-    :EMMO_967080e5_2f42_4eb2_a3a9_c58143e835f9 "Atom subclass for moscovium."@en ;
-    rdfs:subClassOf [ a owl:Restriction ;
-            owl:hasValue 115 ;
-            owl:onProperty :EMMO_a585728e_36c8_5df4_9d95_aa128d2a0e7f ],
-        [ a owl:Restriction ;
-            owl:hasValue 289.194 ;
-            owl:onProperty :EMMO_43de6d01_276c_55ed_a166_ad097ec75575 ],
-        [ a owl:Restriction ;
-            owl:onProperty :EMMO_79c0edfa_06f9_5149_b754_28c589035b8a ;
-            owl:someValuesFrom :EMMO_ced3fb28_51f7_5208_9aab_d1f8bef21ee5 ],
-        :EMMO_eb77076b_a104_42ac_a065_798b2d2809ad ;
-    skos:prefLabel "MoscoviumAtom"@en .
-
-:EMMO_b65acde7_56c5_5cca_b589_b6744beb4223 a owl:Class ;
-    :EMMO_967080e5_2f42_4eb2_a3a9_c58143e835f9 "Atom subclass for dubnium."@en ;
-    rdfs:subClassOf [ a owl:Restriction ;
-            owl:hasValue 268.126 ;
-            owl:onProperty :EMMO_43de6d01_276c_55ed_a166_ad097ec75575 ],
-        [ a owl:Restriction ;
-            owl:onProperty :EMMO_79c0edfa_06f9_5149_b754_28c589035b8a ;
-            owl:someValuesFrom :EMMO_43815c80_05dc_5917_8d52_b200badbf1d3 ],
-        [ a owl:Restriction ;
-            owl:hasValue 105 ;
-            owl:onProperty :EMMO_a585728e_36c8_5df4_9d95_aa128d2a0e7f ],
-        :EMMO_eb77076b_a104_42ac_a065_798b2d2809ad ;
-    skos:prefLabel "DubniumAtom"@en .
-
-:EMMO_b8294a50_b121_5b9c_bacd_5d4206c3aaaf a owl:Class ;
-    :EMMO_967080e5_2f42_4eb2_a3a9_c58143e835f9 "Atom subclass for beryllium."@en ;
-    rdfs:subClassOf [ a owl:Restriction ;
-            owl:hasValue 4 ;
-            owl:onProperty :EMMO_a585728e_36c8_5df4_9d95_aa128d2a0e7f ],
-        [ a owl:Restriction ;
-            owl:hasValue 9.0121831 ;
-            owl:onProperty :EMMO_43de6d01_276c_55ed_a166_ad097ec75575 ],
-        [ a owl:Restriction ;
-            owl:onProperty :EMMO_79c0edfa_06f9_5149_b754_28c589035b8a ;
-            owl:someValuesFrom :EMMO_b42b9f49_aa2a_5dc7_afa5_9c5c013b621d ],
-        :EMMO_eb77076b_a104_42ac_a065_798b2d2809ad ;
-    skos:prefLabel "BerylliumAtom"@en .
-
-:EMMO_b92900ac_69b2_5a63_a9d5_4984ae20905a a owl:Class ;
-    :EMMO_967080e5_2f42_4eb2_a3a9_c58143e835f9 "Atom subclass for chlorine."@en ;
-    rdfs:subClassOf [ a owl:Restriction ;
-            owl:hasValue 35.45 ;
-            owl:onProperty :EMMO_43de6d01_276c_55ed_a166_ad097ec75575 ],
-        [ a owl:Restriction ;
-            owl:onProperty :EMMO_79c0edfa_06f9_5149_b754_28c589035b8a ;
-            owl:someValuesFrom :EMMO_2dc17698_8cd9_562e_8eca_7818d507c813 ],
-        [ a owl:Restriction ;
-            owl:hasValue 17 ;
-            owl:onProperty :EMMO_a585728e_36c8_5df4_9d95_aa128d2a0e7f ],
-        :EMMO_eb77076b_a104_42ac_a065_798b2d2809ad ;
-    skos:prefLabel "ChlorineAtom"@en .
-
-:EMMO_bc1bb0e8_ec90_5276_a15c_3e805144a083 a owl:Class ;
-    :EMMO_967080e5_2f42_4eb2_a3a9_c58143e835f9 "Atom subclass for mercury."@en ;
-    rdfs:subClassOf [ a owl:Restriction ;
-            owl:hasValue 200.592 ;
-            owl:onProperty :EMMO_43de6d01_276c_55ed_a166_ad097ec75575 ],
-        [ a owl:Restriction ;
-            owl:hasValue 80 ;
-            owl:onProperty :EMMO_a585728e_36c8_5df4_9d95_aa128d2a0e7f ],
-        [ a owl:Restriction ;
-            owl:onProperty :EMMO_79c0edfa_06f9_5149_b754_28c589035b8a ;
-            owl:someValuesFrom :EMMO_12120d44_785e_5e5e_a9fd_73fe7c24ead4 ],
-        :EMMO_eb77076b_a104_42ac_a065_798b2d2809ad ;
-    skos:prefLabel "MercuryAtom"@en .
-
-:EMMO_bcf70555_8df3_5a39_b26a_a5e802d17a37 a owl:Class ;
-    :EMMO_967080e5_2f42_4eb2_a3a9_c58143e835f9 "Atom subclass for thallium."@en ;
-    rdfs:subClassOf [ a owl:Restriction ;
-            owl:hasValue 81 ;
-            owl:onProperty :EMMO_a585728e_36c8_5df4_9d95_aa128d2a0e7f ],
-        [ a owl:Restriction ;
-            owl:hasValue 204.38 ;
-            owl:onProperty :EMMO_43de6d01_276c_55ed_a166_ad097ec75575 ],
-        [ a owl:Restriction ;
-            owl:onProperty :EMMO_79c0edfa_06f9_5149_b754_28c589035b8a ;
-            owl:someValuesFrom :EMMO_5833085e_0afc_516a_a584_f56f1f191a13 ],
-        :EMMO_eb77076b_a104_42ac_a065_798b2d2809ad ;
-    skos:prefLabel "ThalliumAtom"@en .
-
-:EMMO_c052baf7_358f_55de_8ca3_9688563c3cfb a owl:Class ;
-    :EMMO_967080e5_2f42_4eb2_a3a9_c58143e835f9 "Atom subclass for zirconium."@en ;
-    rdfs:subClassOf [ a owl:Restriction ;
-            owl:onProperty :EMMO_79c0edfa_06f9_5149_b754_28c589035b8a ;
-            owl:someValuesFrom :EMMO_7ab01303_b09e_5a90_8a5b_f5087d6559d3 ],
-        [ a owl:Restriction ;
-            owl:hasValue 40 ;
-            owl:onProperty :EMMO_a585728e_36c8_5df4_9d95_aa128d2a0e7f ],
-        [ a owl:Restriction ;
-            owl:hasValue 91.224 ;
-            owl:onProperty :EMMO_43de6d01_276c_55ed_a166_ad097ec75575 ],
-        :EMMO_eb77076b_a104_42ac_a065_798b2d2809ad ;
-    skos:prefLabel "ZirconiumAtom"@en .
-
-:EMMO_c1b40f92_d27d_5aa0_9811_b6c58391f951 a owl:Class ;
-    :EMMO_967080e5_2f42_4eb2_a3a9_c58143e835f9 "Atom subclass for tellurium."@en ;
-    rdfs:subClassOf [ a owl:Restriction ;
-            owl:onProperty :EMMO_79c0edfa_06f9_5149_b754_28c589035b8a ;
-            owl:someValuesFrom :EMMO_cf55f4d1_3865_5de4_88b4_3045f0db3a20 ],
-        [ a owl:Restriction ;
-            owl:hasValue 52 ;
-            owl:onProperty :EMMO_a585728e_36c8_5df4_9d95_aa128d2a0e7f ],
-        [ a owl:Restriction ;
-            owl:hasValue 127.6 ;
-            owl:onProperty :EMMO_43de6d01_276c_55ed_a166_ad097ec75575 ],
-        :EMMO_eb77076b_a104_42ac_a065_798b2d2809ad ;
-    skos:prefLabel "TelluriumAtom"@en .
-
-:EMMO_c32f8642_f1a1_5fae_8b4e_990b40f6eff8 a owl:Class ;
-    :EMMO_967080e5_2f42_4eb2_a3a9_c58143e835f9 "Atom subclass for antimony."@en ;
-    rdfs:subClassOf [ a owl:Restriction ;
-            owl:hasValue 51 ;
-            owl:onProperty :EMMO_a585728e_36c8_5df4_9d95_aa128d2a0e7f ],
-        [ a owl:Restriction ;
-            owl:onProperty :EMMO_79c0edfa_06f9_5149_b754_28c589035b8a ;
-            owl:someValuesFrom :EMMO_4ee57a22_0634_5889_a283_0b4f8e5023f6 ],
-        [ a owl:Restriction ;
-            owl:hasValue 121.76 ;
-            owl:onProperty :EMMO_43de6d01_276c_55ed_a166_ad097ec75575 ],
-        :EMMO_eb77076b_a104_42ac_a065_798b2d2809ad ;
-    skos:prefLabel "AntimonyAtom"@en .
-
-:EMMO_c828cd65_e2de_5ae2_b581_4e5d2498e493 a owl:Class ;
-    :EMMO_967080e5_2f42_4eb2_a3a9_c58143e835f9 "Atom subclass for rubidium."@en ;
-    rdfs:subClassOf [ a owl:Restriction ;
-            owl:hasValue 37 ;
-            owl:onProperty :EMMO_a585728e_36c8_5df4_9d95_aa128d2a0e7f ],
-        [ a owl:Restriction ;
-            owl:hasValue 85.4678 ;
-            owl:onProperty :EMMO_43de6d01_276c_55ed_a166_ad097ec75575 ],
-        [ a owl:Restriction ;
-            owl:onProperty :EMMO_79c0edfa_06f9_5149_b754_28c589035b8a ;
-            owl:someValuesFrom :EMMO_f9544c7c_d259_5839_b36a_61595809c538 ],
-        :EMMO_eb77076b_a104_42ac_a065_798b2d2809ad ;
-    skos:prefLabel "RubidiumAtom"@en .
-
-:EMMO_caacc634_4328_5d9d_a8e8_1c25a2557e94 a owl:Class ;
-    :EMMO_967080e5_2f42_4eb2_a3a9_c58143e835f9 "Atom subclass for nickel."@en ;
-    rdfs:subClassOf [ a owl:Restriction ;
-            owl:hasValue 58.6934 ;
-            owl:onProperty :EMMO_43de6d01_276c_55ed_a166_ad097ec75575 ],
-        [ a owl:Restriction ;
-            owl:hasValue 28 ;
-            owl:onProperty :EMMO_a585728e_36c8_5df4_9d95_aa128d2a0e7f ],
-        [ a owl:Restriction ;
-            owl:onProperty :EMMO_79c0edfa_06f9_5149_b754_28c589035b8a ;
-            owl:someValuesFrom :EMMO_1fade54b_20ed_5e58_af59_214ea3b15ba9 ],
-        :EMMO_eb77076b_a104_42ac_a065_798b2d2809ad ;
-    skos:prefLabel "NickelAtom"@en .
-
-:EMMO_cabcb18d_88ff_5ff7_aceb_ab573526620e a owl:Class ;
-    :EMMO_967080e5_2f42_4eb2_a3a9_c58143e835f9 "Atom subclass for palladium."@en ;
-    rdfs:subClassOf [ a owl:Restriction ;
-            owl:onProperty :EMMO_79c0edfa_06f9_5149_b754_28c589035b8a ;
-            owl:someValuesFrom :EMMO_89f46282_58a4_5140_8c5b_7aaddcccdcf0 ],
-        [ a owl:Restriction ;
-            owl:hasValue 106.42 ;
-            owl:onProperty :EMMO_43de6d01_276c_55ed_a166_ad097ec75575 ],
-        [ a owl:Restriction ;
-            owl:hasValue 46 ;
-            owl:onProperty :EMMO_a585728e_36c8_5df4_9d95_aa128d2a0e7f ],
-        :EMMO_eb77076b_a104_42ac_a065_798b2d2809ad ;
-    skos:prefLabel "PalladiumAtom"@en .
-
-:EMMO_cffec057_9258_52ae_bb4c_ca761b6bc407 a owl:Class ;
-    :EMMO_967080e5_2f42_4eb2_a3a9_c58143e835f9 "Atom subclass for oganesson."@en ;
-    rdfs:subClassOf [ a owl:Restriction ;
-            owl:hasValue 118 ;
-            owl:onProperty :EMMO_a585728e_36c8_5df4_9d95_aa128d2a0e7f ],
-        [ a owl:Restriction ;
-            owl:hasValue 294.214 ;
-            owl:onProperty :EMMO_43de6d01_276c_55ed_a166_ad097ec75575 ],
-        [ a owl:Restriction ;
-            owl:onProperty :EMMO_79c0edfa_06f9_5149_b754_28c589035b8a ;
-            owl:someValuesFrom :EMMO_e5d7bd48_4098_59b6_b872_8bba421157eb ],
-        :EMMO_eb77076b_a104_42ac_a065_798b2d2809ad ;
-    skos:prefLabel "OganessonAtom"@en .
-
-:EMMO_d2a4df79_23a0_5536_9f12_37d3b49c323f a owl:Class ;
-    :EMMO_967080e5_2f42_4eb2_a3a9_c58143e835f9 "Atom subclass for berkelium."@en ;
-    rdfs:subClassOf [ a owl:Restriction ;
-            owl:onProperty :EMMO_79c0edfa_06f9_5149_b754_28c589035b8a ;
-            owl:someValuesFrom :EMMO_5c736993_31b7_5839_aa36_38b6cd8b41a2 ],
-        [ a owl:Restriction ;
-            owl:hasValue 97 ;
-            owl:onProperty :EMMO_a585728e_36c8_5df4_9d95_aa128d2a0e7f ],
-        [ a owl:Restriction ;
-            owl:hasValue 247.07031 ;
-            owl:onProperty :EMMO_43de6d01_276c_55ed_a166_ad097ec75575 ],
-        :EMMO_eb77076b_a104_42ac_a065_798b2d2809ad ;
-    skos:prefLabel "BerkeliumAtom"@en .
-
-:EMMO_d7c9e90e_ba46_55b2_9671_43408f6a1d74 a owl:Class ;
-    :EMMO_967080e5_2f42_4eb2_a3a9_c58143e835f9 "Atom subclass for potassium."@en ;
-    rdfs:subClassOf [ a owl:Restriction ;
-            owl:onProperty :EMMO_79c0edfa_06f9_5149_b754_28c589035b8a ;
-            owl:someValuesFrom :EMMO_a939c29d_2304_5e48_8b15_fc592a9d1813 ],
-        [ a owl:Restriction ;
-            owl:hasValue 39.0983 ;
-            owl:onProperty :EMMO_43de6d01_276c_55ed_a166_ad097ec75575 ],
-        [ a owl:Restriction ;
-            owl:hasValue 19 ;
-            owl:onProperty :EMMO_a585728e_36c8_5df4_9d95_aa128d2a0e7f ],
-        :EMMO_eb77076b_a104_42ac_a065_798b2d2809ad ;
-    skos:prefLabel "PotassiumAtom"@en .
-
-:EMMO_dbe54798_a21f_519f_9d52_e6ab2c2e28cb a owl:Class ;
-    :EMMO_967080e5_2f42_4eb2_a3a9_c58143e835f9 "Atom subclass for tantalum."@en ;
-    rdfs:subClassOf [ a owl:Restriction ;
-            owl:hasValue 180.94788 ;
-            owl:onProperty :EMMO_43de6d01_276c_55ed_a166_ad097ec75575 ],
-        [ a owl:Restriction ;
-            owl:onProperty :EMMO_79c0edfa_06f9_5149_b754_28c589035b8a ;
-            owl:someValuesFrom :EMMO_6378a9e9_29e5_5cae_b75b_46ca365e49b9 ],
-        [ a owl:Restriction ;
-            owl:hasValue 73 ;
-            owl:onProperty :EMMO_a585728e_36c8_5df4_9d95_aa128d2a0e7f ],
-        :EMMO_eb77076b_a104_42ac_a065_798b2d2809ad ;
-    skos:prefLabel "TantalumAtom"@en .
-
-:EMMO_dea931ca_1ec7_58f8_88e5_fb5615d8b214 a owl:Class ;
-    :EMMO_967080e5_2f42_4eb2_a3a9_c58143e835f9 "Atom subclass for sodium."@en ;
-    rdfs:subClassOf [ a owl:Restriction ;
-            owl:hasValue 22.98976928 ;
-            owl:onProperty :EMMO_43de6d01_276c_55ed_a166_ad097ec75575 ],
-        [ a owl:Restriction ;
-            owl:hasValue 11 ;
-            owl:onProperty :EMMO_a585728e_36c8_5df4_9d95_aa128d2a0e7f ],
-        [ a owl:Restriction ;
-            owl:onProperty :EMMO_79c0edfa_06f9_5149_b754_28c589035b8a ;
-            owl:someValuesFrom :EMMO_c00cc96e_a51e_5dc9_9e6c_1cc4dfaf1c67 ],
-        :EMMO_eb77076b_a104_42ac_a065_798b2d2809ad ;
-    skos:prefLabel "SodiumAtom"@en .
-
-:EMMO_e1e686a5_71c3_5a98_8646_6d4e0f665f35 a owl:Class ;
-    :EMMO_967080e5_2f42_4eb2_a3a9_c58143e835f9 "Atom subclass for dysprosium."@en ;
-    rdfs:subClassOf [ a owl:Restriction ;
-            owl:hasValue 66 ;
-            owl:onProperty :EMMO_a585728e_36c8_5df4_9d95_aa128d2a0e7f ],
-        [ a owl:Restriction ;
-            owl:hasValue 162.5 ;
-            owl:onProperty :EMMO_43de6d01_276c_55ed_a166_ad097ec75575 ],
-        [ a owl:Restriction ;
-            owl:onProperty :EMMO_79c0edfa_06f9_5149_b754_28c589035b8a ;
-            owl:someValuesFrom :EMMO_1936bc9e_5e81_5267_bd48_cbec9a6cfb17 ],
-        :EMMO_eb77076b_a104_42ac_a065_798b2d2809ad ;
-    skos:prefLabel "DysprosiumAtom"@en .
-
-:EMMO_e37eaa49_d5e8_54e7_a7dc_9ad6073e86b7 a owl:Class ;
-    :EMMO_967080e5_2f42_4eb2_a3a9_c58143e835f9 "Atom subclass for hafnium."@en ;
-    rdfs:subClassOf [ a owl:Restriction ;
-            owl:onProperty :EMMO_79c0edfa_06f9_5149_b754_28c589035b8a ;
-            owl:someValuesFrom :EMMO_c9ac19ce_af4f_5abd_975d_c86dca0b4d58 ],
-        [ a owl:Restriction ;
-            owl:hasValue 178.49 ;
-            owl:onProperty :EMMO_43de6d01_276c_55ed_a166_ad097ec75575 ],
-        [ a owl:Restriction ;
-            owl:hasValue 72 ;
-            owl:onProperty :EMMO_a585728e_36c8_5df4_9d95_aa128d2a0e7f ],
-        :EMMO_eb77076b_a104_42ac_a065_798b2d2809ad ;
-    skos:prefLabel "HafniumAtom"@en .
-
-:EMMO_e3cd5791_6fbb_587a_a535_0e937800beaa a owl:Class ;
-    :EMMO_967080e5_2f42_4eb2_a3a9_c58143e835f9 "Atom subclass for terbium."@en ;
-    rdfs:subClassOf [ a owl:Restriction ;
-            owl:hasValue 158.92535 ;
-            owl:onProperty :EMMO_43de6d01_276c_55ed_a166_ad097ec75575 ],
-        [ a owl:Restriction ;
-            owl:hasValue 65 ;
-            owl:onProperty :EMMO_a585728e_36c8_5df4_9d95_aa128d2a0e7f ],
-        [ a owl:Restriction ;
-            owl:onProperty :EMMO_79c0edfa_06f9_5149_b754_28c589035b8a ;
-            owl:someValuesFrom :EMMO_6599389d_7a26_5d51_a65c_5dd9c3ed532f ],
-        :EMMO_eb77076b_a104_42ac_a065_798b2d2809ad ;
-    skos:prefLabel "TerbiumAtom"@en .
-
-:EMMO_e85b68e1_ca2b_51b5_8b61_dea134d88bef a owl:Class ;
-    :EMMO_967080e5_2f42_4eb2_a3a9_c58143e835f9 "Atom subclass for mendelevium."@en ;
-    rdfs:subClassOf [ a owl:Restriction ;
-            owl:hasValue 101 ;
-            owl:onProperty :EMMO_a585728e_36c8_5df4_9d95_aa128d2a0e7f ],
-        [ a owl:Restriction ;
-            owl:onProperty :EMMO_79c0edfa_06f9_5149_b754_28c589035b8a ;
-            owl:someValuesFrom :EMMO_20bb4724_2370_5205_ab8e_51a4c3609d3b ],
-        [ a owl:Restriction ;
-            owl:hasValue 258.09843 ;
-            owl:onProperty :EMMO_43de6d01_276c_55ed_a166_ad097ec75575 ],
-        :EMMO_eb77076b_a104_42ac_a065_798b2d2809ad ;
-    skos:prefLabel "MendeleviumAtom"@en .
-
-:EMMO_f02b58a5_8f1e_5d72_a261_8fe5ad2fbb4b a owl:Class ;
-    :EMMO_967080e5_2f42_4eb2_a3a9_c58143e835f9 "Atom subclass for vanadium."@en ;
-    rdfs:subClassOf [ a owl:Restriction ;
-            owl:hasValue 50.9415 ;
-            owl:onProperty :EMMO_43de6d01_276c_55ed_a166_ad097ec75575 ],
-        [ a owl:Restriction ;
-            owl:onProperty :EMMO_79c0edfa_06f9_5149_b754_28c589035b8a ;
-            owl:someValuesFrom :EMMO_113acda0_3c17_59d9_87ef_7e5e5c0ba128 ],
-        [ a owl:Restriction ;
-            owl:hasValue 23 ;
-            owl:onProperty :EMMO_a585728e_36c8_5df4_9d95_aa128d2a0e7f ],
-        :EMMO_eb77076b_a104_42ac_a065_798b2d2809ad ;
-    skos:prefLabel "VanadiumAtom"@en .
-
-:EMMO_f2d4c89a_c354_5e4c_9cdb_f2de932e294f a owl:Class ;
-    :EMMO_967080e5_2f42_4eb2_a3a9_c58143e835f9 "Atom subclass for livermorium."@en ;
-    rdfs:subClassOf [ a owl:Restriction ;
-            owl:hasValue 293.204 ;
-            owl:onProperty :EMMO_43de6d01_276c_55ed_a166_ad097ec75575 ],
-        [ a owl:Restriction ;
-            owl:onProperty :EMMO_79c0edfa_06f9_5149_b754_28c589035b8a ;
-            owl:someValuesFrom :EMMO_31fda9f8_24e1_5c53_8616_a63cee7613de ],
-        [ a owl:Restriction ;
-            owl:hasValue 116 ;
-            owl:onProperty :EMMO_a585728e_36c8_5df4_9d95_aa128d2a0e7f ],
-        :EMMO_eb77076b_a104_42ac_a065_798b2d2809ad ;
-    skos:prefLabel "LivermoriumAtom"@en .
-
-:EMMO_f4fee945_1d4a_5158_b0ca_eaef9ad40502 a owl:Class ;
-    :EMMO_967080e5_2f42_4eb2_a3a9_c58143e835f9 "Atom subclass for zinc."@en ;
-    rdfs:subClassOf [ a owl:Restriction ;
-            owl:hasValue 65.38 ;
-            owl:onProperty :EMMO_43de6d01_276c_55ed_a166_ad097ec75575 ],
-        [ a owl:Restriction ;
-            owl:onProperty :EMMO_79c0edfa_06f9_5149_b754_28c589035b8a ;
-            owl:someValuesFrom :EMMO_0bd0c81a_2972_5b2d_8ff5_bb72a82b9c0d ],
-        [ a owl:Restriction ;
-            owl:hasValue 30 ;
-            owl:onProperty :EMMO_a585728e_36c8_5df4_9d95_aa128d2a0e7f ],
-        :EMMO_eb77076b_a104_42ac_a065_798b2d2809ad ;
-    skos:prefLabel "ZincAtom"@en .
-
-:EMMO_f90da1f3_eb4c_54c4_b5d9_cf00fef180a1 a owl:Class ;
-    :EMMO_967080e5_2f42_4eb2_a3a9_c58143e835f9 "Atom subclass for americium."@en ;
-    rdfs:subClassOf [ a owl:Restriction ;
-            owl:onProperty :EMMO_79c0edfa_06f9_5149_b754_28c589035b8a ;
-            owl:someValuesFrom :EMMO_f107c0e5_0b9f_566c_9cba_a3443c904f78 ],
-        [ a owl:Restriction ;
-            owl:hasValue 95 ;
-            owl:onProperty :EMMO_a585728e_36c8_5df4_9d95_aa128d2a0e7f ],
-        [ a owl:Restriction ;
-            owl:hasValue 243.06138 ;
-            owl:onProperty :EMMO_43de6d01_276c_55ed_a166_ad097ec75575 ],
-        :EMMO_eb77076b_a104_42ac_a065_798b2d2809ad ;
-    skos:prefLabel "AmericiumAtom"@en .
-
-:EMMO_f9125b67_8798_5595_9db3_ffc1840c9947 a owl:Class ;
-    :EMMO_967080e5_2f42_4eb2_a3a9_c58143e835f9 "Atom subclass for copernicium."@en ;
-    rdfs:subClassOf [ a owl:Restriction ;
-            owl:hasValue 285.177 ;
-            owl:onProperty :EMMO_43de6d01_276c_55ed_a166_ad097ec75575 ],
-        [ a owl:Restriction ;
-            owl:onProperty :EMMO_79c0edfa_06f9_5149_b754_28c589035b8a ;
-            owl:someValuesFrom :EMMO_920b8adc_575b_55e9_9cd5_cf5eab1696f1 ],
-        [ a owl:Restriction ;
-            owl:hasValue 112 ;
-            owl:onProperty :EMMO_a585728e_36c8_5df4_9d95_aa128d2a0e7f ],
-        :EMMO_eb77076b_a104_42ac_a065_798b2d2809ad ;
-    skos:prefLabel "CoperniciumAtom"@en .
-
-:EMMO_fbfd4b93_12ee_5a15_8377_d4c54635b5de a owl:Class ;
-    :EMMO_967080e5_2f42_4eb2_a3a9_c58143e835f9 "Atom subclass for scandium."@en ;
-    rdfs:subClassOf [ a owl:Restriction ;
-            owl:onProperty :EMMO_79c0edfa_06f9_5149_b754_28c589035b8a ;
-            owl:someValuesFrom :EMMO_3fb231cb_7818_5b59_b8da_b5bd2c09c0fc ],
-        [ a owl:Restriction ;
-            owl:hasValue 21 ;
-            owl:onProperty :EMMO_a585728e_36c8_5df4_9d95_aa128d2a0e7f ],
-        [ a owl:Restriction ;
-            owl:hasValue 44.955908 ;
-            owl:onProperty :EMMO_43de6d01_276c_55ed_a166_ad097ec75575 ],
-        :EMMO_eb77076b_a104_42ac_a065_798b2d2809ad ;
-    skos:prefLabel "ScandiumAtom"@en .
-
-:EMMO_fd03c660_7b3b_5451_9d78_bc48836e1cc6 a owl:Class ;
-    :EMMO_967080e5_2f42_4eb2_a3a9_c58143e835f9 "Atom subclass for holmium."@en ;
-    rdfs:subClassOf [ a owl:Restriction ;
-            owl:hasValue 67 ;
-            owl:onProperty :EMMO_a585728e_36c8_5df4_9d95_aa128d2a0e7f ],
-        [ a owl:Restriction ;
-            owl:onProperty :EMMO_79c0edfa_06f9_5149_b754_28c589035b8a ;
-            owl:someValuesFrom :EMMO_e0136ad7_1435_5292_9ed6_9848b481d503 ],
-        [ a owl:Restriction ;
-            owl:hasValue 164.93033 ;
-            owl:onProperty :EMMO_43de6d01_276c_55ed_a166_ad097ec75575 ],
-        :EMMO_eb77076b_a104_42ac_a065_798b2d2809ad ;
-    skos:prefLabel "HolmiumAtom"@en .
-
-:EMMO_fd99c17e_6385_5b97_a20c_eddffdd56837 a owl:Class ;
-    :EMMO_967080e5_2f42_4eb2_a3a9_c58143e835f9 "Atom subclass for radon."@en ;
-    rdfs:subClassOf [ a owl:Restriction ;
-            owl:hasValue 86 ;
-            owl:onProperty :EMMO_a585728e_36c8_5df4_9d95_aa128d2a0e7f ],
-        [ a owl:Restriction ;
-            owl:hasValue 222.01758 ;
-            owl:onProperty :EMMO_43de6d01_276c_55ed_a166_ad097ec75575 ],
-        [ a owl:Restriction ;
-            owl:onProperty :EMMO_79c0edfa_06f9_5149_b754_28c589035b8a ;
-            owl:someValuesFrom :EMMO_d0af02f3_8a47_554e_a725_42b752451a1b ],
-        :EMMO_eb77076b_a104_42ac_a065_798b2d2809ad ;
-    skos:prefLabel "RadonAtom"@en .
-
-:EMMO_ff4e0ff1_a3ea_5c59_82dc_75f0abad66eb a owl:Class ;
-    :EMMO_967080e5_2f42_4eb2_a3a9_c58143e835f9 "Atom subclass for fluorine."@en ;
-    rdfs:subClassOf [ a owl:Restriction ;
-            owl:hasValue 18.998403163 ;
-            owl:onProperty :EMMO_43de6d01_276c_55ed_a166_ad097ec75575 ],
-        [ a owl:Restriction ;
-            owl:hasValue 9 ;
-            owl:onProperty :EMMO_a585728e_36c8_5df4_9d95_aa128d2a0e7f ],
-        [ a owl:Restriction ;
-            owl:onProperty :EMMO_79c0edfa_06f9_5149_b754_28c589035b8a ;
-            owl:someValuesFrom :EMMO_36a32a8c_8307_5b09_adcb_bbaeb9e36b49 ],
-        :EMMO_eb77076b_a104_42ac_a065_798b2d2809ad ;
-    skos:prefLabel "FluorineAtom"@en .
-
-:EMMO_ff5e8306_8e33_5305_84aa_d99055d34e0c a owl:Class ;
-    :EMMO_967080e5_2f42_4eb2_a3a9_c58143e835f9 "Atom subclass for magnesium."@en ;
-    rdfs:subClassOf [ a owl:Restriction ;
-            owl:hasValue 12 ;
-            owl:onProperty :EMMO_a585728e_36c8_5df4_9d95_aa128d2a0e7f ],
-        [ a owl:Restriction ;
-            owl:onProperty :EMMO_79c0edfa_06f9_5149_b754_28c589035b8a ;
-            owl:someValuesFrom :EMMO_91579f8a_e3b1_5ac9_9533_402c8cb1ffdd ],
-        [ a owl:Restriction ;
-            owl:hasValue 24.305 ;
-            owl:onProperty :EMMO_43de6d01_276c_55ed_a166_ad097ec75575 ],
-        :EMMO_eb77076b_a104_42ac_a065_798b2d2809ad ;
-    skos:prefLabel "MagnesiumAtom"@en .
-
 <https://w3id.org/emmo/disciplines/periodictable> a owl:Ontology ;
     dcterms:abstract "The periodic table domain ontology provide a simple reference implementation of all atoms in the periodic table with a few selected conventional properties.  It is ment as both an example for other domain ontologies as well as a useful assert by itself. Periodic table is released under the Creative Commons Attribution 4.0 International license (CC BY 4.0)."@en ;
     dcterms:creator "Emanuele Ghedini, University of Bologna, IT"@en,
@@ -5162,850 +881,2607 @@
     owl:versionIRI <https://w3id.org/emmo/1.0.0-beta7/disciplines/periodictable> ;
     owl:versionInfo "1.0.0-beta7"@en .
 
-:EMMO_0080b38f_bac4_5dd6_9d28_d821cf723787 a owl:Class ;
-    rdfs:subClassOf [ a owl:Restriction ;
-            owl:hasValue "U"^^xsd:string ;
-            owl:onProperty :EMMO_23b579e1_8088_45b5_9975_064014026c42 ],
-        :EMMO_4f40def1_3cd7_4067_9596_541e9a5134cf ;
-    skos:prefLabel "UraniumSymbol"@en .
-
-:EMMO_0755dd67_bdf1_5164_a706_55fcf9ced526 a owl:Class ;
-    rdfs:subClassOf [ a owl:Restriction ;
-            owl:hasValue "Li"^^xsd:string ;
-            owl:onProperty :EMMO_23b579e1_8088_45b5_9975_064014026c42 ],
-        :EMMO_4f40def1_3cd7_4067_9596_541e9a5134cf ;
-    skos:prefLabel "LithiumSymbol"@en .
-
-:EMMO_0805a892_352b_53e3_9577_60aa0835bc17 a owl:Class ;
-    rdfs:subClassOf [ a owl:Restriction ;
-            owl:hasValue "Bh"^^xsd:string ;
-            owl:onProperty :EMMO_23b579e1_8088_45b5_9975_064014026c42 ],
-        :EMMO_4f40def1_3cd7_4067_9596_541e9a5134cf ;
-    skos:prefLabel "BohriumSymbol"@en .
-
-:EMMO_09e84f72_511a_5d22_adf1_accacaf7146a a owl:Class ;
-    rdfs:subClassOf [ a owl:Restriction ;
-            owl:hasValue "Sn"^^xsd:string ;
-            owl:onProperty :EMMO_23b579e1_8088_45b5_9975_064014026c42 ],
-        :EMMO_4f40def1_3cd7_4067_9596_541e9a5134cf ;
-    skos:prefLabel "TinSymbol"@en .
-
-:EMMO_0ba17fb4_6149_5332_b65f_0639ace42edf a owl:Class ;
-    rdfs:subClassOf [ a owl:Restriction ;
-            owl:hasValue "As"^^xsd:string ;
-            owl:onProperty :EMMO_23b579e1_8088_45b5_9975_064014026c42 ],
-        :EMMO_4f40def1_3cd7_4067_9596_541e9a5134cf ;
-    skos:prefLabel "ArsenicSymbol"@en .
-
-:EMMO_0bd0c81a_2972_5b2d_8ff5_bb72a82b9c0d a owl:Class ;
-    rdfs:subClassOf [ a owl:Restriction ;
-            owl:hasValue "Zn"^^xsd:string ;
-            owl:onProperty :EMMO_23b579e1_8088_45b5_9975_064014026c42 ],
-        :EMMO_4f40def1_3cd7_4067_9596_541e9a5134cf ;
-    skos:prefLabel "ZincSymbol"@en .
-
-:EMMO_0edbde89_9714_53c7_b2a9_0ef6c0f73091 a owl:Class ;
-    rdfs:subClassOf [ a owl:Restriction ;
-            owl:hasValue "Ru"^^xsd:string ;
-            owl:onProperty :EMMO_23b579e1_8088_45b5_9975_064014026c42 ],
-        :EMMO_4f40def1_3cd7_4067_9596_541e9a5134cf ;
-    skos:prefLabel "RutheniumSymbol"@en .
-
-:EMMO_113acda0_3c17_59d9_87ef_7e5e5c0ba128 a owl:Class ;
-    rdfs:subClassOf [ a owl:Restriction ;
-            owl:hasValue "V"^^xsd:string ;
-            owl:onProperty :EMMO_23b579e1_8088_45b5_9975_064014026c42 ],
-        :EMMO_4f40def1_3cd7_4067_9596_541e9a5134cf ;
-    skos:prefLabel "VanadiumSymbol"@en .
-
-:EMMO_12120d44_785e_5e5e_a9fd_73fe7c24ead4 a owl:Class ;
-    rdfs:subClassOf [ a owl:Restriction ;
-            owl:hasValue "Hg"^^xsd:string ;
-            owl:onProperty :EMMO_23b579e1_8088_45b5_9975_064014026c42 ],
-        :EMMO_4f40def1_3cd7_4067_9596_541e9a5134cf ;
-    skos:prefLabel "MercurySymbol"@en .
-
-:EMMO_15841f91_ad7d_5b81_89d1_c12b13e42f32 a owl:Class ;
-    rdfs:subClassOf [ a owl:Restriction ;
-            owl:hasValue "Pu"^^xsd:string ;
-            owl:onProperty :EMMO_23b579e1_8088_45b5_9975_064014026c42 ],
-        :EMMO_4f40def1_3cd7_4067_9596_541e9a5134cf ;
-    skos:prefLabel "PlutoniumSymbol"@en .
-
-:EMMO_179a652d_68c8_5412_9621_98b4b00984dd a owl:Class ;
-    rdfs:subClassOf [ a owl:Restriction ;
-            owl:hasValue "Mn"^^xsd:string ;
-            owl:onProperty :EMMO_23b579e1_8088_45b5_9975_064014026c42 ],
-        :EMMO_4f40def1_3cd7_4067_9596_541e9a5134cf ;
-    skos:prefLabel "ManganeseSymbol"@en .
-
-:EMMO_1936bc9e_5e81_5267_bd48_cbec9a6cfb17 a owl:Class ;
-    rdfs:subClassOf [ a owl:Restriction ;
-            owl:hasValue "Dy"^^xsd:string ;
-            owl:onProperty :EMMO_23b579e1_8088_45b5_9975_064014026c42 ],
-        :EMMO_4f40def1_3cd7_4067_9596_541e9a5134cf ;
-    skos:prefLabel "DysprosiumSymbol"@en .
-
-:EMMO_1c5c8217_481b_5ae9_b44f_9ec353f6ea93 a owl:Class ;
-    rdfs:subClassOf [ a owl:Restriction ;
-            owl:hasValue "Fl"^^xsd:string ;
-            owl:onProperty :EMMO_23b579e1_8088_45b5_9975_064014026c42 ],
-        :EMMO_4f40def1_3cd7_4067_9596_541e9a5134cf ;
-    skos:prefLabel "FleroviumSymbol"@en .
-
-:EMMO_1cba8181_2ea5_5772_8bd7_e668ffcde394 a owl:Class ;
-    rdfs:subClassOf [ a owl:Restriction ;
-            owl:hasValue "Ti"^^xsd:string ;
-            owl:onProperty :EMMO_23b579e1_8088_45b5_9975_064014026c42 ],
-        :EMMO_4f40def1_3cd7_4067_9596_541e9a5134cf ;
-    skos:prefLabel "TitaniumSymbol"@en .
-
-:EMMO_1fade54b_20ed_5e58_af59_214ea3b15ba9 a owl:Class ;
-    rdfs:subClassOf [ a owl:Restriction ;
-            owl:hasValue "Ni"^^xsd:string ;
-            owl:onProperty :EMMO_23b579e1_8088_45b5_9975_064014026c42 ],
-        :EMMO_4f40def1_3cd7_4067_9596_541e9a5134cf ;
-    skos:prefLabel "NickelSymbol"@en .
-
-:EMMO_209b3242_1274_5d1d_a965_f8cb3fcc1073 a owl:Class ;
-    rdfs:subClassOf [ a owl:Restriction ;
-            owl:hasValue "Pa"^^xsd:string ;
-            owl:onProperty :EMMO_23b579e1_8088_45b5_9975_064014026c42 ],
-        :EMMO_4f40def1_3cd7_4067_9596_541e9a5134cf ;
-    skos:prefLabel "ProtactiniumSymbol"@en .
-
-:EMMO_20bb4724_2370_5205_ab8e_51a4c3609d3b a owl:Class ;
-    rdfs:subClassOf [ a owl:Restriction ;
-            owl:hasValue "Md"^^xsd:string ;
-            owl:onProperty :EMMO_23b579e1_8088_45b5_9975_064014026c42 ],
-        :EMMO_4f40def1_3cd7_4067_9596_541e9a5134cf ;
-    skos:prefLabel "MendeleviumSymbol"@en .
-
-:EMMO_2563e18a_93d2_5d81_86d3_736295e9e519 a owl:Class ;
-    rdfs:subClassOf [ a owl:Restriction ;
-            owl:hasValue "Gd"^^xsd:string ;
-            owl:onProperty :EMMO_23b579e1_8088_45b5_9975_064014026c42 ],
-        :EMMO_4f40def1_3cd7_4067_9596_541e9a5134cf ;
-    skos:prefLabel "GadoliniumSymbol"@en .
-
-:EMMO_26b7c6ca_6c6c_52e0_ba01_dcc883e64d46 a owl:Class ;
-    rdfs:subClassOf [ a owl:Restriction ;
-            owl:hasValue "N"^^xsd:string ;
-            owl:onProperty :EMMO_23b579e1_8088_45b5_9975_064014026c42 ],
-        :EMMO_4f40def1_3cd7_4067_9596_541e9a5134cf ;
-    skos:prefLabel "NitrogenSymbol"@en .
-
-:EMMO_2dc17698_8cd9_562e_8eca_7818d507c813 a owl:Class ;
-    rdfs:subClassOf [ a owl:Restriction ;
-            owl:hasValue "Cl"^^xsd:string ;
-            owl:onProperty :EMMO_23b579e1_8088_45b5_9975_064014026c42 ],
-        :EMMO_4f40def1_3cd7_4067_9596_541e9a5134cf ;
-    skos:prefLabel "ChlorineSymbol"@en .
-
-:EMMO_2e96348b_f8d1_5877_a5c5_b6863c5ebcf2 a owl:Class ;
-    rdfs:subClassOf [ a owl:Restriction ;
-            owl:hasValue "Ne"^^xsd:string ;
-            owl:onProperty :EMMO_23b579e1_8088_45b5_9975_064014026c42 ],
-        :EMMO_4f40def1_3cd7_4067_9596_541e9a5134cf ;
-    skos:prefLabel "NeonSymbol"@en .
-
-:EMMO_31fda9f8_24e1_5c53_8616_a63cee7613de a owl:Class ;
-    rdfs:subClassOf [ a owl:Restriction ;
-            owl:hasValue "Lv"^^xsd:string ;
-            owl:onProperty :EMMO_23b579e1_8088_45b5_9975_064014026c42 ],
-        :EMMO_4f40def1_3cd7_4067_9596_541e9a5134cf ;
-    skos:prefLabel "LivermoriumSymbol"@en .
-
-:EMMO_3565b4e7_51bd_57e5_afde_60be404857cf a owl:Class ;
-    rdfs:subClassOf [ a owl:Restriction ;
-            owl:hasValue "Pr"^^xsd:string ;
-            owl:onProperty :EMMO_23b579e1_8088_45b5_9975_064014026c42 ],
-        :EMMO_4f40def1_3cd7_4067_9596_541e9a5134cf ;
-    skos:prefLabel "PraseodymiumSymbol"@en .
-
-:EMMO_357b32b5_7d1b_5649_b9bd_2b1b9359fcd0 a owl:Class ;
-    rdfs:subClassOf [ a owl:Restriction ;
-            owl:hasValue "Er"^^xsd:string ;
-            owl:onProperty :EMMO_23b579e1_8088_45b5_9975_064014026c42 ],
-        :EMMO_4f40def1_3cd7_4067_9596_541e9a5134cf ;
-    skos:prefLabel "ErbiumSymbol"@en .
-
-:EMMO_36a32a8c_8307_5b09_adcb_bbaeb9e36b49 a owl:Class ;
-    rdfs:subClassOf [ a owl:Restriction ;
-            owl:hasValue "F"^^xsd:string ;
-            owl:onProperty :EMMO_23b579e1_8088_45b5_9975_064014026c42 ],
-        :EMMO_4f40def1_3cd7_4067_9596_541e9a5134cf ;
-    skos:prefLabel "FluorineSymbol"@en .
-
-:EMMO_38626021_30ac_5bd1_8776_0541a8341bf2 a owl:Class ;
-    rdfs:subClassOf [ a owl:Restriction ;
-            owl:hasValue "Ca"^^xsd:string ;
-            owl:onProperty :EMMO_23b579e1_8088_45b5_9975_064014026c42 ],
-        :EMMO_4f40def1_3cd7_4067_9596_541e9a5134cf ;
-    skos:prefLabel "CalciumSymbol"@en .
-
-:EMMO_3bf0809d_2f7c_5282_b7fd_2e5486f6dbd3 a owl:Class ;
-    rdfs:subClassOf [ a owl:Restriction ;
-            owl:hasValue "Ac"^^xsd:string ;
-            owl:onProperty :EMMO_23b579e1_8088_45b5_9975_064014026c42 ],
-        :EMMO_4f40def1_3cd7_4067_9596_541e9a5134cf ;
-    skos:prefLabel "ActiniumSymbol"@en .
-
-:EMMO_3fb231cb_7818_5b59_b8da_b5bd2c09c0fc a owl:Class ;
-    rdfs:subClassOf [ a owl:Restriction ;
-            owl:hasValue "Sc"^^xsd:string ;
-            owl:onProperty :EMMO_23b579e1_8088_45b5_9975_064014026c42 ],
-        :EMMO_4f40def1_3cd7_4067_9596_541e9a5134cf ;
-    skos:prefLabel "ScandiumSymbol"@en .
-
-:EMMO_3fb44e47_7de9_5d86_9320_5949d8792951 a owl:Class ;
-    rdfs:subClassOf [ a owl:Restriction ;
-            owl:hasValue "Sg"^^xsd:string ;
-            owl:onProperty :EMMO_23b579e1_8088_45b5_9975_064014026c42 ],
-        :EMMO_4f40def1_3cd7_4067_9596_541e9a5134cf ;
-    skos:prefLabel "SeaborgiumSymbol"@en .
-
-:EMMO_41ee55be_d0e9_5f39_86a6_36b81a7bc301 a owl:Class ;
-    rdfs:subClassOf [ a owl:Restriction ;
-            owl:hasValue "Br"^^xsd:string ;
-            owl:onProperty :EMMO_23b579e1_8088_45b5_9975_064014026c42 ],
-        :EMMO_4f40def1_3cd7_4067_9596_541e9a5134cf ;
-    skos:prefLabel "BromineSymbol"@en .
-
-:EMMO_43815c80_05dc_5917_8d52_b200badbf1d3 a owl:Class ;
-    rdfs:subClassOf [ a owl:Restriction ;
-            owl:hasValue "Db"^^xsd:string ;
-            owl:onProperty :EMMO_23b579e1_8088_45b5_9975_064014026c42 ],
-        :EMMO_4f40def1_3cd7_4067_9596_541e9a5134cf ;
-    skos:prefLabel "DubniumSymbol"@en .
-
-:EMMO_44eb5d63_b868_54c5_bd52_7528db10674d a owl:Class ;
-    rdfs:subClassOf [ a owl:Restriction ;
-            owl:hasValue "Ce"^^xsd:string ;
-            owl:onProperty :EMMO_23b579e1_8088_45b5_9975_064014026c42 ],
-        :EMMO_4f40def1_3cd7_4067_9596_541e9a5134cf ;
-    skos:prefLabel "CeriumSymbol"@en .
-
-:EMMO_4894a40d_6bf5_54a2_8b21_e9b278e0e973 a owl:Class ;
-    rdfs:subClassOf [ a owl:Restriction ;
-            owl:hasValue "Eu"^^xsd:string ;
-            owl:onProperty :EMMO_23b579e1_8088_45b5_9975_064014026c42 ],
-        :EMMO_4f40def1_3cd7_4067_9596_541e9a5134cf ;
-    skos:prefLabel "EuropiumSymbol"@en .
-
-:EMMO_490c2981_b1cb_5f8c_be82_17a1ef1c27b4 a owl:Class ;
-    rdfs:subClassOf [ a owl:Restriction ;
-            owl:hasValue "Ts"^^xsd:string ;
-            owl:onProperty :EMMO_23b579e1_8088_45b5_9975_064014026c42 ],
-        :EMMO_4f40def1_3cd7_4067_9596_541e9a5134cf ;
-    skos:prefLabel "TennessineSymbol"@en .
-
-:EMMO_4aa59242_76e7_5cce_a126_c7e9c657e7ad a owl:Class ;
-    rdfs:subClassOf [ a owl:Restriction ;
-            owl:hasValue "Co"^^xsd:string ;
-            owl:onProperty :EMMO_23b579e1_8088_45b5_9975_064014026c42 ],
-        :EMMO_4f40def1_3cd7_4067_9596_541e9a5134cf ;
-    skos:prefLabel "CobaltSymbol"@en .
-
-:EMMO_4ee57a22_0634_5889_a283_0b4f8e5023f6 a owl:Class ;
-    rdfs:subClassOf [ a owl:Restriction ;
-            owl:hasValue "Sb"^^xsd:string ;
-            owl:onProperty :EMMO_23b579e1_8088_45b5_9975_064014026c42 ],
-        :EMMO_4f40def1_3cd7_4067_9596_541e9a5134cf ;
-    skos:prefLabel "AntimonySymbol"@en .
-
-:EMMO_4f9670f5_14ca_53da_a1ea_9b0550a61035 a owl:Class ;
-    rdfs:subClassOf [ a owl:Restriction ;
-            owl:hasValue "Si"^^xsd:string ;
-            owl:onProperty :EMMO_23b579e1_8088_45b5_9975_064014026c42 ],
-        :EMMO_4f40def1_3cd7_4067_9596_541e9a5134cf ;
-    skos:prefLabel "SiliconSymbol"@en .
-
-:EMMO_517752af_5883_5cf5_8363_6b19f76aca3e a owl:Class ;
-    rdfs:subClassOf [ a owl:Restriction ;
-            owl:hasValue "Cr"^^xsd:string ;
-            owl:onProperty :EMMO_23b579e1_8088_45b5_9975_064014026c42 ],
-        :EMMO_4f40def1_3cd7_4067_9596_541e9a5134cf ;
-    skos:prefLabel "ChromiumSymbol"@en .
-
-:EMMO_5833085e_0afc_516a_a584_f56f1f191a13 a owl:Class ;
-    rdfs:subClassOf [ a owl:Restriction ;
-            owl:hasValue "Tl"^^xsd:string ;
-            owl:onProperty :EMMO_23b579e1_8088_45b5_9975_064014026c42 ],
-        :EMMO_4f40def1_3cd7_4067_9596_541e9a5134cf ;
-    skos:prefLabel "ThalliumSymbol"@en .
-
-:EMMO_5c736993_31b7_5839_aa36_38b6cd8b41a2 a owl:Class ;
-    rdfs:subClassOf [ a owl:Restriction ;
-            owl:hasValue "Bk"^^xsd:string ;
-            owl:onProperty :EMMO_23b579e1_8088_45b5_9975_064014026c42 ],
-        :EMMO_4f40def1_3cd7_4067_9596_541e9a5134cf ;
-    skos:prefLabel "BerkeliumSymbol"@en .
-
-:EMMO_6378a9e9_29e5_5cae_b75b_46ca365e49b9 a owl:Class ;
-    rdfs:subClassOf [ a owl:Restriction ;
-            owl:hasValue "Ta"^^xsd:string ;
-            owl:onProperty :EMMO_23b579e1_8088_45b5_9975_064014026c42 ],
-        :EMMO_4f40def1_3cd7_4067_9596_541e9a5134cf ;
-    skos:prefLabel "TantalumSymbol"@en .
-
-:EMMO_649415e4_1e31_5809_aceb_59efbba7d5f5 a owl:Class ;
-    rdfs:subClassOf [ a owl:Restriction ;
-            owl:hasValue "Sr"^^xsd:string ;
-            owl:onProperty :EMMO_23b579e1_8088_45b5_9975_064014026c42 ],
-        :EMMO_4f40def1_3cd7_4067_9596_541e9a5134cf ;
-    skos:prefLabel "StrontiumSymbol"@en .
-
-:EMMO_6599389d_7a26_5d51_a65c_5dd9c3ed532f a owl:Class ;
-    rdfs:subClassOf [ a owl:Restriction ;
-            owl:hasValue "Tb"^^xsd:string ;
-            owl:onProperty :EMMO_23b579e1_8088_45b5_9975_064014026c42 ],
-        :EMMO_4f40def1_3cd7_4067_9596_541e9a5134cf ;
-    skos:prefLabel "TerbiumSymbol"@en .
-
-:EMMO_66c364c4_16b7_5d5f_abd5_b6977c46f525 a owl:Class ;
-    rdfs:subClassOf [ a owl:Restriction ;
-            owl:hasValue "Lu"^^xsd:string ;
-            owl:onProperty :EMMO_23b579e1_8088_45b5_9975_064014026c42 ],
-        :EMMO_4f40def1_3cd7_4067_9596_541e9a5134cf ;
-    skos:prefLabel "LutetiumSymbol"@en .
-
-:EMMO_66d895f4_42fa_58a2_89af_ef065f52c1eb a owl:Class ;
-    rdfs:subClassOf [ a owl:Restriction ;
-            owl:hasValue "S"^^xsd:string ;
-            owl:onProperty :EMMO_23b579e1_8088_45b5_9975_064014026c42 ],
-        :EMMO_4f40def1_3cd7_4067_9596_541e9a5134cf ;
-    skos:prefLabel "SulfurSymbol"@en .
-
-:EMMO_67589be3_8acd_5230_bc54_89280412a3fb a owl:Class ;
-    rdfs:subClassOf [ a owl:Restriction ;
-            owl:hasValue "In"^^xsd:string ;
-            owl:onProperty :EMMO_23b579e1_8088_45b5_9975_064014026c42 ],
-        :EMMO_4f40def1_3cd7_4067_9596_541e9a5134cf ;
-    skos:prefLabel "IndiumSymbol"@en .
-
-:EMMO_68a887df_63af_55c0_8239_b0b8edaa94ea a owl:Class ;
-    rdfs:subClassOf [ a owl:Restriction ;
-            owl:hasValue "W"^^xsd:string ;
-            owl:onProperty :EMMO_23b579e1_8088_45b5_9975_064014026c42 ],
-        :EMMO_4f40def1_3cd7_4067_9596_541e9a5134cf ;
-    skos:prefLabel "TungstenSymbol"@en .
-
-:EMMO_69e0ff08_9843_5ca2_b2bb_58467b07c4bb a owl:Class ;
-    rdfs:subClassOf [ a owl:Restriction ;
-            owl:hasValue "Ar"^^xsd:string ;
-            owl:onProperty :EMMO_23b579e1_8088_45b5_9975_064014026c42 ],
-        :EMMO_4f40def1_3cd7_4067_9596_541e9a5134cf ;
-    skos:prefLabel "ArgonSymbol"@en .
-
-:EMMO_6b241a1f_2a5f_5ea8_b0aa_7b162d7d73e4 a owl:Class ;
-    rdfs:subClassOf [ a owl:Restriction ;
-            owl:hasValue "Es"^^xsd:string ;
-            owl:onProperty :EMMO_23b579e1_8088_45b5_9975_064014026c42 ],
-        :EMMO_4f40def1_3cd7_4067_9596_541e9a5134cf ;
-    skos:prefLabel "EinsteiniumSymbol"@en .
-
-:EMMO_6b670dce_5692_5505_9688_8f735b325214 a owl:Class ;
-    rdfs:subClassOf [ a owl:Restriction ;
-            owl:hasValue "Ge"^^xsd:string ;
-            owl:onProperty :EMMO_23b579e1_8088_45b5_9975_064014026c42 ],
-        :EMMO_4f40def1_3cd7_4067_9596_541e9a5134cf ;
-    skos:prefLabel "GermaniumSymbol"@en .
-
-:EMMO_6bd7b6f4_db3b_58da_b9a0_58f44bb3ed37 a owl:Class ;
-    rdfs:subClassOf [ a owl:Restriction ;
-            owl:hasValue "P"^^xsd:string ;
-            owl:onProperty :EMMO_23b579e1_8088_45b5_9975_064014026c42 ],
-        :EMMO_4f40def1_3cd7_4067_9596_541e9a5134cf ;
-    skos:prefLabel "PhosphorusSymbol"@en .
-
-:EMMO_717d8808_5085_5f35_86b4_6bc75bafac0b a owl:Class ;
-    rdfs:subClassOf [ a owl:Restriction ;
-            owl:hasValue "Pb"^^xsd:string ;
-            owl:onProperty :EMMO_23b579e1_8088_45b5_9975_064014026c42 ],
-        :EMMO_4f40def1_3cd7_4067_9596_541e9a5134cf ;
-    skos:prefLabel "LeadSymbol"@en .
-
-:EMMO_71b5082d_9908_5011_8ad0_b2ab70ffd08c a owl:Class ;
-    rdfs:subClassOf [ a owl:Restriction ;
-            owl:hasValue "Fe"^^xsd:string ;
-            owl:onProperty :EMMO_23b579e1_8088_45b5_9975_064014026c42 ],
-        :EMMO_4f40def1_3cd7_4067_9596_541e9a5134cf ;
-    skos:prefLabel "IronSymbol"@en .
-
-:EMMO_71d48627_4696_54c2_a990_4fdd9f353aef a owl:Class ;
-    rdfs:subClassOf [ a owl:Restriction ;
-            owl:hasValue "Ds"^^xsd:string ;
-            owl:onProperty :EMMO_23b579e1_8088_45b5_9975_064014026c42 ],
-        :EMMO_4f40def1_3cd7_4067_9596_541e9a5134cf ;
-    skos:prefLabel "DarmastadtiumSymbol"@en .
-
-:EMMO_74fd9704_69a8_5112_b65a_72ba05bba315 a owl:Class ;
-    rdfs:subClassOf [ a owl:Restriction ;
-            owl:hasValue "Y"^^xsd:string ;
-            owl:onProperty :EMMO_23b579e1_8088_45b5_9975_064014026c42 ],
-        :EMMO_4f40def1_3cd7_4067_9596_541e9a5134cf ;
-    skos:prefLabel "YttriumSymbol"@en .
-
-:EMMO_7ab01303_b09e_5a90_8a5b_f5087d6559d3 a owl:Class ;
-    rdfs:subClassOf [ a owl:Restriction ;
-            owl:hasValue "Zr"^^xsd:string ;
-            owl:onProperty :EMMO_23b579e1_8088_45b5_9975_064014026c42 ],
-        :EMMO_4f40def1_3cd7_4067_9596_541e9a5134cf ;
-    skos:prefLabel "ZirconiumSymbol"@en .
-
-:EMMO_7c79a41c_c0aa_564b_b0b1_6fd4ee6f3256 a owl:Class ;
-    rdfs:subClassOf [ a owl:Restriction ;
-            owl:hasValue "Kr"^^xsd:string ;
-            owl:onProperty :EMMO_23b579e1_8088_45b5_9975_064014026c42 ],
-        :EMMO_4f40def1_3cd7_4067_9596_541e9a5134cf ;
-    skos:prefLabel "KryptonSymbol"@en .
-
-:EMMO_811c67a9_bcdf_5a9e_bbce_28ae2af12915 a owl:Class ;
-    rdfs:subClassOf [ a owl:Restriction ;
-            owl:hasValue "Au"^^xsd:string ;
-            owl:onProperty :EMMO_23b579e1_8088_45b5_9975_064014026c42 ],
-        :EMMO_4f40def1_3cd7_4067_9596_541e9a5134cf ;
-    skos:prefLabel "GoldSymbol"@en .
-
-:EMMO_849f62cf_3e92_5122_94ba_bcce51a04c5f a owl:Class ;
-    rdfs:subClassOf [ a owl:Restriction ;
-            owl:hasValue "Tm"^^xsd:string ;
-            owl:onProperty :EMMO_23b579e1_8088_45b5_9975_064014026c42 ],
-        :EMMO_4f40def1_3cd7_4067_9596_541e9a5134cf ;
-    skos:prefLabel "ThuliumSymbol"@en .
-
-:EMMO_89f46282_58a4_5140_8c5b_7aaddcccdcf0 a owl:Class ;
-    rdfs:subClassOf [ a owl:Restriction ;
-            owl:hasValue "Pd"^^xsd:string ;
-            owl:onProperty :EMMO_23b579e1_8088_45b5_9975_064014026c42 ],
-        :EMMO_4f40def1_3cd7_4067_9596_541e9a5134cf ;
-    skos:prefLabel "PalladiumSymbol"@en .
-
-:EMMO_8caaf41b_df30_5355_be5a_74283c49f50a a owl:Class ;
-    rdfs:subClassOf [ a owl:Restriction ;
-            owl:hasValue "Tc"^^xsd:string ;
-            owl:onProperty :EMMO_23b579e1_8088_45b5_9975_064014026c42 ],
-        :EMMO_4f40def1_3cd7_4067_9596_541e9a5134cf ;
-    skos:prefLabel "TechnetiumSymbol"@en .
-
-:EMMO_8d2f22ab_ba39_5e40_98dc_56f075cf22f1 a owl:Class ;
-    rdfs:subClassOf [ a owl:Restriction ;
-            owl:hasValue "Re"^^xsd:string ;
-            owl:onProperty :EMMO_23b579e1_8088_45b5_9975_064014026c42 ],
-        :EMMO_4f40def1_3cd7_4067_9596_541e9a5134cf ;
-    skos:prefLabel "RheniumSymbol"@en .
-
-:EMMO_8fbc9110_c822_5b8e_a5fc_ee5430d9f34a a owl:Class ;
-    rdfs:subClassOf [ a owl:Restriction ;
-            owl:hasValue "Nh"^^xsd:string ;
-            owl:onProperty :EMMO_23b579e1_8088_45b5_9975_064014026c42 ],
-        :EMMO_4f40def1_3cd7_4067_9596_541e9a5134cf ;
-    skos:prefLabel "NihoniumSymbol"@en .
-
-:EMMO_91579f8a_e3b1_5ac9_9533_402c8cb1ffdd a owl:Class ;
-    rdfs:subClassOf [ a owl:Restriction ;
-            owl:hasValue "Mg"^^xsd:string ;
-            owl:onProperty :EMMO_23b579e1_8088_45b5_9975_064014026c42 ],
-        :EMMO_4f40def1_3cd7_4067_9596_541e9a5134cf ;
-    skos:prefLabel "MagnesiumSymbol"@en .
-
-:EMMO_920b8adc_575b_55e9_9cd5_cf5eab1696f1 a owl:Class ;
-    rdfs:subClassOf [ a owl:Restriction ;
-            owl:hasValue "Cn"^^xsd:string ;
-            owl:onProperty :EMMO_23b579e1_8088_45b5_9975_064014026c42 ],
-        :EMMO_4f40def1_3cd7_4067_9596_541e9a5134cf ;
-    skos:prefLabel "CoperniciumSymbol"@en .
-
-:EMMO_93582808_e5fc_5bb5_bc7a_0e674e1a7f0e a owl:Class ;
-    rdfs:subClassOf [ a owl:Restriction ;
-            owl:hasValue "H"^^xsd:string ;
-            owl:onProperty :EMMO_23b579e1_8088_45b5_9975_064014026c42 ],
-        :EMMO_4f40def1_3cd7_4067_9596_541e9a5134cf ;
-    skos:prefLabel "HydrogenSymbol"@en .
-
-:EMMO_96252ae5_c061_5ba0_80a4_774e5d949e06 a owl:Class ;
-    rdfs:subClassOf [ a owl:Restriction ;
-            owl:hasValue "Sm"^^xsd:string ;
-            owl:onProperty :EMMO_23b579e1_8088_45b5_9975_064014026c42 ],
-        :EMMO_4f40def1_3cd7_4067_9596_541e9a5134cf ;
-    skos:prefLabel "SamariumSymbol"@en .
-
-:EMMO_96fb9a6c_80d6_57fa_a4f2_0d2a59232418 a owl:Class ;
-    rdfs:subClassOf [ a owl:Restriction ;
-            owl:hasValue "O"^^xsd:string ;
-            owl:onProperty :EMMO_23b579e1_8088_45b5_9975_064014026c42 ],
-        :EMMO_4f40def1_3cd7_4067_9596_541e9a5134cf ;
-    skos:prefLabel "OxygenSymbol"@en .
-
-:EMMO_9a24be51_7059_5306_af89_400c78a49e9c a owl:Class ;
-    rdfs:subClassOf [ a owl:Restriction ;
-            owl:hasValue "Ra"^^xsd:string ;
-            owl:onProperty :EMMO_23b579e1_8088_45b5_9975_064014026c42 ],
-        :EMMO_4f40def1_3cd7_4067_9596_541e9a5134cf ;
-    skos:prefLabel "RadiumSymbol"@en .
-
-:EMMO_9c5b1294_ac9e_554f_a135_a3d72a763d9c a owl:Class ;
-    rdfs:subClassOf [ a owl:Restriction ;
-            owl:hasValue "Fm"^^xsd:string ;
-            owl:onProperty :EMMO_23b579e1_8088_45b5_9975_064014026c42 ],
-        :EMMO_4f40def1_3cd7_4067_9596_541e9a5134cf ;
-    skos:prefLabel "FermiumSymbol"@en .
-
-:EMMO_a30e9658_1a08_50cc_b200_25dbc8add30a a owl:Class ;
-    rdfs:subClassOf [ a owl:Restriction ;
-            owl:hasValue "B"^^xsd:string ;
-            owl:onProperty :EMMO_23b579e1_8088_45b5_9975_064014026c42 ],
-        :EMMO_4f40def1_3cd7_4067_9596_541e9a5134cf ;
-    skos:prefLabel "BoronSymbol"@en .
-
-:EMMO_a3569860_5d20_5e69_baf6_cbe8ae7cfc15 a owl:Class ;
-    rdfs:subClassOf [ a owl:Restriction ;
-            owl:hasValue "La"^^xsd:string ;
-            owl:onProperty :EMMO_23b579e1_8088_45b5_9975_064014026c42 ],
-        :EMMO_4f40def1_3cd7_4067_9596_541e9a5134cf ;
-    skos:prefLabel "LanthanumSymbol"@en .
-
-:EMMO_a7180b5f_d46d_5751_b3bc_ae28a6655992 a owl:Class ;
-    rdfs:subClassOf [ a owl:Restriction ;
-            owl:hasValue "C"^^xsd:string ;
-            owl:onProperty :EMMO_23b579e1_8088_45b5_9975_064014026c42 ],
-        :EMMO_4f40def1_3cd7_4067_9596_541e9a5134cf ;
-    skos:prefLabel "CarbonSymbol"@en .
-
-:EMMO_a939c29d_2304_5e48_8b15_fc592a9d1813 a owl:Class ;
-    rdfs:subClassOf [ a owl:Restriction ;
-            owl:hasValue "K"^^xsd:string ;
-            owl:onProperty :EMMO_23b579e1_8088_45b5_9975_064014026c42 ],
-        :EMMO_4f40def1_3cd7_4067_9596_541e9a5134cf ;
-    skos:prefLabel "PotassiumSymbol"@en .
-
-:EMMO_af362dae_2da6_595e_8581_21a8363a5a54 a owl:Class ;
-    rdfs:subClassOf [ a owl:Restriction ;
-            owl:hasValue "Po"^^xsd:string ;
-            owl:onProperty :EMMO_23b579e1_8088_45b5_9975_064014026c42 ],
-        :EMMO_4f40def1_3cd7_4067_9596_541e9a5134cf ;
-    skos:prefLabel "PoloniumSymbol"@en .
-
-:EMMO_afee3bf0_d0e0_53dc_bfb1_b624b5724d47 a owl:Class ;
-    rdfs:subClassOf [ a owl:Restriction ;
-            owl:hasValue "Nd"^^xsd:string ;
-            owl:onProperty :EMMO_23b579e1_8088_45b5_9975_064014026c42 ],
-        :EMMO_4f40def1_3cd7_4067_9596_541e9a5134cf ;
-    skos:prefLabel "NeodymiumSymbol"@en .
-
-:EMMO_b12e3fea_4467_5a08_9b14_67c51def1431 a owl:Class ;
-    rdfs:subClassOf [ a owl:Restriction ;
-            owl:hasValue "Cd"^^xsd:string ;
-            owl:onProperty :EMMO_23b579e1_8088_45b5_9975_064014026c42 ],
-        :EMMO_4f40def1_3cd7_4067_9596_541e9a5134cf ;
-    skos:prefLabel "CadmiumSymbol"@en .
-
-:EMMO_b2e41936_a44f_578d_960b_91f8f0135b2b a owl:Class ;
-    rdfs:subClassOf [ a owl:Restriction ;
-            owl:hasValue "Mt"^^xsd:string ;
-            owl:onProperty :EMMO_23b579e1_8088_45b5_9975_064014026c42 ],
-        :EMMO_4f40def1_3cd7_4067_9596_541e9a5134cf ;
-    skos:prefLabel "MeitneriumSymbol"@en .
-
-:EMMO_b42b9f49_aa2a_5dc7_afa5_9c5c013b621d a owl:Class ;
-    rdfs:subClassOf [ a owl:Restriction ;
-            owl:hasValue "Be"^^xsd:string ;
-            owl:onProperty :EMMO_23b579e1_8088_45b5_9975_064014026c42 ],
-        :EMMO_4f40def1_3cd7_4067_9596_541e9a5134cf ;
-    skos:prefLabel "BerylliumSymbol"@en .
-
-:EMMO_b546b51b_c19d_5368_8810_c9e4e9b1c1f3 a owl:Class ;
-    rdfs:subClassOf [ a owl:Restriction ;
-            owl:hasValue "Ga"^^xsd:string ;
-            owl:onProperty :EMMO_23b579e1_8088_45b5_9975_064014026c42 ],
-        :EMMO_4f40def1_3cd7_4067_9596_541e9a5134cf ;
-    skos:prefLabel "GalliumSymbol"@en .
-
-:EMMO_b8aab013_b729_51f1_bc14_5302e7f97cbe a owl:Class ;
-    rdfs:subClassOf [ a owl:Restriction ;
-            owl:hasValue "Ir"^^xsd:string ;
-            owl:onProperty :EMMO_23b579e1_8088_45b5_9975_064014026c42 ],
-        :EMMO_4f40def1_3cd7_4067_9596_541e9a5134cf ;
-    skos:prefLabel "IridiumSymbol"@en .
-
-:EMMO_bd93ef72_3d4f_5f17_b613_01f440296995 a owl:Class ;
-    rdfs:subClassOf [ a owl:Restriction ;
-            owl:hasValue "Cu"^^xsd:string ;
-            owl:onProperty :EMMO_23b579e1_8088_45b5_9975_064014026c42 ],
-        :EMMO_4f40def1_3cd7_4067_9596_541e9a5134cf ;
-    skos:prefLabel "CopperSymbol"@en .
-
-:EMMO_c00cc96e_a51e_5dc9_9e6c_1cc4dfaf1c67 a owl:Class ;
-    rdfs:subClassOf [ a owl:Restriction ;
-            owl:hasValue "Na"^^xsd:string ;
-            owl:onProperty :EMMO_23b579e1_8088_45b5_9975_064014026c42 ],
-        :EMMO_4f40def1_3cd7_4067_9596_541e9a5134cf ;
-    skos:prefLabel "SodiumSymbol"@en .
-
-:EMMO_c10700ef_832b_5b39_a0a0_5e3f5f17b8e8 a owl:Class ;
-    rdfs:subClassOf [ a owl:Restriction ;
-            owl:hasValue "I"^^xsd:string ;
-            owl:onProperty :EMMO_23b579e1_8088_45b5_9975_064014026c42 ],
-        :EMMO_4f40def1_3cd7_4067_9596_541e9a5134cf ;
-    skos:prefLabel "IodineSymbol"@en .
-
-:EMMO_c1102bae_7e7d_5142_95fe_ec25c8cb4903 a owl:Class ;
-    rdfs:subClassOf [ a owl:Restriction ;
-            owl:hasValue "Rg"^^xsd:string ;
-            owl:onProperty :EMMO_23b579e1_8088_45b5_9975_064014026c42 ],
-        :EMMO_4f40def1_3cd7_4067_9596_541e9a5134cf ;
-    skos:prefLabel "RoentgeniumSymbol"@en .
-
-:EMMO_c1bb775c_0888_5b88_9cce_c49bae1d298b a owl:Class ;
-    rdfs:subClassOf [ a owl:Restriction ;
-            owl:hasValue "No"^^xsd:string ;
-            owl:onProperty :EMMO_23b579e1_8088_45b5_9975_064014026c42 ],
-        :EMMO_4f40def1_3cd7_4067_9596_541e9a5134cf ;
-    skos:prefLabel "NobeliumSymbol"@en .
-
-:EMMO_c3a05192_7d78_5190_bc3e_3ea44cfc9d19 a owl:Class ;
-    rdfs:subClassOf [ a owl:Restriction ;
-            owl:hasValue "Fr"^^xsd:string ;
-            owl:onProperty :EMMO_23b579e1_8088_45b5_9975_064014026c42 ],
-        :EMMO_4f40def1_3cd7_4067_9596_541e9a5134cf ;
-    skos:prefLabel "FranciumSymbol"@en .
-
-:EMMO_c45d9e2f_54f3_5464_82f3_c0f11a36389a a owl:Class ;
-    rdfs:subClassOf [ a owl:Restriction ;
-            owl:hasValue "Pm"^^xsd:string ;
-            owl:onProperty :EMMO_23b579e1_8088_45b5_9975_064014026c42 ],
-        :EMMO_4f40def1_3cd7_4067_9596_541e9a5134cf ;
-    skos:prefLabel "PromethiumSymbol"@en .
-
-:EMMO_c7651944_e33f_56bc_8d83_f6de9760d661 a owl:Class ;
-    rdfs:subClassOf [ a owl:Restriction ;
-            owl:hasValue "At"^^xsd:string ;
-            owl:onProperty :EMMO_23b579e1_8088_45b5_9975_064014026c42 ],
-        :EMMO_4f40def1_3cd7_4067_9596_541e9a5134cf ;
-    skos:prefLabel "AstatineSymbol"@en .
-
-:EMMO_c97277f7_f011_51bb_aeb8_5e8b1f3f711c a owl:Class ;
-    rdfs:subClassOf [ a owl:Restriction ;
-            owl:hasValue "Cm"^^xsd:string ;
-            owl:onProperty :EMMO_23b579e1_8088_45b5_9975_064014026c42 ],
-        :EMMO_4f40def1_3cd7_4067_9596_541e9a5134cf ;
-    skos:prefLabel "CuriumSymbol"@en .
-
-:EMMO_c9ac19ce_af4f_5abd_975d_c86dca0b4d58 a owl:Class ;
-    rdfs:subClassOf [ a owl:Restriction ;
-            owl:hasValue "Hf"^^xsd:string ;
-            owl:onProperty :EMMO_23b579e1_8088_45b5_9975_064014026c42 ],
-        :EMMO_4f40def1_3cd7_4067_9596_541e9a5134cf ;
-    skos:prefLabel "HafniumSymbol"@en .
-
-:EMMO_ce8cedc4_4835_5298_b723_6223d2a17e5a a owl:Class ;
-    rdfs:subClassOf [ a owl:Restriction ;
-            owl:hasValue "Rf"^^xsd:string ;
-            owl:onProperty :EMMO_23b579e1_8088_45b5_9975_064014026c42 ],
-        :EMMO_4f40def1_3cd7_4067_9596_541e9a5134cf ;
-    skos:prefLabel "RutherfordiumSymbol"@en .
-
-:EMMO_ced3fb28_51f7_5208_9aab_d1f8bef21ee5 a owl:Class ;
-    rdfs:subClassOf [ a owl:Restriction ;
-            owl:hasValue "Mc"^^xsd:string ;
-            owl:onProperty :EMMO_23b579e1_8088_45b5_9975_064014026c42 ],
-        :EMMO_4f40def1_3cd7_4067_9596_541e9a5134cf ;
-    skos:prefLabel "MoscoviumSymbol"@en .
-
-:EMMO_cf55f4d1_3865_5de4_88b4_3045f0db3a20 a owl:Class ;
-    rdfs:subClassOf [ a owl:Restriction ;
-            owl:hasValue "Te"^^xsd:string ;
-            owl:onProperty :EMMO_23b579e1_8088_45b5_9975_064014026c42 ],
-        :EMMO_4f40def1_3cd7_4067_9596_541e9a5134cf ;
-    skos:prefLabel "TelluriumSymbol"@en .
-
-:EMMO_cfac37de_991d_5a7d_9adc_8946324ffef6 a owl:Class ;
-    rdfs:subClassOf [ a owl:Restriction ;
-            owl:hasValue "Se"^^xsd:string ;
-            owl:onProperty :EMMO_23b579e1_8088_45b5_9975_064014026c42 ],
-        :EMMO_4f40def1_3cd7_4067_9596_541e9a5134cf ;
-    skos:prefLabel "SeleniumSymbol"@en .
-
-:EMMO_d0af02f3_8a47_554e_a725_42b752451a1b a owl:Class ;
-    rdfs:subClassOf [ a owl:Restriction ;
-            owl:hasValue "Rn"^^xsd:string ;
-            owl:onProperty :EMMO_23b579e1_8088_45b5_9975_064014026c42 ],
-        :EMMO_4f40def1_3cd7_4067_9596_541e9a5134cf ;
-    skos:prefLabel "RadonSymbol"@en .
-
-:EMMO_d60619c8_1abe_52c0_9491_eb3086245e22 a owl:Class ;
-    rdfs:subClassOf [ a owl:Restriction ;
-            owl:hasValue "Ba"^^xsd:string ;
-            owl:onProperty :EMMO_23b579e1_8088_45b5_9975_064014026c42 ],
-        :EMMO_4f40def1_3cd7_4067_9596_541e9a5134cf ;
-    skos:prefLabel "BariumSymbol"@en .
-
-:EMMO_ddcc9683_bee2_5ea0_8b18_54c85b551ad6 a owl:Class ;
-    rdfs:subClassOf [ a owl:Restriction ;
-            owl:hasValue "Rh"^^xsd:string ;
-            owl:onProperty :EMMO_23b579e1_8088_45b5_9975_064014026c42 ],
-        :EMMO_4f40def1_3cd7_4067_9596_541e9a5134cf ;
-    skos:prefLabel "RhodiumSymbol"@en .
-
-:EMMO_e0136ad7_1435_5292_9ed6_9848b481d503 a owl:Class ;
-    rdfs:subClassOf [ a owl:Restriction ;
-            owl:hasValue "Ho"^^xsd:string ;
-            owl:onProperty :EMMO_23b579e1_8088_45b5_9975_064014026c42 ],
-        :EMMO_4f40def1_3cd7_4067_9596_541e9a5134cf ;
-    skos:prefLabel "HolmiumSymbol"@en .
-
-:EMMO_e4c89307_e63b_57c8_8892_60924c65aa3b a owl:Class ;
-    rdfs:subClassOf [ a owl:Restriction ;
-            owl:hasValue "Mo"^^xsd:string ;
-            owl:onProperty :EMMO_23b579e1_8088_45b5_9975_064014026c42 ],
-        :EMMO_4f40def1_3cd7_4067_9596_541e9a5134cf ;
-    skos:prefLabel "MolybdenumSymbol"@en .
-
-:EMMO_e580b699_7725_58d5_b057_7b3c816e84a1 a owl:Class ;
-    rdfs:subClassOf [ a owl:Restriction ;
-            owl:hasValue "Pt"^^xsd:string ;
-            owl:onProperty :EMMO_23b579e1_8088_45b5_9975_064014026c42 ],
-        :EMMO_4f40def1_3cd7_4067_9596_541e9a5134cf ;
-    skos:prefLabel "PlatinumSymbol"@en .
-
-:EMMO_e5d7bd48_4098_59b6_b872_8bba421157eb a owl:Class ;
-    rdfs:subClassOf [ a owl:Restriction ;
-            owl:hasValue "Og"^^xsd:string ;
-            owl:onProperty :EMMO_23b579e1_8088_45b5_9975_064014026c42 ],
-        :EMMO_4f40def1_3cd7_4067_9596_541e9a5134cf ;
-    skos:prefLabel "OganessonSymbol"@en .
-
-:EMMO_e82869a8_32a8_5d57_81a8_e2d618976f23 a owl:Class ;
-    rdfs:subClassOf [ a owl:Restriction ;
-            owl:hasValue "Ag"^^xsd:string ;
-            owl:onProperty :EMMO_23b579e1_8088_45b5_9975_064014026c42 ],
-        :EMMO_4f40def1_3cd7_4067_9596_541e9a5134cf ;
-    skos:prefLabel "SilverSymbol"@en .
-
-:EMMO_e941986d_658b_5a08_ae3d_4cc170344b06 a owl:Class ;
-    rdfs:subClassOf [ a owl:Restriction ;
-            owl:hasValue "Np"^^xsd:string ;
-            owl:onProperty :EMMO_23b579e1_8088_45b5_9975_064014026c42 ],
-        :EMMO_4f40def1_3cd7_4067_9596_541e9a5134cf ;
-    skos:prefLabel "NeptuniumSymbol"@en .
-
-:EMMO_e9fbc98d_3ac1_5a2d_a354_6e3ba1412157 a owl:Class ;
-    rdfs:subClassOf [ a owl:Restriction ;
-            owl:hasValue "Th"^^xsd:string ;
-            owl:onProperty :EMMO_23b579e1_8088_45b5_9975_064014026c42 ],
-        :EMMO_4f40def1_3cd7_4067_9596_541e9a5134cf ;
-    skos:prefLabel "ThoriumSymbol"@en .
-
-:EMMO_ed5acb06_0af0_5a3a_9b31_a1b32267f753 a owl:Class ;
-    rdfs:subClassOf [ a owl:Restriction ;
-            owl:hasValue "Bi"^^xsd:string ;
-            owl:onProperty :EMMO_23b579e1_8088_45b5_9975_064014026c42 ],
-        :EMMO_4f40def1_3cd7_4067_9596_541e9a5134cf ;
-    skos:prefLabel "BismuthSymbol"@en .
-
-:EMMO_ef4ce791_8ba4_55cd_a6fa_778133a19d19 a owl:Class ;
-    rdfs:subClassOf [ a owl:Restriction ;
-            owl:hasValue "Hs"^^xsd:string ;
-            owl:onProperty :EMMO_23b579e1_8088_45b5_9975_064014026c42 ],
-        :EMMO_4f40def1_3cd7_4067_9596_541e9a5134cf ;
-    skos:prefLabel "HassiumSymbol"@en .
-
-:EMMO_f0f7abe2_766d_5dcd_ba67_ada816684677 a owl:Class ;
-    rdfs:subClassOf [ a owl:Restriction ;
-            owl:hasValue "Nb"^^xsd:string ;
-            owl:onProperty :EMMO_23b579e1_8088_45b5_9975_064014026c42 ],
-        :EMMO_4f40def1_3cd7_4067_9596_541e9a5134cf ;
-    skos:prefLabel "NiobiumSymbol"@en .
-
-:EMMO_f107c0e5_0b9f_566c_9cba_a3443c904f78 a owl:Class ;
-    rdfs:subClassOf [ a owl:Restriction ;
-            owl:hasValue "Am"^^xsd:string ;
-            owl:onProperty :EMMO_23b579e1_8088_45b5_9975_064014026c42 ],
-        :EMMO_4f40def1_3cd7_4067_9596_541e9a5134cf ;
-    skos:prefLabel "AmericiumSymbol"@en .
-
-:EMMO_f21db3a4_d5de_52dd_9460_5cdd138fb83f a owl:Class ;
-    rdfs:subClassOf [ a owl:Restriction ;
-            owl:hasValue "Lr"^^xsd:string ;
-            owl:onProperty :EMMO_23b579e1_8088_45b5_9975_064014026c42 ],
-        :EMMO_4f40def1_3cd7_4067_9596_541e9a5134cf ;
-    skos:prefLabel "LawrenciumSymbol"@en .
-
-:EMMO_f7e8a63d_d40c_57f7_8017_7ad6b1d89b4e a owl:Class ;
-    rdfs:subClassOf [ a owl:Restriction ;
-            owl:hasValue "Cs"^^xsd:string ;
-            owl:onProperty :EMMO_23b579e1_8088_45b5_9975_064014026c42 ],
-        :EMMO_4f40def1_3cd7_4067_9596_541e9a5134cf ;
-    skos:prefLabel "CaesiumSymbol"@en .
-
-:EMMO_f9544c7c_d259_5839_b36a_61595809c538 a owl:Class ;
-    rdfs:subClassOf [ a owl:Restriction ;
-            owl:hasValue "Rb"^^xsd:string ;
-            owl:onProperty :EMMO_23b579e1_8088_45b5_9975_064014026c42 ],
-        :EMMO_4f40def1_3cd7_4067_9596_541e9a5134cf ;
-    skos:prefLabel "RubidiumSymbol"@en .
-
-:EMMO_fad04773_08a7_5bd3_8990_06d7e9d2c21e a owl:Class ;
-    rdfs:subClassOf [ a owl:Restriction ;
-            owl:hasValue "He"^^xsd:string ;
-            owl:onProperty :EMMO_23b579e1_8088_45b5_9975_064014026c42 ],
-        :EMMO_4f40def1_3cd7_4067_9596_541e9a5134cf ;
-    skos:prefLabel "HeliumSymbol"@en .
-
-:EMMO_fb1bb238_24bc_5d37_9243_414770fda5be a owl:Class ;
-    rdfs:subClassOf [ a owl:Restriction ;
-            owl:hasValue "Os"^^xsd:string ;
-            owl:onProperty :EMMO_23b579e1_8088_45b5_9975_064014026c42 ],
-        :EMMO_4f40def1_3cd7_4067_9596_541e9a5134cf ;
-    skos:prefLabel "OsmiumSymbol"@en .
-
-:EMMO_fba570fc_6881_51d6_8e9d_a8c23e422b62 a owl:Class ;
-    rdfs:subClassOf [ a owl:Restriction ;
-            owl:hasValue "Xe"^^xsd:string ;
-            owl:onProperty :EMMO_23b579e1_8088_45b5_9975_064014026c42 ],
-        :EMMO_4f40def1_3cd7_4067_9596_541e9a5134cf ;
-    skos:prefLabel "XenonSymbol"@en .
-
-:EMMO_fc7ab7d2_d960_5ae8_b13b_a53dbc547cca a owl:Class ;
-    rdfs:subClassOf [ a owl:Restriction ;
-            owl:hasValue "Al"^^xsd:string ;
-            owl:onProperty :EMMO_23b579e1_8088_45b5_9975_064014026c42 ],
-        :EMMO_4f40def1_3cd7_4067_9596_541e9a5134cf ;
-    skos:prefLabel "AluminiumSymbol"@en .
-
-:EMMO_fdcc0ac2_f82f_5650_838c_ec1ad138a632 a owl:Class ;
-    rdfs:subClassOf [ a owl:Restriction ;
-            owl:hasValue "Yb"^^xsd:string ;
-            owl:onProperty :EMMO_23b579e1_8088_45b5_9975_064014026c42 ],
-        :EMMO_4f40def1_3cd7_4067_9596_541e9a5134cf ;
-    skos:prefLabel "YtterbiumSymbol"@en .
-
-:EMMO_ff1d6ece_712d_54b8_9c05_c26854e0c35a a owl:Class ;
-    rdfs:subClassOf [ a owl:Restriction ;
-            owl:hasValue "Cf"^^xsd:string ;
-            owl:onProperty :EMMO_23b579e1_8088_45b5_9975_064014026c42 ],
-        :EMMO_4f40def1_3cd7_4067_9596_541e9a5134cf ;
-    skos:prefLabel "CaliforniumSymbol"@en .
-
-:EMMO_43de6d01_276c_55ed_a166_ad097ec75575 a owl:DatatypeProperty ;
-    :EMMO_967080e5_2f42_4eb2_a3a9_c58143e835f9 "The mass of an atomic element according to IUPAC 2016."@en ;
-    rdfs:comment "This is a convenient shortcut for the measurement process process of the atomic mass reported by IUPAC2016."^^xsd:string ;
-    rdfs:domain :EMMO_eb77076b_a104_42ac_a065_798b2d2809ad ;
-    rdfs:range xsd:decimal ;
-    skos:prefLabel "hasIUPAC2016AtomicMass"@en .
-
-:EMMO_79c0edfa_06f9_5149_b754_28c589035b8a a owl:ObjectProperty ;
-    :EMMO_967080e5_2f42_4eb2_a3a9_c58143e835f9 "The chemical symbol of an atomic element."@en ;
-    rdfs:domain :EMMO_eb77076b_a104_42ac_a065_798b2d2809ad ;
-    rdfs:range :EMMO_4f40def1_3cd7_4067_9596_541e9a5134cf ;
-    rdfs:subPropertyOf :EMMO_e1097637_70d2_4895_973f_2396f04fa204 ;
-    skos:prefLabel "hasChemicalSymbol"@en .
-
-:EMMO_a585728e_36c8_5df4_9d95_aa128d2a0e7f a owl:DatatypeProperty ;
-    :EMMO_967080e5_2f42_4eb2_a3a9_c58143e835f9 "The atomic number of an atomic element."@en ;
-    rdfs:comment "This is a convenient shortcut for the conventional declaration process of assigning an atomic number to an atom subclass."^^xsd:string ;
-    rdfs:domain :EMMO_eb77076b_a104_42ac_a065_798b2d2809ad ;
-    rdfs:range xsd:integer ;
-    skos:prefLabel "hasAtomicNumber"@en .
->>>>>>> bde7d9dd
+
+###  https://w3id.org/emmo#EMMO_380f1ba6_b4f3_51e2_a63f_ceeeca2ed2f4
+:EMMO_380f1ba6_b4f3_51e2_a63f_ceeeca2ed2f4 rdf:type owl:Class ;
+                                           rdfs:subClassOf :EMMO_eb77076b_a104_42ac_a065_798b2d2809ad ,
+                                                           [ rdf:type owl:Restriction ;
+                                                             owl:onProperty :EMMO_79c0edfa_06f9_5149_b754_28c589035b8a ;
+                                                             owl:someValuesFrom :EMMO_3bf0809d_2f7c_5282_b7fd_2e5486f6dbd3
+                                                           ] ,
+                                                           [ rdf:type owl:Restriction ;
+                                                             owl:onProperty :EMMO_43de6d01_276c_55ed_a166_ad097ec75575 ;
+                                                             owl:hasValue 227.02775
+                                                           ] ,
+                                                           [ rdf:type owl:Restriction ;
+                                                             owl:onProperty :EMMO_a585728e_36c8_5df4_9d95_aa128d2a0e7f ;
+                                                             owl:hasValue 89
+                                                           ] ;
+                                           :EMMO_967080e5_2f42_4eb2_a3a9_c58143e835f9 "Atom subclass for actinium."@en ;
+                                           skos:prefLabel "ActiniumAtom"@en .
+
+
+###  https://w3id.org/emmo#EMMO_38626021_30ac_5bd1_8776_0541a8341bf2
+:EMMO_38626021_30ac_5bd1_8776_0541a8341bf2 rdf:type owl:Class ;
+                                           rdfs:subClassOf :EMMO_4f40def1_3cd7_4067_9596_541e9a5134cf ,
+                                                           [ rdf:type owl:Restriction ;
+                                                             owl:onProperty :EMMO_23b579e1_8088_45b5_9975_064014026c42 ;
+                                                             owl:hasValue "Ca"
+                                                           ] ;
+                                           skos:prefLabel "CalciumSymbol"@en .
+
+
+###  https://w3id.org/emmo#EMMO_3bb84fc5_5cb4_5250_ba87_169ae90ec6d7
+:EMMO_3bb84fc5_5cb4_5250_ba87_169ae90ec6d7 rdf:type owl:Class ;
+                                           rdfs:subClassOf :EMMO_eb77076b_a104_42ac_a065_798b2d2809ad ,
+                                                           [ rdf:type owl:Restriction ;
+                                                             owl:onProperty :EMMO_79c0edfa_06f9_5149_b754_28c589035b8a ;
+                                                             owl:someValuesFrom :EMMO_0755dd67_bdf1_5164_a706_55fcf9ced526
+                                                           ] ,
+                                                           [ rdf:type owl:Restriction ;
+                                                             owl:onProperty :EMMO_43de6d01_276c_55ed_a166_ad097ec75575 ;
+                                                             owl:hasValue 6.94
+                                                           ] ,
+                                                           [ rdf:type owl:Restriction ;
+                                                             owl:onProperty :EMMO_a585728e_36c8_5df4_9d95_aa128d2a0e7f ;
+                                                             owl:hasValue 3
+                                                           ] ;
+                                           :EMMO_967080e5_2f42_4eb2_a3a9_c58143e835f9 "Atom subclass for lithium."@en ;
+                                           skos:prefLabel "LithiumAtom"@en .
+
+
+###  https://w3id.org/emmo#EMMO_3bc0aedf_c43e_5d30_8688_44d19900a68b
+:EMMO_3bc0aedf_c43e_5d30_8688_44d19900a68b rdf:type owl:Class ;
+                                           rdfs:subClassOf :EMMO_eb77076b_a104_42ac_a065_798b2d2809ad ,
+                                                           [ rdf:type owl:Restriction ;
+                                                             owl:onProperty :EMMO_79c0edfa_06f9_5149_b754_28c589035b8a ;
+                                                             owl:someValuesFrom :EMMO_ddcc9683_bee2_5ea0_8b18_54c85b551ad6
+                                                           ] ,
+                                                           [ rdf:type owl:Restriction ;
+                                                             owl:onProperty :EMMO_43de6d01_276c_55ed_a166_ad097ec75575 ;
+                                                             owl:hasValue 102.9055
+                                                           ] ,
+                                                           [ rdf:type owl:Restriction ;
+                                                             owl:onProperty :EMMO_a585728e_36c8_5df4_9d95_aa128d2a0e7f ;
+                                                             owl:hasValue 45
+                                                           ] ;
+                                           :EMMO_967080e5_2f42_4eb2_a3a9_c58143e835f9 "Atom subclass for rhodium."@en ;
+                                           skos:prefLabel "RhodiumAtom"@en .
+
+
+###  https://w3id.org/emmo#EMMO_3bf0809d_2f7c_5282_b7fd_2e5486f6dbd3
+:EMMO_3bf0809d_2f7c_5282_b7fd_2e5486f6dbd3 rdf:type owl:Class ;
+                                           rdfs:subClassOf :EMMO_4f40def1_3cd7_4067_9596_541e9a5134cf ,
+                                                           [ rdf:type owl:Restriction ;
+                                                             owl:onProperty :EMMO_23b579e1_8088_45b5_9975_064014026c42 ;
+                                                             owl:hasValue "Ac"
+                                                           ] ;
+                                           skos:prefLabel "ActiniumSymbol"@en .
+
+
+###  https://w3id.org/emmo#EMMO_3ea9993c_80b9_5133_b552_dce78cd17ade
+:EMMO_3ea9993c_80b9_5133_b552_dce78cd17ade rdf:type owl:Class ;
+                                           rdfs:subClassOf :EMMO_eb77076b_a104_42ac_a065_798b2d2809ad ,
+                                                           [ rdf:type owl:Restriction ;
+                                                             owl:onProperty :EMMO_79c0edfa_06f9_5149_b754_28c589035b8a ;
+                                                             owl:someValuesFrom :EMMO_9a24be51_7059_5306_af89_400c78a49e9c
+                                                           ] ,
+                                                           [ rdf:type owl:Restriction ;
+                                                             owl:onProperty :EMMO_43de6d01_276c_55ed_a166_ad097ec75575 ;
+                                                             owl:hasValue 226.02541
+                                                           ] ,
+                                                           [ rdf:type owl:Restriction ;
+                                                             owl:onProperty :EMMO_a585728e_36c8_5df4_9d95_aa128d2a0e7f ;
+                                                             owl:hasValue 88
+                                                           ] ;
+                                           :EMMO_967080e5_2f42_4eb2_a3a9_c58143e835f9 "Atom subclass for radium."@en ;
+                                           skos:prefLabel "RadiumAtom"@en .
+
+
+###  https://w3id.org/emmo#EMMO_3f29d3e0_e9d9_5f1f_bd77_97af10125f7e
+:EMMO_3f29d3e0_e9d9_5f1f_bd77_97af10125f7e rdf:type owl:Class ;
+                                           rdfs:subClassOf :EMMO_eb77076b_a104_42ac_a065_798b2d2809ad ,
+                                                           [ rdf:type owl:Restriction ;
+                                                             owl:onProperty :EMMO_79c0edfa_06f9_5149_b754_28c589035b8a ;
+                                                             owl:someValuesFrom :EMMO_c1102bae_7e7d_5142_95fe_ec25c8cb4903
+                                                           ] ,
+                                                           [ rdf:type owl:Restriction ;
+                                                             owl:onProperty :EMMO_43de6d01_276c_55ed_a166_ad097ec75575 ;
+                                                             owl:hasValue 281.166
+                                                           ] ,
+                                                           [ rdf:type owl:Restriction ;
+                                                             owl:onProperty :EMMO_a585728e_36c8_5df4_9d95_aa128d2a0e7f ;
+                                                             owl:hasValue 111
+                                                           ] ;
+                                           :EMMO_967080e5_2f42_4eb2_a3a9_c58143e835f9 "Atom subclass for roentgenium."@en ;
+                                           skos:prefLabel "RoentgeniumAtom"@en .
+
+
+###  https://w3id.org/emmo#EMMO_3fb231cb_7818_5b59_b8da_b5bd2c09c0fc
+:EMMO_3fb231cb_7818_5b59_b8da_b5bd2c09c0fc rdf:type owl:Class ;
+                                           rdfs:subClassOf :EMMO_4f40def1_3cd7_4067_9596_541e9a5134cf ,
+                                                           [ rdf:type owl:Restriction ;
+                                                             owl:onProperty :EMMO_23b579e1_8088_45b5_9975_064014026c42 ;
+                                                             owl:hasValue "Sc"
+                                                           ] ;
+                                           skos:prefLabel "ScandiumSymbol"@en .
+
+
+###  https://w3id.org/emmo#EMMO_3fb44e47_7de9_5d86_9320_5949d8792951
+:EMMO_3fb44e47_7de9_5d86_9320_5949d8792951 rdf:type owl:Class ;
+                                           rdfs:subClassOf :EMMO_4f40def1_3cd7_4067_9596_541e9a5134cf ,
+                                                           [ rdf:type owl:Restriction ;
+                                                             owl:onProperty :EMMO_23b579e1_8088_45b5_9975_064014026c42 ;
+                                                             owl:hasValue "Sg"
+                                                           ] ;
+                                           skos:prefLabel "SeaborgiumSymbol"@en .
+
+
+###  https://w3id.org/emmo#EMMO_3fe9d899_f1f1_5657_b176_ac6afff2e93d
+:EMMO_3fe9d899_f1f1_5657_b176_ac6afff2e93d rdf:type owl:Class ;
+                                           rdfs:subClassOf :EMMO_eb77076b_a104_42ac_a065_798b2d2809ad ,
+                                                           [ rdf:type owl:Restriction ;
+                                                             owl:onProperty :EMMO_79c0edfa_06f9_5149_b754_28c589035b8a ;
+                                                             owl:someValuesFrom :EMMO_4aa59242_76e7_5cce_a126_c7e9c657e7ad
+                                                           ] ,
+                                                           [ rdf:type owl:Restriction ;
+                                                             owl:onProperty :EMMO_43de6d01_276c_55ed_a166_ad097ec75575 ;
+                                                             owl:hasValue 58.933194
+                                                           ] ,
+                                                           [ rdf:type owl:Restriction ;
+                                                             owl:onProperty :EMMO_a585728e_36c8_5df4_9d95_aa128d2a0e7f ;
+                                                             owl:hasValue 27
+                                                           ] ;
+                                           :EMMO_967080e5_2f42_4eb2_a3a9_c58143e835f9 "Atom subclass for cobalt."@en ;
+                                           skos:prefLabel "CobaltAtom"@en .
+
+
+###  https://w3id.org/emmo#EMMO_41dba862_503f_57c2_86c7_bb40030481f0
+:EMMO_41dba862_503f_57c2_86c7_bb40030481f0 rdf:type owl:Class ;
+                                           rdfs:subClassOf :EMMO_eb77076b_a104_42ac_a065_798b2d2809ad ,
+                                                           [ rdf:type owl:Restriction ;
+                                                             owl:onProperty :EMMO_79c0edfa_06f9_5149_b754_28c589035b8a ;
+                                                             owl:someValuesFrom :EMMO_0ba17fb4_6149_5332_b65f_0639ace42edf
+                                                           ] ,
+                                                           [ rdf:type owl:Restriction ;
+                                                             owl:onProperty :EMMO_43de6d01_276c_55ed_a166_ad097ec75575 ;
+                                                             owl:hasValue 74.921595
+                                                           ] ,
+                                                           [ rdf:type owl:Restriction ;
+                                                             owl:onProperty :EMMO_a585728e_36c8_5df4_9d95_aa128d2a0e7f ;
+                                                             owl:hasValue 33
+                                                           ] ;
+                                           :EMMO_967080e5_2f42_4eb2_a3a9_c58143e835f9 "Atom subclass for arsenic."@en ;
+                                           skos:prefLabel "ArsenicAtom"@en .
+
+
+###  https://w3id.org/emmo#EMMO_41ee55be_d0e9_5f39_86a6_36b81a7bc301
+:EMMO_41ee55be_d0e9_5f39_86a6_36b81a7bc301 rdf:type owl:Class ;
+                                           rdfs:subClassOf :EMMO_4f40def1_3cd7_4067_9596_541e9a5134cf ,
+                                                           [ rdf:type owl:Restriction ;
+                                                             owl:onProperty :EMMO_23b579e1_8088_45b5_9975_064014026c42 ;
+                                                             owl:hasValue "Br"
+                                                           ] ;
+                                           skos:prefLabel "BromineSymbol"@en .
+
+
+###  https://w3id.org/emmo#EMMO_41f2ed3b_aba4_5b99_a5a1_547109a7cb4c
+:EMMO_41f2ed3b_aba4_5b99_a5a1_547109a7cb4c rdf:type owl:Class ;
+                                           rdfs:subClassOf :EMMO_eb77076b_a104_42ac_a065_798b2d2809ad ,
+                                                           [ rdf:type owl:Restriction ;
+                                                             owl:onProperty :EMMO_79c0edfa_06f9_5149_b754_28c589035b8a ;
+                                                             owl:someValuesFrom :EMMO_f21db3a4_d5de_52dd_9460_5cdd138fb83f
+                                                           ] ,
+                                                           [ rdf:type owl:Restriction ;
+                                                             owl:onProperty :EMMO_43de6d01_276c_55ed_a166_ad097ec75575 ;
+                                                             owl:hasValue 262.11
+                                                           ] ,
+                                                           [ rdf:type owl:Restriction ;
+                                                             owl:onProperty :EMMO_a585728e_36c8_5df4_9d95_aa128d2a0e7f ;
+                                                             owl:hasValue 103
+                                                           ] ;
+                                           :EMMO_967080e5_2f42_4eb2_a3a9_c58143e835f9 "Atom subclass for lawrencium."@en ;
+                                           skos:prefLabel "LawrenciumAtom"@en .
+
+
+###  https://w3id.org/emmo#EMMO_43815c80_05dc_5917_8d52_b200badbf1d3
+:EMMO_43815c80_05dc_5917_8d52_b200badbf1d3 rdf:type owl:Class ;
+                                           rdfs:subClassOf :EMMO_4f40def1_3cd7_4067_9596_541e9a5134cf ,
+                                                           [ rdf:type owl:Restriction ;
+                                                             owl:onProperty :EMMO_23b579e1_8088_45b5_9975_064014026c42 ;
+                                                             owl:hasValue "Db"
+                                                           ] ;
+                                           skos:prefLabel "DubniumSymbol"@en .
+
+
+###  https://w3id.org/emmo#EMMO_44eb5d63_b868_54c5_bd52_7528db10674d
+:EMMO_44eb5d63_b868_54c5_bd52_7528db10674d rdf:type owl:Class ;
+                                           rdfs:subClassOf :EMMO_4f40def1_3cd7_4067_9596_541e9a5134cf ,
+                                                           [ rdf:type owl:Restriction ;
+                                                             owl:onProperty :EMMO_23b579e1_8088_45b5_9975_064014026c42 ;
+                                                             owl:hasValue "Ce"
+                                                           ] ;
+                                           skos:prefLabel "CeriumSymbol"@en .
+
+
+###  https://w3id.org/emmo#EMMO_4894a40d_6bf5_54a2_8b21_e9b278e0e973
+:EMMO_4894a40d_6bf5_54a2_8b21_e9b278e0e973 rdf:type owl:Class ;
+                                           rdfs:subClassOf :EMMO_4f40def1_3cd7_4067_9596_541e9a5134cf ,
+                                                           [ rdf:type owl:Restriction ;
+                                                             owl:onProperty :EMMO_23b579e1_8088_45b5_9975_064014026c42 ;
+                                                             owl:hasValue "Eu"
+                                                           ] ;
+                                           skos:prefLabel "EuropiumSymbol"@en .
+
+
+###  https://w3id.org/emmo#EMMO_48be0f49_9e7f_51c1_96ce_88e7794a13b0
+:EMMO_48be0f49_9e7f_51c1_96ce_88e7794a13b0 rdf:type owl:Class ;
+                                           rdfs:subClassOf :EMMO_eb77076b_a104_42ac_a065_798b2d2809ad ,
+                                                           [ rdf:type owl:Restriction ;
+                                                             owl:onProperty :EMMO_79c0edfa_06f9_5149_b754_28c589035b8a ;
+                                                             owl:someValuesFrom :EMMO_96fb9a6c_80d6_57fa_a4f2_0d2a59232418
+                                                           ] ,
+                                                           [ rdf:type owl:Restriction ;
+                                                             owl:onProperty :EMMO_43de6d01_276c_55ed_a166_ad097ec75575 ;
+                                                             owl:hasValue 15.999
+                                                           ] ,
+                                                           [ rdf:type owl:Restriction ;
+                                                             owl:onProperty :EMMO_a585728e_36c8_5df4_9d95_aa128d2a0e7f ;
+                                                             owl:hasValue 8
+                                                           ] ;
+                                           :EMMO_967080e5_2f42_4eb2_a3a9_c58143e835f9 "Atom subclass for oxygen."@en ;
+                                           skos:prefLabel "OxygenAtom"@en .
+
+
+###  https://w3id.org/emmo#EMMO_490c2981_b1cb_5f8c_be82_17a1ef1c27b4
+:EMMO_490c2981_b1cb_5f8c_be82_17a1ef1c27b4 rdf:type owl:Class ;
+                                           rdfs:subClassOf :EMMO_4f40def1_3cd7_4067_9596_541e9a5134cf ,
+                                                           [ rdf:type owl:Restriction ;
+                                                             owl:onProperty :EMMO_23b579e1_8088_45b5_9975_064014026c42 ;
+                                                             owl:hasValue "Ts"
+                                                           ] ;
+                                           skos:prefLabel "TennessineSymbol"@en .
+
+
+###  https://w3id.org/emmo#EMMO_49eb0790_50c2_5691_a8bf_dfa6f4a9f6c7
+:EMMO_49eb0790_50c2_5691_a8bf_dfa6f4a9f6c7 rdf:type owl:Class ;
+                                           rdfs:subClassOf :EMMO_eb77076b_a104_42ac_a065_798b2d2809ad ,
+                                                           [ rdf:type owl:Restriction ;
+                                                             owl:onProperty :EMMO_79c0edfa_06f9_5149_b754_28c589035b8a ;
+                                                             owl:someValuesFrom :EMMO_c1bb775c_0888_5b88_9cce_c49bae1d298b
+                                                           ] ,
+                                                           [ rdf:type owl:Restriction ;
+                                                             owl:onProperty :EMMO_43de6d01_276c_55ed_a166_ad097ec75575 ;
+                                                             owl:hasValue 259.101
+                                                           ] ,
+                                                           [ rdf:type owl:Restriction ;
+                                                             owl:onProperty :EMMO_a585728e_36c8_5df4_9d95_aa128d2a0e7f ;
+                                                             owl:hasValue 102
+                                                           ] ;
+                                           :EMMO_967080e5_2f42_4eb2_a3a9_c58143e835f9 "Atom subclass for nobelium."@en ;
+                                           skos:prefLabel "NobeliumAtom"@en .
+
+
+###  https://w3id.org/emmo#EMMO_4aa59242_76e7_5cce_a126_c7e9c657e7ad
+:EMMO_4aa59242_76e7_5cce_a126_c7e9c657e7ad rdf:type owl:Class ;
+                                           rdfs:subClassOf :EMMO_4f40def1_3cd7_4067_9596_541e9a5134cf ,
+                                                           [ rdf:type owl:Restriction ;
+                                                             owl:onProperty :EMMO_23b579e1_8088_45b5_9975_064014026c42 ;
+                                                             owl:hasValue "Co"
+                                                           ] ;
+                                           skos:prefLabel "CobaltSymbol"@en .
+
+
+###  https://w3id.org/emmo#EMMO_4ee57a22_0634_5889_a283_0b4f8e5023f6
+:EMMO_4ee57a22_0634_5889_a283_0b4f8e5023f6 rdf:type owl:Class ;
+                                           rdfs:subClassOf :EMMO_4f40def1_3cd7_4067_9596_541e9a5134cf ,
+                                                           [ rdf:type owl:Restriction ;
+                                                             owl:onProperty :EMMO_23b579e1_8088_45b5_9975_064014026c42 ;
+                                                             owl:hasValue "Sb"
+                                                           ] ;
+                                           skos:prefLabel "AntimonySymbol"@en .
+
+
+###  https://w3id.org/emmo#EMMO_4f9670f5_14ca_53da_a1ea_9b0550a61035
+:EMMO_4f9670f5_14ca_53da_a1ea_9b0550a61035 rdf:type owl:Class ;
+                                           rdfs:subClassOf :EMMO_4f40def1_3cd7_4067_9596_541e9a5134cf ,
+                                                           [ rdf:type owl:Restriction ;
+                                                             owl:onProperty :EMMO_23b579e1_8088_45b5_9975_064014026c42 ;
+                                                             owl:hasValue "Si"
+                                                           ] ;
+                                           skos:prefLabel "SiliconSymbol"@en .
+
+
+###  https://w3id.org/emmo#EMMO_517752af_5883_5cf5_8363_6b19f76aca3e
+:EMMO_517752af_5883_5cf5_8363_6b19f76aca3e rdf:type owl:Class ;
+                                           rdfs:subClassOf :EMMO_4f40def1_3cd7_4067_9596_541e9a5134cf ,
+                                                           [ rdf:type owl:Restriction ;
+                                                             owl:onProperty :EMMO_23b579e1_8088_45b5_9975_064014026c42 ;
+                                                             owl:hasValue "Cr"
+                                                           ] ;
+                                           skos:prefLabel "ChromiumSymbol"@en .
+
+
+###  https://w3id.org/emmo#EMMO_52a611ba_81df_5557_9dfe_c55e4d0f5860
+:EMMO_52a611ba_81df_5557_9dfe_c55e4d0f5860 rdf:type owl:Class ;
+                                           rdfs:subClassOf :EMMO_eb77076b_a104_42ac_a065_798b2d2809ad ,
+                                                           [ rdf:type owl:Restriction ;
+                                                             owl:onProperty :EMMO_79c0edfa_06f9_5149_b754_28c589035b8a ;
+                                                             owl:someValuesFrom :EMMO_c10700ef_832b_5b39_a0a0_5e3f5f17b8e8
+                                                           ] ,
+                                                           [ rdf:type owl:Restriction ;
+                                                             owl:onProperty :EMMO_43de6d01_276c_55ed_a166_ad097ec75575 ;
+                                                             owl:hasValue 126.90447
+                                                           ] ,
+                                                           [ rdf:type owl:Restriction ;
+                                                             owl:onProperty :EMMO_a585728e_36c8_5df4_9d95_aa128d2a0e7f ;
+                                                             owl:hasValue 53
+                                                           ] ;
+                                           :EMMO_967080e5_2f42_4eb2_a3a9_c58143e835f9 "Atom subclass for iodine."@en ;
+                                           skos:prefLabel "IodineAtom"@en .
+
+
+###  https://w3id.org/emmo#EMMO_5455d87d_1c98_50e1_9904_c94f6a697097
+:EMMO_5455d87d_1c98_50e1_9904_c94f6a697097 rdf:type owl:Class ;
+                                           rdfs:subClassOf :EMMO_eb77076b_a104_42ac_a065_798b2d2809ad ,
+                                                           [ rdf:type owl:Restriction ;
+                                                             owl:onProperty :EMMO_79c0edfa_06f9_5149_b754_28c589035b8a ;
+                                                             owl:someValuesFrom :EMMO_71d48627_4696_54c2_a990_4fdd9f353aef
+                                                           ] ,
+                                                           [ rdf:type owl:Restriction ;
+                                                             owl:onProperty :EMMO_43de6d01_276c_55ed_a166_ad097ec75575 ;
+                                                             owl:hasValue 281.165
+                                                           ] ,
+                                                           [ rdf:type owl:Restriction ;
+                                                             owl:onProperty :EMMO_a585728e_36c8_5df4_9d95_aa128d2a0e7f ;
+                                                             owl:hasValue 110
+                                                           ] ;
+                                           :EMMO_967080e5_2f42_4eb2_a3a9_c58143e835f9 "Atom subclass for darmastadtium."@en ;
+                                           skos:prefLabel "DarmastadtiumAtom"@en .
+
+
+###  https://w3id.org/emmo#EMMO_57742ca9_95d8_50f8_9b33_0ded30da4532
+:EMMO_57742ca9_95d8_50f8_9b33_0ded30da4532 rdf:type owl:Class ;
+                                           rdfs:subClassOf :EMMO_eb77076b_a104_42ac_a065_798b2d2809ad ,
+                                                           [ rdf:type owl:Restriction ;
+                                                             owl:onProperty :EMMO_79c0edfa_06f9_5149_b754_28c589035b8a ;
+                                                             owl:someValuesFrom :EMMO_fba570fc_6881_51d6_8e9d_a8c23e422b62
+                                                           ] ,
+                                                           [ rdf:type owl:Restriction ;
+                                                             owl:onProperty :EMMO_43de6d01_276c_55ed_a166_ad097ec75575 ;
+                                                             owl:hasValue 131.293
+                                                           ] ,
+                                                           [ rdf:type owl:Restriction ;
+                                                             owl:onProperty :EMMO_a585728e_36c8_5df4_9d95_aa128d2a0e7f ;
+                                                             owl:hasValue 54
+                                                           ] ;
+                                           :EMMO_967080e5_2f42_4eb2_a3a9_c58143e835f9 "Atom subclass for xenon."@en ;
+                                           skos:prefLabel "XenonAtom"@en .
+
+
+###  https://w3id.org/emmo#EMMO_57a7ab6b_30a4_54e5_821d_0b8efb5e08b2
+:EMMO_57a7ab6b_30a4_54e5_821d_0b8efb5e08b2 rdf:type owl:Class ;
+                                           rdfs:subClassOf :EMMO_eb77076b_a104_42ac_a065_798b2d2809ad ,
+                                                           [ rdf:type owl:Restriction ;
+                                                             owl:onProperty :EMMO_79c0edfa_06f9_5149_b754_28c589035b8a ;
+                                                             owl:someValuesFrom :EMMO_bd93ef72_3d4f_5f17_b613_01f440296995
+                                                           ] ,
+                                                           [ rdf:type owl:Restriction ;
+                                                             owl:onProperty :EMMO_43de6d01_276c_55ed_a166_ad097ec75575 ;
+                                                             owl:hasValue 63.546
+                                                           ] ,
+                                                           [ rdf:type owl:Restriction ;
+                                                             owl:onProperty :EMMO_a585728e_36c8_5df4_9d95_aa128d2a0e7f ;
+                                                             owl:hasValue 29
+                                                           ] ;
+                                           :EMMO_967080e5_2f42_4eb2_a3a9_c58143e835f9 "Atom subclass for copper."@en ;
+                                           skos:prefLabel "CopperAtom"@en .
+
+
+###  https://w3id.org/emmo#EMMO_5833085e_0afc_516a_a584_f56f1f191a13
+:EMMO_5833085e_0afc_516a_a584_f56f1f191a13 rdf:type owl:Class ;
+                                           rdfs:subClassOf :EMMO_4f40def1_3cd7_4067_9596_541e9a5134cf ,
+                                                           [ rdf:type owl:Restriction ;
+                                                             owl:onProperty :EMMO_23b579e1_8088_45b5_9975_064014026c42 ;
+                                                             owl:hasValue "Tl"
+                                                           ] ;
+                                           skos:prefLabel "ThalliumSymbol"@en .
+
+
+###  https://w3id.org/emmo#EMMO_59d342fd_1ace_5b68_9d0d_ed4ff9f55d63
+:EMMO_59d342fd_1ace_5b68_9d0d_ed4ff9f55d63 rdf:type owl:Class ;
+                                           rdfs:subClassOf :EMMO_eb77076b_a104_42ac_a065_798b2d2809ad ,
+                                                           [ rdf:type owl:Restriction ;
+                                                             owl:onProperty :EMMO_79c0edfa_06f9_5149_b754_28c589035b8a ;
+                                                             owl:someValuesFrom :EMMO_e9fbc98d_3ac1_5a2d_a354_6e3ba1412157
+                                                           ] ,
+                                                           [ rdf:type owl:Restriction ;
+                                                             owl:onProperty :EMMO_43de6d01_276c_55ed_a166_ad097ec75575 ;
+                                                             owl:hasValue 232.0377
+                                                           ] ,
+                                                           [ rdf:type owl:Restriction ;
+                                                             owl:onProperty :EMMO_a585728e_36c8_5df4_9d95_aa128d2a0e7f ;
+                                                             owl:hasValue 90
+                                                           ] ;
+                                           :EMMO_967080e5_2f42_4eb2_a3a9_c58143e835f9 "Atom subclass for thorium."@en ;
+                                           skos:prefLabel "ThoriumAtom"@en .
+
+
+###  https://w3id.org/emmo#EMMO_5a4790e5_b11b_5a0c_80e4_81515c27a560
+:EMMO_5a4790e5_b11b_5a0c_80e4_81515c27a560 rdf:type owl:Class ;
+                                           rdfs:subClassOf :EMMO_eb77076b_a104_42ac_a065_798b2d2809ad ,
+                                                           [ rdf:type owl:Restriction ;
+                                                             owl:onProperty :EMMO_79c0edfa_06f9_5149_b754_28c589035b8a ;
+                                                             owl:someValuesFrom :EMMO_93582808_e5fc_5bb5_bc7a_0e674e1a7f0e
+                                                           ] ,
+                                                           [ rdf:type owl:Restriction ;
+                                                             owl:onProperty :EMMO_43de6d01_276c_55ed_a166_ad097ec75575 ;
+                                                             owl:hasValue 1.008
+                                                           ] ,
+                                                           [ rdf:type owl:Restriction ;
+                                                             owl:onProperty :EMMO_a585728e_36c8_5df4_9d95_aa128d2a0e7f ;
+                                                             owl:hasValue 1
+                                                           ] ;
+                                           :EMMO_967080e5_2f42_4eb2_a3a9_c58143e835f9 "Atom subclass for hydrogen."@en ;
+                                           skos:prefLabel "HydrogenAtom"@en .
+
+
+###  https://w3id.org/emmo#EMMO_5ae62317_1681_5ca9_9fa7_8801757ee5c8
+:EMMO_5ae62317_1681_5ca9_9fa7_8801757ee5c8 rdf:type owl:Class ;
+                                           rdfs:subClassOf :EMMO_eb77076b_a104_42ac_a065_798b2d2809ad ,
+                                                           [ rdf:type owl:Restriction ;
+                                                             owl:onProperty :EMMO_79c0edfa_06f9_5149_b754_28c589035b8a ;
+                                                             owl:someValuesFrom :EMMO_b8aab013_b729_51f1_bc14_5302e7f97cbe
+                                                           ] ,
+                                                           [ rdf:type owl:Restriction ;
+                                                             owl:onProperty :EMMO_43de6d01_276c_55ed_a166_ad097ec75575 ;
+                                                             owl:hasValue 192.217
+                                                           ] ,
+                                                           [ rdf:type owl:Restriction ;
+                                                             owl:onProperty :EMMO_a585728e_36c8_5df4_9d95_aa128d2a0e7f ;
+                                                             owl:hasValue 77
+                                                           ] ;
+                                           :EMMO_967080e5_2f42_4eb2_a3a9_c58143e835f9 "Atom subclass for iridium."@en ;
+                                           skos:prefLabel "IridiumAtom"@en .
+
+
+###  https://w3id.org/emmo#EMMO_5c736993_31b7_5839_aa36_38b6cd8b41a2
+:EMMO_5c736993_31b7_5839_aa36_38b6cd8b41a2 rdf:type owl:Class ;
+                                           rdfs:subClassOf :EMMO_4f40def1_3cd7_4067_9596_541e9a5134cf ,
+                                                           [ rdf:type owl:Restriction ;
+                                                             owl:onProperty :EMMO_23b579e1_8088_45b5_9975_064014026c42 ;
+                                                             owl:hasValue "Bk"
+                                                           ] ;
+                                           skos:prefLabel "BerkeliumSymbol"@en .
+
+
+###  https://w3id.org/emmo#EMMO_5ee30708_feb6_54c0_977e_3d069e496a76
+:EMMO_5ee30708_feb6_54c0_977e_3d069e496a76 rdf:type owl:Class ;
+                                           rdfs:subClassOf :EMMO_eb77076b_a104_42ac_a065_798b2d2809ad ,
+                                                           [ rdf:type owl:Restriction ;
+                                                             owl:onProperty :EMMO_79c0edfa_06f9_5149_b754_28c589035b8a ;
+                                                             owl:someValuesFrom :EMMO_9c5b1294_ac9e_554f_a135_a3d72a763d9c
+                                                           ] ,
+                                                           [ rdf:type owl:Restriction ;
+                                                             owl:onProperty :EMMO_43de6d01_276c_55ed_a166_ad097ec75575 ;
+                                                             owl:hasValue 257.09511
+                                                           ] ,
+                                                           [ rdf:type owl:Restriction ;
+                                                             owl:onProperty :EMMO_a585728e_36c8_5df4_9d95_aa128d2a0e7f ;
+                                                             owl:hasValue 100
+                                                           ] ;
+                                           :EMMO_967080e5_2f42_4eb2_a3a9_c58143e835f9 "Atom subclass for fermium."@en ;
+                                           skos:prefLabel "FermiumAtom"@en .
+
+
+###  https://w3id.org/emmo#EMMO_62cb8f50_5ce5_5f99_9cc8_514eff05d05e
+:EMMO_62cb8f50_5ce5_5f99_9cc8_514eff05d05e rdf:type owl:Class ;
+                                           rdfs:subClassOf :EMMO_eb77076b_a104_42ac_a065_798b2d2809ad ,
+                                                           [ rdf:type owl:Restriction ;
+                                                             owl:onProperty :EMMO_79c0edfa_06f9_5149_b754_28c589035b8a ;
+                                                             owl:someValuesFrom :EMMO_a30e9658_1a08_50cc_b200_25dbc8add30a
+                                                           ] ,
+                                                           [ rdf:type owl:Restriction ;
+                                                             owl:onProperty :EMMO_43de6d01_276c_55ed_a166_ad097ec75575 ;
+                                                             owl:hasValue 10.81
+                                                           ] ,
+                                                           [ rdf:type owl:Restriction ;
+                                                             owl:onProperty :EMMO_a585728e_36c8_5df4_9d95_aa128d2a0e7f ;
+                                                             owl:hasValue 5
+                                                           ] ;
+                                           :EMMO_967080e5_2f42_4eb2_a3a9_c58143e835f9 "Atom subclass for boron."@en ;
+                                           skos:prefLabel "BoronAtom"@en .
+
+
+###  https://w3id.org/emmo#EMMO_6378a9e9_29e5_5cae_b75b_46ca365e49b9
+:EMMO_6378a9e9_29e5_5cae_b75b_46ca365e49b9 rdf:type owl:Class ;
+                                           rdfs:subClassOf :EMMO_4f40def1_3cd7_4067_9596_541e9a5134cf ,
+                                                           [ rdf:type owl:Restriction ;
+                                                             owl:onProperty :EMMO_23b579e1_8088_45b5_9975_064014026c42 ;
+                                                             owl:hasValue "Ta"
+                                                           ] ;
+                                           skos:prefLabel "TantalumSymbol"@en .
+
+
+###  https://w3id.org/emmo#EMMO_649415e4_1e31_5809_aceb_59efbba7d5f5
+:EMMO_649415e4_1e31_5809_aceb_59efbba7d5f5 rdf:type owl:Class ;
+                                           rdfs:subClassOf :EMMO_4f40def1_3cd7_4067_9596_541e9a5134cf ,
+                                                           [ rdf:type owl:Restriction ;
+                                                             owl:onProperty :EMMO_23b579e1_8088_45b5_9975_064014026c42 ;
+                                                             owl:hasValue "Sr"
+                                                           ] ;
+                                           skos:prefLabel "StrontiumSymbol"@en .
+
+
+###  https://w3id.org/emmo#EMMO_6599389d_7a26_5d51_a65c_5dd9c3ed532f
+:EMMO_6599389d_7a26_5d51_a65c_5dd9c3ed532f rdf:type owl:Class ;
+                                           rdfs:subClassOf :EMMO_4f40def1_3cd7_4067_9596_541e9a5134cf ,
+                                                           [ rdf:type owl:Restriction ;
+                                                             owl:onProperty :EMMO_23b579e1_8088_45b5_9975_064014026c42 ;
+                                                             owl:hasValue "Tb"
+                                                           ] ;
+                                           skos:prefLabel "TerbiumSymbol"@en .
+
+
+###  https://w3id.org/emmo#EMMO_65d84215_de2a_56c9_80e3_a49d08dfc1de
+:EMMO_65d84215_de2a_56c9_80e3_a49d08dfc1de rdf:type owl:Class ;
+                                           rdfs:subClassOf :EMMO_eb77076b_a104_42ac_a065_798b2d2809ad ,
+                                                           [ rdf:type owl:Restriction ;
+                                                             owl:onProperty :EMMO_79c0edfa_06f9_5149_b754_28c589035b8a ;
+                                                             owl:someValuesFrom :EMMO_96252ae5_c061_5ba0_80a4_774e5d949e06
+                                                           ] ,
+                                                           [ rdf:type owl:Restriction ;
+                                                             owl:onProperty :EMMO_43de6d01_276c_55ed_a166_ad097ec75575 ;
+                                                             owl:hasValue 150.36
+                                                           ] ,
+                                                           [ rdf:type owl:Restriction ;
+                                                             owl:onProperty :EMMO_a585728e_36c8_5df4_9d95_aa128d2a0e7f ;
+                                                             owl:hasValue 62
+                                                           ] ;
+                                           :EMMO_967080e5_2f42_4eb2_a3a9_c58143e835f9 "Atom subclass for samarium."@en ;
+                                           skos:prefLabel "SamariumAtom"@en .
+
+
+###  https://w3id.org/emmo#EMMO_66c364c4_16b7_5d5f_abd5_b6977c46f525
+:EMMO_66c364c4_16b7_5d5f_abd5_b6977c46f525 rdf:type owl:Class ;
+                                           rdfs:subClassOf :EMMO_4f40def1_3cd7_4067_9596_541e9a5134cf ,
+                                                           [ rdf:type owl:Restriction ;
+                                                             owl:onProperty :EMMO_23b579e1_8088_45b5_9975_064014026c42 ;
+                                                             owl:hasValue "Lu"
+                                                           ] ;
+                                           skos:prefLabel "LutetiumSymbol"@en .
+
+
+###  https://w3id.org/emmo#EMMO_66d895f4_42fa_58a2_89af_ef065f52c1eb
+:EMMO_66d895f4_42fa_58a2_89af_ef065f52c1eb rdf:type owl:Class ;
+                                           rdfs:subClassOf :EMMO_4f40def1_3cd7_4067_9596_541e9a5134cf ,
+                                                           [ rdf:type owl:Restriction ;
+                                                             owl:onProperty :EMMO_23b579e1_8088_45b5_9975_064014026c42 ;
+                                                             owl:hasValue "S"
+                                                           ] ;
+                                           skos:prefLabel "SulfurSymbol"@en .
+
+
+###  https://w3id.org/emmo#EMMO_67589be3_8acd_5230_bc54_89280412a3fb
+:EMMO_67589be3_8acd_5230_bc54_89280412a3fb rdf:type owl:Class ;
+                                           rdfs:subClassOf :EMMO_4f40def1_3cd7_4067_9596_541e9a5134cf ,
+                                                           [ rdf:type owl:Restriction ;
+                                                             owl:onProperty :EMMO_23b579e1_8088_45b5_9975_064014026c42 ;
+                                                             owl:hasValue "In"
+                                                           ] ;
+                                           skos:prefLabel "IndiumSymbol"@en .
+
+
+###  https://w3id.org/emmo#EMMO_67761ddc_260b_5945_bfc3_311813ab71c9
+:EMMO_67761ddc_260b_5945_bfc3_311813ab71c9 rdf:type owl:Class ;
+                                           rdfs:subClassOf :EMMO_eb77076b_a104_42ac_a065_798b2d2809ad ,
+                                                           [ rdf:type owl:Restriction ;
+                                                             owl:onProperty :EMMO_79c0edfa_06f9_5149_b754_28c589035b8a ;
+                                                             owl:someValuesFrom :EMMO_0805a892_352b_53e3_9577_60aa0835bc17
+                                                           ] ,
+                                                           [ rdf:type owl:Restriction ;
+                                                             owl:onProperty :EMMO_43de6d01_276c_55ed_a166_ad097ec75575 ;
+                                                             owl:hasValue 270.133
+                                                           ] ,
+                                                           [ rdf:type owl:Restriction ;
+                                                             owl:onProperty :EMMO_a585728e_36c8_5df4_9d95_aa128d2a0e7f ;
+                                                             owl:hasValue 107
+                                                           ] ;
+                                           :EMMO_967080e5_2f42_4eb2_a3a9_c58143e835f9 "Atom subclass for bohrium."@en ;
+                                           skos:prefLabel "BohriumAtom"@en .
+
+
+###  https://w3id.org/emmo#EMMO_67eaac8f_7f83_5bca_b1d0_10451d3a88a1
+:EMMO_67eaac8f_7f83_5bca_b1d0_10451d3a88a1 rdf:type owl:Class ;
+                                           rdfs:subClassOf :EMMO_eb77076b_a104_42ac_a065_798b2d2809ad ,
+                                                           [ rdf:type owl:Restriction ;
+                                                             owl:onProperty :EMMO_79c0edfa_06f9_5149_b754_28c589035b8a ;
+                                                             owl:someValuesFrom :EMMO_3fb44e47_7de9_5d86_9320_5949d8792951
+                                                           ] ,
+                                                           [ rdf:type owl:Restriction ;
+                                                             owl:onProperty :EMMO_43de6d01_276c_55ed_a166_ad097ec75575 ;
+                                                             owl:hasValue 271.134
+                                                           ] ,
+                                                           [ rdf:type owl:Restriction ;
+                                                             owl:onProperty :EMMO_a585728e_36c8_5df4_9d95_aa128d2a0e7f ;
+                                                             owl:hasValue 106
+                                                           ] ;
+                                           :EMMO_967080e5_2f42_4eb2_a3a9_c58143e835f9 "Atom subclass for seaborgium."@en ;
+                                           skos:prefLabel "SeaborgiumAtom"@en .
+
+
+###  https://w3id.org/emmo#EMMO_68a887df_63af_55c0_8239_b0b8edaa94ea
+:EMMO_68a887df_63af_55c0_8239_b0b8edaa94ea rdf:type owl:Class ;
+                                           rdfs:subClassOf :EMMO_4f40def1_3cd7_4067_9596_541e9a5134cf ,
+                                                           [ rdf:type owl:Restriction ;
+                                                             owl:onProperty :EMMO_23b579e1_8088_45b5_9975_064014026c42 ;
+                                                             owl:hasValue "W"
+                                                           ] ;
+                                           skos:prefLabel "TungstenSymbol"@en .
+
+
+###  https://w3id.org/emmo#EMMO_694e27a2_f3ee_5a3e_8851_d6f78d79d84e
+:EMMO_694e27a2_f3ee_5a3e_8851_d6f78d79d84e rdf:type owl:Class ;
+                                           rdfs:subClassOf :EMMO_eb77076b_a104_42ac_a065_798b2d2809ad ,
+                                                           [ rdf:type owl:Restriction ;
+                                                             owl:onProperty :EMMO_79c0edfa_06f9_5149_b754_28c589035b8a ;
+                                                             owl:someValuesFrom :EMMO_6b670dce_5692_5505_9688_8f735b325214
+                                                           ] ,
+                                                           [ rdf:type owl:Restriction ;
+                                                             owl:onProperty :EMMO_43de6d01_276c_55ed_a166_ad097ec75575 ;
+                                                             owl:hasValue 72.63
+                                                           ] ,
+                                                           [ rdf:type owl:Restriction ;
+                                                             owl:onProperty :EMMO_a585728e_36c8_5df4_9d95_aa128d2a0e7f ;
+                                                             owl:hasValue 32
+                                                           ] ;
+                                           :EMMO_967080e5_2f42_4eb2_a3a9_c58143e835f9 "Atom subclass for germanium."@en ;
+                                           skos:prefLabel "GermaniumAtom"@en .
+
+
+###  https://w3id.org/emmo#EMMO_69e0ff08_9843_5ca2_b2bb_58467b07c4bb
+:EMMO_69e0ff08_9843_5ca2_b2bb_58467b07c4bb rdf:type owl:Class ;
+                                           rdfs:subClassOf :EMMO_4f40def1_3cd7_4067_9596_541e9a5134cf ,
+                                                           [ rdf:type owl:Restriction ;
+                                                             owl:onProperty :EMMO_23b579e1_8088_45b5_9975_064014026c42 ;
+                                                             owl:hasValue "Ar"
+                                                           ] ;
+                                           skos:prefLabel "ArgonSymbol"@en .
+
+
+###  https://w3id.org/emmo#EMMO_6b241a1f_2a5f_5ea8_b0aa_7b162d7d73e4
+:EMMO_6b241a1f_2a5f_5ea8_b0aa_7b162d7d73e4 rdf:type owl:Class ;
+                                           rdfs:subClassOf :EMMO_4f40def1_3cd7_4067_9596_541e9a5134cf ,
+                                                           [ rdf:type owl:Restriction ;
+                                                             owl:onProperty :EMMO_23b579e1_8088_45b5_9975_064014026c42 ;
+                                                             owl:hasValue "Es"
+                                                           ] ;
+                                           skos:prefLabel "EinsteiniumSymbol"@en .
+
+
+###  https://w3id.org/emmo#EMMO_6b670dce_5692_5505_9688_8f735b325214
+:EMMO_6b670dce_5692_5505_9688_8f735b325214 rdf:type owl:Class ;
+                                           rdfs:subClassOf :EMMO_4f40def1_3cd7_4067_9596_541e9a5134cf ,
+                                                           [ rdf:type owl:Restriction ;
+                                                             owl:onProperty :EMMO_23b579e1_8088_45b5_9975_064014026c42 ;
+                                                             owl:hasValue "Ge"
+                                                           ] ;
+                                           skos:prefLabel "GermaniumSymbol"@en .
+
+
+###  https://w3id.org/emmo#EMMO_6bd7b6f4_db3b_58da_b9a0_58f44bb3ed37
+:EMMO_6bd7b6f4_db3b_58da_b9a0_58f44bb3ed37 rdf:type owl:Class ;
+                                           rdfs:subClassOf :EMMO_4f40def1_3cd7_4067_9596_541e9a5134cf ,
+                                                           [ rdf:type owl:Restriction ;
+                                                             owl:onProperty :EMMO_23b579e1_8088_45b5_9975_064014026c42 ;
+                                                             owl:hasValue "P"
+                                                           ] ;
+                                           skos:prefLabel "PhosphorusSymbol"@en .
+
+
+###  https://w3id.org/emmo#EMMO_6e467e25_2883_5f7b_a60f_2f4b651bba3f
+:EMMO_6e467e25_2883_5f7b_a60f_2f4b651bba3f rdf:type owl:Class ;
+                                           rdfs:subClassOf :EMMO_eb77076b_a104_42ac_a065_798b2d2809ad ,
+                                                           [ rdf:type owl:Restriction ;
+                                                             owl:onProperty :EMMO_79c0edfa_06f9_5149_b754_28c589035b8a ;
+                                                             owl:someValuesFrom :EMMO_15841f91_ad7d_5b81_89d1_c12b13e42f32
+                                                           ] ,
+                                                           [ rdf:type owl:Restriction ;
+                                                             owl:onProperty :EMMO_43de6d01_276c_55ed_a166_ad097ec75575 ;
+                                                             owl:hasValue 244.06421
+                                                           ] ,
+                                                           [ rdf:type owl:Restriction ;
+                                                             owl:onProperty :EMMO_a585728e_36c8_5df4_9d95_aa128d2a0e7f ;
+                                                             owl:hasValue 94
+                                                           ] ;
+                                           :EMMO_967080e5_2f42_4eb2_a3a9_c58143e835f9 "Atom subclass for plutonium."@en ;
+                                           skos:prefLabel "PlutoniumAtom"@en .
+
+
+###  https://w3id.org/emmo#EMMO_706cac26_78f1_5ca4_a63c_2600828db412
+:EMMO_706cac26_78f1_5ca4_a63c_2600828db412 rdf:type owl:Class ;
+                                           rdfs:subClassOf :EMMO_eb77076b_a104_42ac_a065_798b2d2809ad ,
+                                                           [ rdf:type owl:Restriction ;
+                                                             owl:onProperty :EMMO_79c0edfa_06f9_5149_b754_28c589035b8a ;
+                                                             owl:someValuesFrom :EMMO_490c2981_b1cb_5f8c_be82_17a1ef1c27b4
+                                                           ] ,
+                                                           [ rdf:type owl:Restriction ;
+                                                             owl:onProperty :EMMO_43de6d01_276c_55ed_a166_ad097ec75575 ;
+                                                             owl:hasValue 293.208
+                                                           ] ,
+                                                           [ rdf:type owl:Restriction ;
+                                                             owl:onProperty :EMMO_a585728e_36c8_5df4_9d95_aa128d2a0e7f ;
+                                                             owl:hasValue 117
+                                                           ] ;
+                                           :EMMO_967080e5_2f42_4eb2_a3a9_c58143e835f9 "Atom subclass for tennessine."@en ;
+                                           skos:prefLabel "TennessineAtom"@en .
+
+
+###  https://w3id.org/emmo#EMMO_717d8808_5085_5f35_86b4_6bc75bafac0b
+:EMMO_717d8808_5085_5f35_86b4_6bc75bafac0b rdf:type owl:Class ;
+                                           rdfs:subClassOf :EMMO_4f40def1_3cd7_4067_9596_541e9a5134cf ,
+                                                           [ rdf:type owl:Restriction ;
+                                                             owl:onProperty :EMMO_23b579e1_8088_45b5_9975_064014026c42 ;
+                                                             owl:hasValue "Pb"
+                                                           ] ;
+                                           skos:prefLabel "LeadSymbol"@en .
+
+
+###  https://w3id.org/emmo#EMMO_71b5082d_9908_5011_8ad0_b2ab70ffd08c
+:EMMO_71b5082d_9908_5011_8ad0_b2ab70ffd08c rdf:type owl:Class ;
+                                           rdfs:subClassOf :EMMO_4f40def1_3cd7_4067_9596_541e9a5134cf ,
+                                                           [ rdf:type owl:Restriction ;
+                                                             owl:onProperty :EMMO_23b579e1_8088_45b5_9975_064014026c42 ;
+                                                             owl:hasValue "Fe"
+                                                           ] ;
+                                           skos:prefLabel "IronSymbol"@en .
+
+
+###  https://w3id.org/emmo#EMMO_71c716bf_75bb_529f_b7c8_9d36a7c58b3a
+:EMMO_71c716bf_75bb_529f_b7c8_9d36a7c58b3a rdf:type owl:Class ;
+                                           rdfs:subClassOf :EMMO_eb77076b_a104_42ac_a065_798b2d2809ad ,
+                                                           [ rdf:type owl:Restriction ;
+                                                             owl:onProperty :EMMO_79c0edfa_06f9_5149_b754_28c589035b8a ;
+                                                             owl:someValuesFrom :EMMO_b546b51b_c19d_5368_8810_c9e4e9b1c1f3
+                                                           ] ,
+                                                           [ rdf:type owl:Restriction ;
+                                                             owl:onProperty :EMMO_43de6d01_276c_55ed_a166_ad097ec75575 ;
+                                                             owl:hasValue 69.723
+                                                           ] ,
+                                                           [ rdf:type owl:Restriction ;
+                                                             owl:onProperty :EMMO_a585728e_36c8_5df4_9d95_aa128d2a0e7f ;
+                                                             owl:hasValue 31
+                                                           ] ;
+                                           :EMMO_967080e5_2f42_4eb2_a3a9_c58143e835f9 "Atom subclass for gallium."@en ;
+                                           skos:prefLabel "GalliumAtom"@en .
+
+
+###  https://w3id.org/emmo#EMMO_71d48627_4696_54c2_a990_4fdd9f353aef
+:EMMO_71d48627_4696_54c2_a990_4fdd9f353aef rdf:type owl:Class ;
+                                           rdfs:subClassOf :EMMO_4f40def1_3cd7_4067_9596_541e9a5134cf ,
+                                                           [ rdf:type owl:Restriction ;
+                                                             owl:onProperty :EMMO_23b579e1_8088_45b5_9975_064014026c42 ;
+                                                             owl:hasValue "Ds"
+                                                           ] ;
+                                           skos:prefLabel "DarmastadtiumSymbol"@en .
+
+
+###  https://w3id.org/emmo#EMMO_72379870_0d00_5e48_912b_62cbd5b3f548
+:EMMO_72379870_0d00_5e48_912b_62cbd5b3f548 rdf:type owl:Class ;
+                                           rdfs:subClassOf :EMMO_eb77076b_a104_42ac_a065_798b2d2809ad ,
+                                                           [ rdf:type owl:Restriction ;
+                                                             owl:onProperty :EMMO_79c0edfa_06f9_5149_b754_28c589035b8a ;
+                                                             owl:someValuesFrom :EMMO_7c79a41c_c0aa_564b_b0b1_6fd4ee6f3256
+                                                           ] ,
+                                                           [ rdf:type owl:Restriction ;
+                                                             owl:onProperty :EMMO_43de6d01_276c_55ed_a166_ad097ec75575 ;
+                                                             owl:hasValue 83.798
+                                                           ] ,
+                                                           [ rdf:type owl:Restriction ;
+                                                             owl:onProperty :EMMO_a585728e_36c8_5df4_9d95_aa128d2a0e7f ;
+                                                             owl:hasValue 36
+                                                           ] ;
+                                           :EMMO_967080e5_2f42_4eb2_a3a9_c58143e835f9 "Atom subclass for krypton."@en ;
+                                           skos:prefLabel "KryptonAtom"@en .
+
+
+###  https://w3id.org/emmo#EMMO_733b8473_aa8f_59d5_81c3_c97ca40ea9d0
+:EMMO_733b8473_aa8f_59d5_81c3_c97ca40ea9d0 rdf:type owl:Class ;
+                                           rdfs:subClassOf :EMMO_eb77076b_a104_42ac_a065_798b2d2809ad ,
+                                                           [ rdf:type owl:Restriction ;
+                                                             owl:onProperty :EMMO_79c0edfa_06f9_5149_b754_28c589035b8a ;
+                                                             owl:someValuesFrom :EMMO_74fd9704_69a8_5112_b65a_72ba05bba315
+                                                           ] ,
+                                                           [ rdf:type owl:Restriction ;
+                                                             owl:onProperty :EMMO_43de6d01_276c_55ed_a166_ad097ec75575 ;
+                                                             owl:hasValue 88.90584
+                                                           ] ,
+                                                           [ rdf:type owl:Restriction ;
+                                                             owl:onProperty :EMMO_a585728e_36c8_5df4_9d95_aa128d2a0e7f ;
+                                                             owl:hasValue 39
+                                                           ] ;
+                                           :EMMO_967080e5_2f42_4eb2_a3a9_c58143e835f9 "Atom subclass for yttrium."@en ;
+                                           skos:prefLabel "YttriumAtom"@en .
+
+
+###  https://w3id.org/emmo#EMMO_73e73382_f3c0_5d09_bcee_f6e380269388
+:EMMO_73e73382_f3c0_5d09_bcee_f6e380269388 rdf:type owl:Class ;
+                                           rdfs:subClassOf :EMMO_eb77076b_a104_42ac_a065_798b2d2809ad ,
+                                                           [ rdf:type owl:Restriction ;
+                                                             owl:onProperty :EMMO_79c0edfa_06f9_5149_b754_28c589035b8a ;
+                                                             owl:someValuesFrom :EMMO_c45d9e2f_54f3_5464_82f3_c0f11a36389a
+                                                           ] ,
+                                                           [ rdf:type owl:Restriction ;
+                                                             owl:onProperty :EMMO_43de6d01_276c_55ed_a166_ad097ec75575 ;
+                                                             owl:hasValue 144.91276
+                                                           ] ,
+                                                           [ rdf:type owl:Restriction ;
+                                                             owl:onProperty :EMMO_a585728e_36c8_5df4_9d95_aa128d2a0e7f ;
+                                                             owl:hasValue 61
+                                                           ] ;
+                                           :EMMO_967080e5_2f42_4eb2_a3a9_c58143e835f9 "Atom subclass for promethium."@en ;
+                                           skos:prefLabel "PromethiumAtom"@en .
+
+
+###  https://w3id.org/emmo#EMMO_749a9347_0b50_530a_995a_054f2a90bc0d
+:EMMO_749a9347_0b50_530a_995a_054f2a90bc0d rdf:type owl:Class ;
+                                           rdfs:subClassOf :EMMO_eb77076b_a104_42ac_a065_798b2d2809ad ,
+                                                           [ rdf:type owl:Restriction ;
+                                                             owl:onProperty :EMMO_79c0edfa_06f9_5149_b754_28c589035b8a ;
+                                                             owl:someValuesFrom :EMMO_717d8808_5085_5f35_86b4_6bc75bafac0b
+                                                           ] ,
+                                                           [ rdf:type owl:Restriction ;
+                                                             owl:onProperty :EMMO_43de6d01_276c_55ed_a166_ad097ec75575 ;
+                                                             owl:hasValue 207.2
+                                                           ] ,
+                                                           [ rdf:type owl:Restriction ;
+                                                             owl:onProperty :EMMO_a585728e_36c8_5df4_9d95_aa128d2a0e7f ;
+                                                             owl:hasValue 82
+                                                           ] ;
+                                           :EMMO_967080e5_2f42_4eb2_a3a9_c58143e835f9 "Atom subclass for lead."@en ;
+                                           skos:prefLabel "LeadAtom"@en .
+
+
+###  https://w3id.org/emmo#EMMO_74fd9704_69a8_5112_b65a_72ba05bba315
+:EMMO_74fd9704_69a8_5112_b65a_72ba05bba315 rdf:type owl:Class ;
+                                           rdfs:subClassOf :EMMO_4f40def1_3cd7_4067_9596_541e9a5134cf ,
+                                                           [ rdf:type owl:Restriction ;
+                                                             owl:onProperty :EMMO_23b579e1_8088_45b5_9975_064014026c42 ;
+                                                             owl:hasValue "Y"
+                                                           ] ;
+                                           skos:prefLabel "YttriumSymbol"@en .
+
+
+###  https://w3id.org/emmo#EMMO_755d962f_c703_514f_8d90_ca4f55e331d4
+:EMMO_755d962f_c703_514f_8d90_ca4f55e331d4 rdf:type owl:Class ;
+                                           rdfs:subClassOf :EMMO_eb77076b_a104_42ac_a065_798b2d2809ad ,
+                                                           [ rdf:type owl:Restriction ;
+                                                             owl:onProperty :EMMO_79c0edfa_06f9_5149_b754_28c589035b8a ;
+                                                             owl:someValuesFrom :EMMO_69e0ff08_9843_5ca2_b2bb_58467b07c4bb
+                                                           ] ,
+                                                           [ rdf:type owl:Restriction ;
+                                                             owl:onProperty :EMMO_43de6d01_276c_55ed_a166_ad097ec75575 ;
+                                                             owl:hasValue 39.948
+                                                           ] ,
+                                                           [ rdf:type owl:Restriction ;
+                                                             owl:onProperty :EMMO_a585728e_36c8_5df4_9d95_aa128d2a0e7f ;
+                                                             owl:hasValue 18
+                                                           ] ;
+                                           :EMMO_967080e5_2f42_4eb2_a3a9_c58143e835f9 "Atom subclass for argon."@en ;
+                                           skos:prefLabel "ArgonAtom"@en .
+
+
+###  https://w3id.org/emmo#EMMO_75771a96_5e17_568c_bc28_caba06c0047a
+:EMMO_75771a96_5e17_568c_bc28_caba06c0047a rdf:type owl:Class ;
+                                           rdfs:subClassOf :EMMO_eb77076b_a104_42ac_a065_798b2d2809ad ,
+                                                           [ rdf:type owl:Restriction ;
+                                                             owl:onProperty :EMMO_79c0edfa_06f9_5149_b754_28c589035b8a ;
+                                                             owl:someValuesFrom :EMMO_8fbc9110_c822_5b8e_a5fc_ee5430d9f34a
+                                                           ] ,
+                                                           [ rdf:type owl:Restriction ;
+                                                             owl:onProperty :EMMO_43de6d01_276c_55ed_a166_ad097ec75575 ;
+                                                             owl:hasValue 286.182
+                                                           ] ,
+                                                           [ rdf:type owl:Restriction ;
+                                                             owl:onProperty :EMMO_a585728e_36c8_5df4_9d95_aa128d2a0e7f ;
+                                                             owl:hasValue 113
+                                                           ] ;
+                                           :EMMO_967080e5_2f42_4eb2_a3a9_c58143e835f9 "Atom subclass for nihonium."@en ;
+                                           skos:prefLabel "NihoniumAtom"@en .
+
+
+###  https://w3id.org/emmo#EMMO_784119c1_c336_5b0c_80fc_4cc8bddc99ca
+:EMMO_784119c1_c336_5b0c_80fc_4cc8bddc99ca rdf:type owl:Class ;
+                                           rdfs:subClassOf :EMMO_eb77076b_a104_42ac_a065_798b2d2809ad ,
+                                                           [ rdf:type owl:Restriction ;
+                                                             owl:onProperty :EMMO_79c0edfa_06f9_5149_b754_28c589035b8a ;
+                                                             owl:someValuesFrom :EMMO_af362dae_2da6_595e_8581_21a8363a5a54
+                                                           ] ,
+                                                           [ rdf:type owl:Restriction ;
+                                                             owl:onProperty :EMMO_43de6d01_276c_55ed_a166_ad097ec75575 ;
+                                                             owl:hasValue 208.98243
+                                                           ] ,
+                                                           [ rdf:type owl:Restriction ;
+                                                             owl:onProperty :EMMO_a585728e_36c8_5df4_9d95_aa128d2a0e7f ;
+                                                             owl:hasValue 84
+                                                           ] ;
+                                           :EMMO_967080e5_2f42_4eb2_a3a9_c58143e835f9 "Atom subclass for polonium."@en ;
+                                           skos:prefLabel "PoloniumAtom"@en .
+
+
+###  https://w3id.org/emmo#EMMO_78c3f353_1296_5dca_9759_7c59a7f53927
+:EMMO_78c3f353_1296_5dca_9759_7c59a7f53927 rdf:type owl:Class ;
+                                           rdfs:subClassOf :EMMO_eb77076b_a104_42ac_a065_798b2d2809ad ,
+                                                           [ rdf:type owl:Restriction ;
+                                                             owl:onProperty :EMMO_79c0edfa_06f9_5149_b754_28c589035b8a ;
+                                                             owl:someValuesFrom :EMMO_ce8cedc4_4835_5298_b723_6223d2a17e5a
+                                                           ] ,
+                                                           [ rdf:type owl:Restriction ;
+                                                             owl:onProperty :EMMO_43de6d01_276c_55ed_a166_ad097ec75575 ;
+                                                             owl:hasValue 267.122
+                                                           ] ,
+                                                           [ rdf:type owl:Restriction ;
+                                                             owl:onProperty :EMMO_a585728e_36c8_5df4_9d95_aa128d2a0e7f ;
+                                                             owl:hasValue 104
+                                                           ] ;
+                                           :EMMO_967080e5_2f42_4eb2_a3a9_c58143e835f9 "Atom subclass for rutherfordium."@en ;
+                                           skos:prefLabel "RutherfordiumAtom"@en .
+
+
+###  https://w3id.org/emmo#EMMO_7905373a_cf03_57fe_a627_bfdb1db9369c
+:EMMO_7905373a_cf03_57fe_a627_bfdb1db9369c rdf:type owl:Class ;
+                                           rdfs:subClassOf :EMMO_eb77076b_a104_42ac_a065_798b2d2809ad ,
+                                                           [ rdf:type owl:Restriction ;
+                                                             owl:onProperty :EMMO_79c0edfa_06f9_5149_b754_28c589035b8a ;
+                                                             owl:someValuesFrom :EMMO_6bd7b6f4_db3b_58da_b9a0_58f44bb3ed37
+                                                           ] ,
+                                                           [ rdf:type owl:Restriction ;
+                                                             owl:onProperty :EMMO_43de6d01_276c_55ed_a166_ad097ec75575 ;
+                                                             owl:hasValue 30.973761998
+                                                           ] ,
+                                                           [ rdf:type owl:Restriction ;
+                                                             owl:onProperty :EMMO_a585728e_36c8_5df4_9d95_aa128d2a0e7f ;
+                                                             owl:hasValue 15
+                                                           ] ;
+                                           :EMMO_967080e5_2f42_4eb2_a3a9_c58143e835f9 "Atom subclass for phosphorus."@en ;
+                                           skos:prefLabel "PhosphorusAtom"@en .
+
+
+###  https://w3id.org/emmo#EMMO_798b0c96_82ca_5ce8_8d5f_f9f72668cf5d
+:EMMO_798b0c96_82ca_5ce8_8d5f_f9f72668cf5d rdf:type owl:Class ;
+                                           rdfs:subClassOf :EMMO_eb77076b_a104_42ac_a065_798b2d2809ad ,
+                                                           [ rdf:type owl:Restriction ;
+                                                             owl:onProperty :EMMO_79c0edfa_06f9_5149_b754_28c589035b8a ;
+                                                             owl:someValuesFrom :EMMO_4f9670f5_14ca_53da_a1ea_9b0550a61035
+                                                           ] ,
+                                                           [ rdf:type owl:Restriction ;
+                                                             owl:onProperty :EMMO_43de6d01_276c_55ed_a166_ad097ec75575 ;
+                                                             owl:hasValue 28.085
+                                                           ] ,
+                                                           [ rdf:type owl:Restriction ;
+                                                             owl:onProperty :EMMO_a585728e_36c8_5df4_9d95_aa128d2a0e7f ;
+                                                             owl:hasValue 14
+                                                           ] ;
+                                           :EMMO_967080e5_2f42_4eb2_a3a9_c58143e835f9 "Atom subclass for silicon."@en ;
+                                           skos:prefLabel "SiliconAtom"@en .
+
+
+###  https://w3id.org/emmo#EMMO_7aa6b5b1_34c8_5d37_9db0_cc6a232f3946
+:EMMO_7aa6b5b1_34c8_5d37_9db0_cc6a232f3946 rdf:type owl:Class ;
+                                           rdfs:subClassOf :EMMO_eb77076b_a104_42ac_a065_798b2d2809ad ,
+                                                           [ rdf:type owl:Restriction ;
+                                                             owl:onProperty :EMMO_79c0edfa_06f9_5149_b754_28c589035b8a ;
+                                                             owl:someValuesFrom :EMMO_1c5c8217_481b_5ae9_b44f_9ec353f6ea93
+                                                           ] ,
+                                                           [ rdf:type owl:Restriction ;
+                                                             owl:onProperty :EMMO_43de6d01_276c_55ed_a166_ad097ec75575 ;
+                                                             owl:hasValue 289.19
+                                                           ] ,
+                                                           [ rdf:type owl:Restriction ;
+                                                             owl:onProperty :EMMO_a585728e_36c8_5df4_9d95_aa128d2a0e7f ;
+                                                             owl:hasValue 114
+                                                           ] ;
+                                           :EMMO_967080e5_2f42_4eb2_a3a9_c58143e835f9 "Atom subclass for flerovium."@en ;
+                                           skos:prefLabel "FleroviumAtom"@en .
+
+
+###  https://w3id.org/emmo#EMMO_7ab01303_b09e_5a90_8a5b_f5087d6559d3
+:EMMO_7ab01303_b09e_5a90_8a5b_f5087d6559d3 rdf:type owl:Class ;
+                                           rdfs:subClassOf :EMMO_4f40def1_3cd7_4067_9596_541e9a5134cf ,
+                                                           [ rdf:type owl:Restriction ;
+                                                             owl:onProperty :EMMO_23b579e1_8088_45b5_9975_064014026c42 ;
+                                                             owl:hasValue "Zr"
+                                                           ] ;
+                                           skos:prefLabel "ZirconiumSymbol"@en .
+
+
+###  https://w3id.org/emmo#EMMO_7b7d258b_3ea7_5716_af58_afc68679de23
+:EMMO_7b7d258b_3ea7_5716_af58_afc68679de23 rdf:type owl:Class ;
+                                           rdfs:subClassOf :EMMO_eb77076b_a104_42ac_a065_798b2d2809ad ,
+                                                           [ rdf:type owl:Restriction ;
+                                                             owl:onProperty :EMMO_79c0edfa_06f9_5149_b754_28c589035b8a ;
+                                                             owl:someValuesFrom :EMMO_68a887df_63af_55c0_8239_b0b8edaa94ea
+                                                           ] ,
+                                                           [ rdf:type owl:Restriction ;
+                                                             owl:onProperty :EMMO_43de6d01_276c_55ed_a166_ad097ec75575 ;
+                                                             owl:hasValue 183.84
+                                                           ] ,
+                                                           [ rdf:type owl:Restriction ;
+                                                             owl:onProperty :EMMO_a585728e_36c8_5df4_9d95_aa128d2a0e7f ;
+                                                             owl:hasValue 74
+                                                           ] ;
+                                           :EMMO_967080e5_2f42_4eb2_a3a9_c58143e835f9 "Atom subclass for tungsten."@en ;
+                                           skos:prefLabel "TungstenAtom"@en .
+
+
+###  https://w3id.org/emmo#EMMO_7c79a41c_c0aa_564b_b0b1_6fd4ee6f3256
+:EMMO_7c79a41c_c0aa_564b_b0b1_6fd4ee6f3256 rdf:type owl:Class ;
+                                           rdfs:subClassOf :EMMO_4f40def1_3cd7_4067_9596_541e9a5134cf ,
+                                                           [ rdf:type owl:Restriction ;
+                                                             owl:onProperty :EMMO_23b579e1_8088_45b5_9975_064014026c42 ;
+                                                             owl:hasValue "Kr"
+                                                           ] ;
+                                           skos:prefLabel "KryptonSymbol"@en .
+
+
+###  https://w3id.org/emmo#EMMO_7e8f9419_0bda_5aa3_ba88_00b2be6ca69e
+:EMMO_7e8f9419_0bda_5aa3_ba88_00b2be6ca69e rdf:type owl:Class ;
+                                           rdfs:subClassOf :EMMO_eb77076b_a104_42ac_a065_798b2d2809ad ,
+                                                           [ rdf:type owl:Restriction ;
+                                                             owl:onProperty :EMMO_79c0edfa_06f9_5149_b754_28c589035b8a ;
+                                                             owl:someValuesFrom :EMMO_fc7ab7d2_d960_5ae8_b13b_a53dbc547cca
+                                                           ] ,
+                                                           [ rdf:type owl:Restriction ;
+                                                             owl:onProperty :EMMO_43de6d01_276c_55ed_a166_ad097ec75575 ;
+                                                             owl:hasValue 26.9815385
+                                                           ] ,
+                                                           [ rdf:type owl:Restriction ;
+                                                             owl:onProperty :EMMO_a585728e_36c8_5df4_9d95_aa128d2a0e7f ;
+                                                             owl:hasValue 13
+                                                           ] ;
+                                           :EMMO_967080e5_2f42_4eb2_a3a9_c58143e835f9 "Atom subclass for aluminium."@en ;
+                                           skos:prefLabel "AluminiumAtom"@en .
+
+
+###  https://w3id.org/emmo#EMMO_808f7cd9_27b4_527b_974f_4213f10e1772
+:EMMO_808f7cd9_27b4_527b_974f_4213f10e1772 rdf:type owl:Class ;
+                                           rdfs:subClassOf :EMMO_eb77076b_a104_42ac_a065_798b2d2809ad ,
+                                                           [ rdf:type owl:Restriction ;
+                                                             owl:onProperty :EMMO_79c0edfa_06f9_5149_b754_28c589035b8a ;
+                                                             owl:someValuesFrom :EMMO_cfac37de_991d_5a7d_9adc_8946324ffef6
+                                                           ] ,
+                                                           [ rdf:type owl:Restriction ;
+                                                             owl:onProperty :EMMO_43de6d01_276c_55ed_a166_ad097ec75575 ;
+                                                             owl:hasValue 78.971
+                                                           ] ,
+                                                           [ rdf:type owl:Restriction ;
+                                                             owl:onProperty :EMMO_a585728e_36c8_5df4_9d95_aa128d2a0e7f ;
+                                                             owl:hasValue 34
+                                                           ] ;
+                                           :EMMO_967080e5_2f42_4eb2_a3a9_c58143e835f9 "Atom subclass for selenium."@en ;
+                                           skos:prefLabel "SeleniumAtom"@en .
+
+
+###  https://w3id.org/emmo#EMMO_811c67a9_bcdf_5a9e_bbce_28ae2af12915
+:EMMO_811c67a9_bcdf_5a9e_bbce_28ae2af12915 rdf:type owl:Class ;
+                                           rdfs:subClassOf :EMMO_4f40def1_3cd7_4067_9596_541e9a5134cf ,
+                                                           [ rdf:type owl:Restriction ;
+                                                             owl:onProperty :EMMO_23b579e1_8088_45b5_9975_064014026c42 ;
+                                                             owl:hasValue "Au"
+                                                           ] ;
+                                           skos:prefLabel "GoldSymbol"@en .
+
+
+###  https://w3id.org/emmo#EMMO_82f9a8f3_2bb4_5d14_9a41_30a858ecce61
+:EMMO_82f9a8f3_2bb4_5d14_9a41_30a858ecce61 rdf:type owl:Class ;
+                                           rdfs:subClassOf :EMMO_eb77076b_a104_42ac_a065_798b2d2809ad ,
+                                                           [ rdf:type owl:Restriction ;
+                                                             owl:onProperty :EMMO_79c0edfa_06f9_5149_b754_28c589035b8a ;
+                                                             owl:someValuesFrom :EMMO_849f62cf_3e92_5122_94ba_bcce51a04c5f
+                                                           ] ,
+                                                           [ rdf:type owl:Restriction ;
+                                                             owl:onProperty :EMMO_43de6d01_276c_55ed_a166_ad097ec75575 ;
+                                                             owl:hasValue 168.93422
+                                                           ] ,
+                                                           [ rdf:type owl:Restriction ;
+                                                             owl:onProperty :EMMO_a585728e_36c8_5df4_9d95_aa128d2a0e7f ;
+                                                             owl:hasValue 69
+                                                           ] ;
+                                           :EMMO_967080e5_2f42_4eb2_a3a9_c58143e835f9 "Atom subclass for thulium."@en ;
+                                           skos:prefLabel "ThuliumAtom"@en .
+
+
+###  https://w3id.org/emmo#EMMO_849f62cf_3e92_5122_94ba_bcce51a04c5f
+:EMMO_849f62cf_3e92_5122_94ba_bcce51a04c5f rdf:type owl:Class ;
+                                           rdfs:subClassOf :EMMO_4f40def1_3cd7_4067_9596_541e9a5134cf ,
+                                                           [ rdf:type owl:Restriction ;
+                                                             owl:onProperty :EMMO_23b579e1_8088_45b5_9975_064014026c42 ;
+                                                             owl:hasValue "Tm"
+                                                           ] ;
+                                           skos:prefLabel "ThuliumSymbol"@en .
+
+
+###  https://w3id.org/emmo#EMMO_85ab88f1_3bb6_5fb7_8996_d1be786da995
+:EMMO_85ab88f1_3bb6_5fb7_8996_d1be786da995 rdf:type owl:Class ;
+                                           rdfs:subClassOf :EMMO_eb77076b_a104_42ac_a065_798b2d2809ad ,
+                                                           [ rdf:type owl:Restriction ;
+                                                             owl:onProperty :EMMO_79c0edfa_06f9_5149_b754_28c589035b8a ;
+                                                             owl:someValuesFrom :EMMO_f7e8a63d_d40c_57f7_8017_7ad6b1d89b4e
+                                                           ] ,
+                                                           [ rdf:type owl:Restriction ;
+                                                             owl:onProperty :EMMO_43de6d01_276c_55ed_a166_ad097ec75575 ;
+                                                             owl:hasValue 132.90545196
+                                                           ] ,
+                                                           [ rdf:type owl:Restriction ;
+                                                             owl:onProperty :EMMO_a585728e_36c8_5df4_9d95_aa128d2a0e7f ;
+                                                             owl:hasValue 55
+                                                           ] ;
+                                           :EMMO_967080e5_2f42_4eb2_a3a9_c58143e835f9 "Atom subclass for caesium."@en ;
+                                           skos:prefLabel "CaesiumAtom"@en .
+
+
+###  https://w3id.org/emmo#EMMO_87c8f425_c96c_5503_88a0_f10465669ea3
+:EMMO_87c8f425_c96c_5503_88a0_f10465669ea3 rdf:type owl:Class ;
+                                           rdfs:subClassOf :EMMO_eb77076b_a104_42ac_a065_798b2d2809ad ,
+                                                           [ rdf:type owl:Restriction ;
+                                                             owl:onProperty :EMMO_79c0edfa_06f9_5149_b754_28c589035b8a ;
+                                                             owl:someValuesFrom :EMMO_66d895f4_42fa_58a2_89af_ef065f52c1eb
+                                                           ] ,
+                                                           [ rdf:type owl:Restriction ;
+                                                             owl:onProperty :EMMO_43de6d01_276c_55ed_a166_ad097ec75575 ;
+                                                             owl:hasValue 32.06
+                                                           ] ,
+                                                           [ rdf:type owl:Restriction ;
+                                                             owl:onProperty :EMMO_a585728e_36c8_5df4_9d95_aa128d2a0e7f ;
+                                                             owl:hasValue 16
+                                                           ] ;
+                                           :EMMO_967080e5_2f42_4eb2_a3a9_c58143e835f9 "Atom subclass for sulfur."@en ;
+                                           skos:prefLabel "SulfurAtom"@en .
+
+
+###  https://w3id.org/emmo#EMMO_89f46282_58a4_5140_8c5b_7aaddcccdcf0
+:EMMO_89f46282_58a4_5140_8c5b_7aaddcccdcf0 rdf:type owl:Class ;
+                                           rdfs:subClassOf :EMMO_4f40def1_3cd7_4067_9596_541e9a5134cf ,
+                                                           [ rdf:type owl:Restriction ;
+                                                             owl:onProperty :EMMO_23b579e1_8088_45b5_9975_064014026c42 ;
+                                                             owl:hasValue "Pd"
+                                                           ] ;
+                                           skos:prefLabel "PalladiumSymbol"@en .
+
+
+###  https://w3id.org/emmo#EMMO_8aa13073_865b_5035_b128_43a4758a0302
+:EMMO_8aa13073_865b_5035_b128_43a4758a0302 rdf:type owl:Class ;
+                                           rdfs:subClassOf :EMMO_eb77076b_a104_42ac_a065_798b2d2809ad ,
+                                                           [ rdf:type owl:Restriction ;
+                                                             owl:onProperty :EMMO_79c0edfa_06f9_5149_b754_28c589035b8a ;
+                                                             owl:someValuesFrom :EMMO_4894a40d_6bf5_54a2_8b21_e9b278e0e973
+                                                           ] ,
+                                                           [ rdf:type owl:Restriction ;
+                                                             owl:onProperty :EMMO_43de6d01_276c_55ed_a166_ad097ec75575 ;
+                                                             owl:hasValue 151.964
+                                                           ] ,
+                                                           [ rdf:type owl:Restriction ;
+                                                             owl:onProperty :EMMO_a585728e_36c8_5df4_9d95_aa128d2a0e7f ;
+                                                             owl:hasValue 63
+                                                           ] ;
+                                           :EMMO_967080e5_2f42_4eb2_a3a9_c58143e835f9 "Atom subclass for europium."@en ;
+                                           skos:prefLabel "EuropiumAtom"@en .
+
+
+###  https://w3id.org/emmo#EMMO_8caaf41b_df30_5355_be5a_74283c49f50a
+:EMMO_8caaf41b_df30_5355_be5a_74283c49f50a rdf:type owl:Class ;
+                                           rdfs:subClassOf :EMMO_4f40def1_3cd7_4067_9596_541e9a5134cf ,
+                                                           [ rdf:type owl:Restriction ;
+                                                             owl:onProperty :EMMO_23b579e1_8088_45b5_9975_064014026c42 ;
+                                                             owl:hasValue "Tc"
+                                                           ] ;
+                                           skos:prefLabel "TechnetiumSymbol"@en .
+
+
+###  https://w3id.org/emmo#EMMO_8d2f22ab_ba39_5e40_98dc_56f075cf22f1
+:EMMO_8d2f22ab_ba39_5e40_98dc_56f075cf22f1 rdf:type owl:Class ;
+                                           rdfs:subClassOf :EMMO_4f40def1_3cd7_4067_9596_541e9a5134cf ,
+                                                           [ rdf:type owl:Restriction ;
+                                                             owl:onProperty :EMMO_23b579e1_8088_45b5_9975_064014026c42 ;
+                                                             owl:hasValue "Re"
+                                                           ] ;
+                                           skos:prefLabel "RheniumSymbol"@en .
+
+
+###  https://w3id.org/emmo#EMMO_8d722efa_b49d_51b1_8bf3_bf50ba4b438c
+:EMMO_8d722efa_b49d_51b1_8bf3_bf50ba4b438c rdf:type owl:Class ;
+                                           rdfs:subClassOf :EMMO_eb77076b_a104_42ac_a065_798b2d2809ad ,
+                                                           [ rdf:type owl:Restriction ;
+                                                             owl:onProperty :EMMO_79c0edfa_06f9_5149_b754_28c589035b8a ;
+                                                             owl:someValuesFrom :EMMO_fdcc0ac2_f82f_5650_838c_ec1ad138a632
+                                                           ] ,
+                                                           [ rdf:type owl:Restriction ;
+                                                             owl:onProperty :EMMO_43de6d01_276c_55ed_a166_ad097ec75575 ;
+                                                             owl:hasValue 173.054
+                                                           ] ,
+                                                           [ rdf:type owl:Restriction ;
+                                                             owl:onProperty :EMMO_a585728e_36c8_5df4_9d95_aa128d2a0e7f ;
+                                                             owl:hasValue 70
+                                                           ] ;
+                                           :EMMO_967080e5_2f42_4eb2_a3a9_c58143e835f9 "Atom subclass for ytterbium."@en ;
+                                           skos:prefLabel "YtterbiumAtom"@en .
+
+
+###  https://w3id.org/emmo#EMMO_8d93f51b_c7c7_5486_b64a_ee206f6b6672
+:EMMO_8d93f51b_c7c7_5486_b64a_ee206f6b6672 rdf:type owl:Class ;
+                                           rdfs:subClassOf :EMMO_eb77076b_a104_42ac_a065_798b2d2809ad ,
+                                                           [ rdf:type owl:Restriction ;
+                                                             owl:onProperty :EMMO_79c0edfa_06f9_5149_b754_28c589035b8a ;
+                                                             owl:someValuesFrom :EMMO_8d2f22ab_ba39_5e40_98dc_56f075cf22f1
+                                                           ] ,
+                                                           [ rdf:type owl:Restriction ;
+                                                             owl:onProperty :EMMO_43de6d01_276c_55ed_a166_ad097ec75575 ;
+                                                             owl:hasValue 186.207
+                                                           ] ,
+                                                           [ rdf:type owl:Restriction ;
+                                                             owl:onProperty :EMMO_a585728e_36c8_5df4_9d95_aa128d2a0e7f ;
+                                                             owl:hasValue 75
+                                                           ] ;
+                                           :EMMO_967080e5_2f42_4eb2_a3a9_c58143e835f9 "Atom subclass for rhenium."@en ;
+                                           skos:prefLabel "RheniumAtom"@en .
+
+
+###  https://w3id.org/emmo#EMMO_8ec7fdf6_5652_547d_942f_b8b09ad84660
+:EMMO_8ec7fdf6_5652_547d_942f_b8b09ad84660 rdf:type owl:Class ;
+                                           rdfs:subClassOf :EMMO_eb77076b_a104_42ac_a065_798b2d2809ad ,
+                                                           [ rdf:type owl:Restriction ;
+                                                             owl:onProperty :EMMO_79c0edfa_06f9_5149_b754_28c589035b8a ;
+                                                             owl:someValuesFrom :EMMO_649415e4_1e31_5809_aceb_59efbba7d5f5
+                                                           ] ,
+                                                           [ rdf:type owl:Restriction ;
+                                                             owl:onProperty :EMMO_43de6d01_276c_55ed_a166_ad097ec75575 ;
+                                                             owl:hasValue 87.62
+                                                           ] ,
+                                                           [ rdf:type owl:Restriction ;
+                                                             owl:onProperty :EMMO_a585728e_36c8_5df4_9d95_aa128d2a0e7f ;
+                                                             owl:hasValue 38
+                                                           ] ;
+                                           :EMMO_967080e5_2f42_4eb2_a3a9_c58143e835f9 "Atom subclass for strontium."@en ;
+                                           skos:prefLabel "StrontiumAtom"@en .
+
+
+###  https://w3id.org/emmo#EMMO_8fbc9110_c822_5b8e_a5fc_ee5430d9f34a
+:EMMO_8fbc9110_c822_5b8e_a5fc_ee5430d9f34a rdf:type owl:Class ;
+                                           rdfs:subClassOf :EMMO_4f40def1_3cd7_4067_9596_541e9a5134cf ,
+                                                           [ rdf:type owl:Restriction ;
+                                                             owl:onProperty :EMMO_23b579e1_8088_45b5_9975_064014026c42 ;
+                                                             owl:hasValue "Nh"
+                                                           ] ;
+                                           skos:prefLabel "NihoniumSymbol"@en .
+
+
+###  https://w3id.org/emmo#EMMO_91579f8a_e3b1_5ac9_9533_402c8cb1ffdd
+:EMMO_91579f8a_e3b1_5ac9_9533_402c8cb1ffdd rdf:type owl:Class ;
+                                           rdfs:subClassOf :EMMO_4f40def1_3cd7_4067_9596_541e9a5134cf ,
+                                                           [ rdf:type owl:Restriction ;
+                                                             owl:onProperty :EMMO_23b579e1_8088_45b5_9975_064014026c42 ;
+                                                             owl:hasValue "Mg"
+                                                           ] ;
+                                           skos:prefLabel "MagnesiumSymbol"@en .
+
+
+###  https://w3id.org/emmo#EMMO_920b8adc_575b_55e9_9cd5_cf5eab1696f1
+:EMMO_920b8adc_575b_55e9_9cd5_cf5eab1696f1 rdf:type owl:Class ;
+                                           rdfs:subClassOf :EMMO_4f40def1_3cd7_4067_9596_541e9a5134cf ,
+                                                           [ rdf:type owl:Restriction ;
+                                                             owl:onProperty :EMMO_23b579e1_8088_45b5_9975_064014026c42 ;
+                                                             owl:hasValue "Cn"
+                                                           ] ;
+                                           skos:prefLabel "CoperniciumSymbol"@en .
+
+
+###  https://w3id.org/emmo#EMMO_93582808_e5fc_5bb5_bc7a_0e674e1a7f0e
+:EMMO_93582808_e5fc_5bb5_bc7a_0e674e1a7f0e rdf:type owl:Class ;
+                                           rdfs:subClassOf :EMMO_4f40def1_3cd7_4067_9596_541e9a5134cf ,
+                                                           [ rdf:type owl:Restriction ;
+                                                             owl:onProperty :EMMO_23b579e1_8088_45b5_9975_064014026c42 ;
+                                                             owl:hasValue "H"
+                                                           ] ;
+                                           skos:prefLabel "HydrogenSymbol"@en .
+
+
+###  https://w3id.org/emmo#EMMO_948b47f0_3c24_50c7_a698_a805f760e667
+:EMMO_948b47f0_3c24_50c7_a698_a805f760e667 rdf:type owl:Class ;
+                                           rdfs:subClassOf :EMMO_eb77076b_a104_42ac_a065_798b2d2809ad ,
+                                                           [ rdf:type owl:Restriction ;
+                                                             owl:onProperty :EMMO_79c0edfa_06f9_5149_b754_28c589035b8a ;
+                                                             owl:someValuesFrom :EMMO_0edbde89_9714_53c7_b2a9_0ef6c0f73091
+                                                           ] ,
+                                                           [ rdf:type owl:Restriction ;
+                                                             owl:onProperty :EMMO_43de6d01_276c_55ed_a166_ad097ec75575 ;
+                                                             owl:hasValue 101.07
+                                                           ] ,
+                                                           [ rdf:type owl:Restriction ;
+                                                             owl:onProperty :EMMO_a585728e_36c8_5df4_9d95_aa128d2a0e7f ;
+                                                             owl:hasValue 44
+                                                           ] ;
+                                           :EMMO_967080e5_2f42_4eb2_a3a9_c58143e835f9 "Atom subclass for ruthenium."@en ;
+                                           skos:prefLabel "RutheniumAtom"@en .
+
+
+###  https://w3id.org/emmo#EMMO_96252ae5_c061_5ba0_80a4_774e5d949e06
+:EMMO_96252ae5_c061_5ba0_80a4_774e5d949e06 rdf:type owl:Class ;
+                                           rdfs:subClassOf :EMMO_4f40def1_3cd7_4067_9596_541e9a5134cf ,
+                                                           [ rdf:type owl:Restriction ;
+                                                             owl:onProperty :EMMO_23b579e1_8088_45b5_9975_064014026c42 ;
+                                                             owl:hasValue "Sm"
+                                                           ] ;
+                                           skos:prefLabel "SamariumSymbol"@en .
+
+
+###  https://w3id.org/emmo#EMMO_96522455_d7d7_5b1e_b10a_ad87e41a5adc
+:EMMO_96522455_d7d7_5b1e_b10a_ad87e41a5adc rdf:type owl:Class ;
+                                           rdfs:subClassOf :EMMO_eb77076b_a104_42ac_a065_798b2d2809ad ,
+                                                           [ rdf:type owl:Restriction ;
+                                                             owl:onProperty :EMMO_79c0edfa_06f9_5149_b754_28c589035b8a ;
+                                                             owl:someValuesFrom :EMMO_67589be3_8acd_5230_bc54_89280412a3fb
+                                                           ] ,
+                                                           [ rdf:type owl:Restriction ;
+                                                             owl:onProperty :EMMO_43de6d01_276c_55ed_a166_ad097ec75575 ;
+                                                             owl:hasValue 114.818
+                                                           ] ,
+                                                           [ rdf:type owl:Restriction ;
+                                                             owl:onProperty :EMMO_a585728e_36c8_5df4_9d95_aa128d2a0e7f ;
+                                                             owl:hasValue 49
+                                                           ] ;
+                                           :EMMO_967080e5_2f42_4eb2_a3a9_c58143e835f9 "Atom subclass for indium."@en ;
+                                           skos:prefLabel "IndiumAtom"@en .
+
+
+###  https://w3id.org/emmo#EMMO_96fb9a6c_80d6_57fa_a4f2_0d2a59232418
+:EMMO_96fb9a6c_80d6_57fa_a4f2_0d2a59232418 rdf:type owl:Class ;
+                                           rdfs:subClassOf :EMMO_4f40def1_3cd7_4067_9596_541e9a5134cf ,
+                                                           [ rdf:type owl:Restriction ;
+                                                             owl:onProperty :EMMO_23b579e1_8088_45b5_9975_064014026c42 ;
+                                                             owl:hasValue "O"
+                                                           ] ;
+                                           skos:prefLabel "OxygenSymbol"@en .
+
+
+###  https://w3id.org/emmo#EMMO_9a24be51_7059_5306_af89_400c78a49e9c
+:EMMO_9a24be51_7059_5306_af89_400c78a49e9c rdf:type owl:Class ;
+                                           rdfs:subClassOf :EMMO_4f40def1_3cd7_4067_9596_541e9a5134cf ,
+                                                           [ rdf:type owl:Restriction ;
+                                                             owl:onProperty :EMMO_23b579e1_8088_45b5_9975_064014026c42 ;
+                                                             owl:hasValue "Ra"
+                                                           ] ;
+                                           skos:prefLabel "RadiumSymbol"@en .
+
+
+###  https://w3id.org/emmo#EMMO_9aa9e086_ae07_51f6_bf84_788ffdefcb6f
+:EMMO_9aa9e086_ae07_51f6_bf84_788ffdefcb6f rdf:type owl:Class ;
+                                           rdfs:subClassOf :EMMO_eb77076b_a104_42ac_a065_798b2d2809ad ,
+                                                           [ rdf:type owl:Restriction ;
+                                                             owl:onProperty :EMMO_79c0edfa_06f9_5149_b754_28c589035b8a ;
+                                                             owl:someValuesFrom :EMMO_09e84f72_511a_5d22_adf1_accacaf7146a
+                                                           ] ,
+                                                           [ rdf:type owl:Restriction ;
+                                                             owl:onProperty :EMMO_43de6d01_276c_55ed_a166_ad097ec75575 ;
+                                                             owl:hasValue 118.71
+                                                           ] ,
+                                                           [ rdf:type owl:Restriction ;
+                                                             owl:onProperty :EMMO_a585728e_36c8_5df4_9d95_aa128d2a0e7f ;
+                                                             owl:hasValue 50
+                                                           ] ;
+                                           :EMMO_967080e5_2f42_4eb2_a3a9_c58143e835f9 "Atom subclass for tin."@en ;
+                                           skos:prefLabel "TinAtom"@en .
+
+
+###  https://w3id.org/emmo#EMMO_9c5b1294_ac9e_554f_a135_a3d72a763d9c
+:EMMO_9c5b1294_ac9e_554f_a135_a3d72a763d9c rdf:type owl:Class ;
+                                           rdfs:subClassOf :EMMO_4f40def1_3cd7_4067_9596_541e9a5134cf ,
+                                                           [ rdf:type owl:Restriction ;
+                                                             owl:onProperty :EMMO_23b579e1_8088_45b5_9975_064014026c42 ;
+                                                             owl:hasValue "Fm"
+                                                           ] ;
+                                           skos:prefLabel "FermiumSymbol"@en .
+
+
+###  https://w3id.org/emmo#EMMO_9c803415_5978_5525_9de9_fcf0a2098b4c
+:EMMO_9c803415_5978_5525_9de9_fcf0a2098b4c rdf:type owl:Class ;
+                                           rdfs:subClassOf :EMMO_eb77076b_a104_42ac_a065_798b2d2809ad ,
+                                                           [ rdf:type owl:Restriction ;
+                                                             owl:onProperty :EMMO_79c0edfa_06f9_5149_b754_28c589035b8a ;
+                                                             owl:someValuesFrom :EMMO_8caaf41b_df30_5355_be5a_74283c49f50a
+                                                           ] ,
+                                                           [ rdf:type owl:Restriction ;
+                                                             owl:onProperty :EMMO_43de6d01_276c_55ed_a166_ad097ec75575 ;
+                                                             owl:hasValue 97.90721
+                                                           ] ,
+                                                           [ rdf:type owl:Restriction ;
+                                                             owl:onProperty :EMMO_a585728e_36c8_5df4_9d95_aa128d2a0e7f ;
+                                                             owl:hasValue 43
+                                                           ] ;
+                                           :EMMO_967080e5_2f42_4eb2_a3a9_c58143e835f9 "Atom subclass for technetium."@en ;
+                                           skos:prefLabel "TechnetiumAtom"@en .
+
+
+###  https://w3id.org/emmo#EMMO_a30e9658_1a08_50cc_b200_25dbc8add30a
+:EMMO_a30e9658_1a08_50cc_b200_25dbc8add30a rdf:type owl:Class ;
+                                           rdfs:subClassOf :EMMO_4f40def1_3cd7_4067_9596_541e9a5134cf ,
+                                                           [ rdf:type owl:Restriction ;
+                                                             owl:onProperty :EMMO_23b579e1_8088_45b5_9975_064014026c42 ;
+                                                             owl:hasValue "B"
+                                                           ] ;
+                                           skos:prefLabel "BoronSymbol"@en .
+
+
+###  https://w3id.org/emmo#EMMO_a3569860_5d20_5e69_baf6_cbe8ae7cfc15
+:EMMO_a3569860_5d20_5e69_baf6_cbe8ae7cfc15 rdf:type owl:Class ;
+                                           rdfs:subClassOf :EMMO_4f40def1_3cd7_4067_9596_541e9a5134cf ,
+                                                           [ rdf:type owl:Restriction ;
+                                                             owl:onProperty :EMMO_23b579e1_8088_45b5_9975_064014026c42 ;
+                                                             owl:hasValue "La"
+                                                           ] ;
+                                           skos:prefLabel "LanthanumSymbol"@en .
+
+
+###  https://w3id.org/emmo#EMMO_a4839f08_1080_53bf_9cb3_101e20c2656b
+:EMMO_a4839f08_1080_53bf_9cb3_101e20c2656b rdf:type owl:Class ;
+                                           rdfs:subClassOf :EMMO_eb77076b_a104_42ac_a065_798b2d2809ad ,
+                                                           [ rdf:type owl:Restriction ;
+                                                             owl:onProperty :EMMO_79c0edfa_06f9_5149_b754_28c589035b8a ;
+                                                             owl:someValuesFrom :EMMO_71b5082d_9908_5011_8ad0_b2ab70ffd08c
+                                                           ] ,
+                                                           [ rdf:type owl:Restriction ;
+                                                             owl:onProperty :EMMO_43de6d01_276c_55ed_a166_ad097ec75575 ;
+                                                             owl:hasValue 55.845
+                                                           ] ,
+                                                           [ rdf:type owl:Restriction ;
+                                                             owl:onProperty :EMMO_a585728e_36c8_5df4_9d95_aa128d2a0e7f ;
+                                                             owl:hasValue 26
+                                                           ] ;
+                                           :EMMO_967080e5_2f42_4eb2_a3a9_c58143e835f9 "Atom subclass for iron."@en ;
+                                           skos:prefLabel "IronAtom"@en .
+
+
+###  https://w3id.org/emmo#EMMO_a7180b5f_d46d_5751_b3bc_ae28a6655992
+:EMMO_a7180b5f_d46d_5751_b3bc_ae28a6655992 rdf:type owl:Class ;
+                                           rdfs:subClassOf :EMMO_4f40def1_3cd7_4067_9596_541e9a5134cf ,
+                                                           [ rdf:type owl:Restriction ;
+                                                             owl:onProperty :EMMO_23b579e1_8088_45b5_9975_064014026c42 ;
+                                                             owl:hasValue "C"
+                                                           ] ;
+                                           skos:prefLabel "CarbonSymbol"@en .
+
+
+###  https://w3id.org/emmo#EMMO_a939c29d_2304_5e48_8b15_fc592a9d1813
+:EMMO_a939c29d_2304_5e48_8b15_fc592a9d1813 rdf:type owl:Class ;
+                                           rdfs:subClassOf :EMMO_4f40def1_3cd7_4067_9596_541e9a5134cf ,
+                                                           [ rdf:type owl:Restriction ;
+                                                             owl:onProperty :EMMO_23b579e1_8088_45b5_9975_064014026c42 ;
+                                                             owl:hasValue "K"
+                                                           ] ;
+                                           skos:prefLabel "PotassiumSymbol"@en .
+
+
+###  https://w3id.org/emmo#EMMO_ad2056af_0fa7_56cf_a881_80e3a7dfd266
+:EMMO_ad2056af_0fa7_56cf_a881_80e3a7dfd266 rdf:type owl:Class ;
+                                           rdfs:subClassOf :EMMO_eb77076b_a104_42ac_a065_798b2d2809ad ,
+                                                           [ rdf:type owl:Restriction ;
+                                                             owl:onProperty :EMMO_79c0edfa_06f9_5149_b754_28c589035b8a ;
+                                                             owl:someValuesFrom :EMMO_f0f7abe2_766d_5dcd_ba67_ada816684677
+                                                           ] ,
+                                                           [ rdf:type owl:Restriction ;
+                                                             owl:onProperty :EMMO_43de6d01_276c_55ed_a166_ad097ec75575 ;
+                                                             owl:hasValue 92.90637
+                                                           ] ,
+                                                           [ rdf:type owl:Restriction ;
+                                                             owl:onProperty :EMMO_a585728e_36c8_5df4_9d95_aa128d2a0e7f ;
+                                                             owl:hasValue 41
+                                                           ] ;
+                                           :EMMO_967080e5_2f42_4eb2_a3a9_c58143e835f9 "Atom subclass for niobium."@en ;
+                                           skos:prefLabel "NiobiumAtom"@en .
+
+
+###  https://w3id.org/emmo#EMMO_af362dae_2da6_595e_8581_21a8363a5a54
+:EMMO_af362dae_2da6_595e_8581_21a8363a5a54 rdf:type owl:Class ;
+                                           rdfs:subClassOf :EMMO_4f40def1_3cd7_4067_9596_541e9a5134cf ,
+                                                           [ rdf:type owl:Restriction ;
+                                                             owl:onProperty :EMMO_23b579e1_8088_45b5_9975_064014026c42 ;
+                                                             owl:hasValue "Po"
+                                                           ] ;
+                                           skos:prefLabel "PoloniumSymbol"@en .
+
+
+###  https://w3id.org/emmo#EMMO_afee3bf0_d0e0_53dc_bfb1_b624b5724d47
+:EMMO_afee3bf0_d0e0_53dc_bfb1_b624b5724d47 rdf:type owl:Class ;
+                                           rdfs:subClassOf :EMMO_4f40def1_3cd7_4067_9596_541e9a5134cf ,
+                                                           [ rdf:type owl:Restriction ;
+                                                             owl:onProperty :EMMO_23b579e1_8088_45b5_9975_064014026c42 ;
+                                                             owl:hasValue "Nd"
+                                                           ] ;
+                                           skos:prefLabel "NeodymiumSymbol"@en .
+
+
+###  https://w3id.org/emmo#EMMO_b0597d20_6438_53e5_a627_b9dacebc69da
+:EMMO_b0597d20_6438_53e5_a627_b9dacebc69da rdf:type owl:Class ;
+                                           rdfs:subClassOf :EMMO_eb77076b_a104_42ac_a065_798b2d2809ad ,
+                                                           [ rdf:type owl:Restriction ;
+                                                             owl:onProperty :EMMO_79c0edfa_06f9_5149_b754_28c589035b8a ;
+                                                             owl:someValuesFrom :EMMO_a3569860_5d20_5e69_baf6_cbe8ae7cfc15
+                                                           ] ,
+                                                           [ rdf:type owl:Restriction ;
+                                                             owl:onProperty :EMMO_43de6d01_276c_55ed_a166_ad097ec75575 ;
+                                                             owl:hasValue 138.90547
+                                                           ] ,
+                                                           [ rdf:type owl:Restriction ;
+                                                             owl:onProperty :EMMO_a585728e_36c8_5df4_9d95_aa128d2a0e7f ;
+                                                             owl:hasValue 57
+                                                           ] ;
+                                           :EMMO_967080e5_2f42_4eb2_a3a9_c58143e835f9 "Atom subclass for lanthanum."@en ;
+                                           skos:prefLabel "LanthanumAtom"@en .
+
+
+###  https://w3id.org/emmo#EMMO_b12e3fea_4467_5a08_9b14_67c51def1431
+:EMMO_b12e3fea_4467_5a08_9b14_67c51def1431 rdf:type owl:Class ;
+                                           rdfs:subClassOf :EMMO_4f40def1_3cd7_4067_9596_541e9a5134cf ,
+                                                           [ rdf:type owl:Restriction ;
+                                                             owl:onProperty :EMMO_23b579e1_8088_45b5_9975_064014026c42 ;
+                                                             owl:hasValue "Cd"
+                                                           ] ;
+                                           skos:prefLabel "CadmiumSymbol"@en .
+
+
+###  https://w3id.org/emmo#EMMO_b233f8c0_37d8_51ae_9264_560e6649e246
+:EMMO_b233f8c0_37d8_51ae_9264_560e6649e246 rdf:type owl:Class ;
+                                           rdfs:subClassOf :EMMO_eb77076b_a104_42ac_a065_798b2d2809ad ,
+                                                           [ rdf:type owl:Restriction ;
+                                                             owl:onProperty :EMMO_79c0edfa_06f9_5149_b754_28c589035b8a ;
+                                                             owl:someValuesFrom :EMMO_0080b38f_bac4_5dd6_9d28_d821cf723787
+                                                           ] ,
+                                                           [ rdf:type owl:Restriction ;
+                                                             owl:onProperty :EMMO_43de6d01_276c_55ed_a166_ad097ec75575 ;
+                                                             owl:hasValue 238.02891
+                                                           ] ,
+                                                           [ rdf:type owl:Restriction ;
+                                                             owl:onProperty :EMMO_a585728e_36c8_5df4_9d95_aa128d2a0e7f ;
+                                                             owl:hasValue 92
+                                                           ] ;
+                                           :EMMO_967080e5_2f42_4eb2_a3a9_c58143e835f9 "Atom subclass for uranium."@en ;
+                                           skos:prefLabel "UraniumAtom"@en .
+
+
+###  https://w3id.org/emmo#EMMO_b2e41936_a44f_578d_960b_91f8f0135b2b
+:EMMO_b2e41936_a44f_578d_960b_91f8f0135b2b rdf:type owl:Class ;
+                                           rdfs:subClassOf :EMMO_4f40def1_3cd7_4067_9596_541e9a5134cf ,
+                                                           [ rdf:type owl:Restriction ;
+                                                             owl:onProperty :EMMO_23b579e1_8088_45b5_9975_064014026c42 ;
+                                                             owl:hasValue "Mt"
+                                                           ] ;
+                                           skos:prefLabel "MeitneriumSymbol"@en .
+
+
+###  https://w3id.org/emmo#EMMO_b3dfa085_5206_5868_b060_13efa01caf8e
+:EMMO_b3dfa085_5206_5868_b060_13efa01caf8e rdf:type owl:Class ;
+                                           rdfs:subClassOf :EMMO_eb77076b_a104_42ac_a065_798b2d2809ad ,
+                                                           [ rdf:type owl:Restriction ;
+                                                             owl:onProperty :EMMO_79c0edfa_06f9_5149_b754_28c589035b8a ;
+                                                             owl:someValuesFrom :EMMO_41ee55be_d0e9_5f39_86a6_36b81a7bc301
+                                                           ] ,
+                                                           [ rdf:type owl:Restriction ;
+                                                             owl:onProperty :EMMO_43de6d01_276c_55ed_a166_ad097ec75575 ;
+                                                             owl:hasValue 79.904
+                                                           ] ,
+                                                           [ rdf:type owl:Restriction ;
+                                                             owl:onProperty :EMMO_a585728e_36c8_5df4_9d95_aa128d2a0e7f ;
+                                                             owl:hasValue 35
+                                                           ] ;
+                                           :EMMO_967080e5_2f42_4eb2_a3a9_c58143e835f9 "Atom subclass for bromine."@en ;
+                                           skos:prefLabel "BromineAtom"@en .
+
+
+###  https://w3id.org/emmo#EMMO_b42b9f49_aa2a_5dc7_afa5_9c5c013b621d
+:EMMO_b42b9f49_aa2a_5dc7_afa5_9c5c013b621d rdf:type owl:Class ;
+                                           rdfs:subClassOf :EMMO_4f40def1_3cd7_4067_9596_541e9a5134cf ,
+                                                           [ rdf:type owl:Restriction ;
+                                                             owl:onProperty :EMMO_23b579e1_8088_45b5_9975_064014026c42 ;
+                                                             owl:hasValue "Be"
+                                                           ] ;
+                                           skos:prefLabel "BerylliumSymbol"@en .
+
+
+###  https://w3id.org/emmo#EMMO_b443dea3_7407_59c3_9e86_6784e715f48b
+:EMMO_b443dea3_7407_59c3_9e86_6784e715f48b rdf:type owl:Class ;
+                                           rdfs:subClassOf :EMMO_eb77076b_a104_42ac_a065_798b2d2809ad ,
+                                                           [ rdf:type owl:Restriction ;
+                                                             owl:onProperty :EMMO_79c0edfa_06f9_5149_b754_28c589035b8a ;
+                                                             owl:someValuesFrom :EMMO_ff1d6ece_712d_54b8_9c05_c26854e0c35a
+                                                           ] ,
+                                                           [ rdf:type owl:Restriction ;
+                                                             owl:onProperty :EMMO_43de6d01_276c_55ed_a166_ad097ec75575 ;
+                                                             owl:hasValue 251.07959
+                                                           ] ,
+                                                           [ rdf:type owl:Restriction ;
+                                                             owl:onProperty :EMMO_a585728e_36c8_5df4_9d95_aa128d2a0e7f ;
+                                                             owl:hasValue 98
+                                                           ] ;
+                                           :EMMO_967080e5_2f42_4eb2_a3a9_c58143e835f9 "Atom subclass for californium."@en ;
+                                           skos:prefLabel "CaliforniumAtom"@en .
+
+
+###  https://w3id.org/emmo#EMMO_b546b51b_c19d_5368_8810_c9e4e9b1c1f3
+:EMMO_b546b51b_c19d_5368_8810_c9e4e9b1c1f3 rdf:type owl:Class ;
+                                           rdfs:subClassOf :EMMO_4f40def1_3cd7_4067_9596_541e9a5134cf ,
+                                                           [ rdf:type owl:Restriction ;
+                                                             owl:onProperty :EMMO_23b579e1_8088_45b5_9975_064014026c42 ;
+                                                             owl:hasValue "Ga"
+                                                           ] ;
+                                           skos:prefLabel "GalliumSymbol"@en .
+
+
+###  https://w3id.org/emmo#EMMO_b655f801_c5b9_5187_99e8_c9eba8645c05
+:EMMO_b655f801_c5b9_5187_99e8_c9eba8645c05 rdf:type owl:Class ;
+                                           rdfs:subClassOf :EMMO_eb77076b_a104_42ac_a065_798b2d2809ad ,
+                                                           [ rdf:type owl:Restriction ;
+                                                             owl:onProperty :EMMO_79c0edfa_06f9_5149_b754_28c589035b8a ;
+                                                             owl:someValuesFrom :EMMO_ced3fb28_51f7_5208_9aab_d1f8bef21ee5
+                                                           ] ,
+                                                           [ rdf:type owl:Restriction ;
+                                                             owl:onProperty :EMMO_43de6d01_276c_55ed_a166_ad097ec75575 ;
+                                                             owl:hasValue 289.194
+                                                           ] ,
+                                                           [ rdf:type owl:Restriction ;
+                                                             owl:onProperty :EMMO_a585728e_36c8_5df4_9d95_aa128d2a0e7f ;
+                                                             owl:hasValue 115
+                                                           ] ;
+                                           :EMMO_967080e5_2f42_4eb2_a3a9_c58143e835f9 "Atom subclass for moscovium."@en ;
+                                           skos:prefLabel "MoscoviumAtom"@en .
+
+
+###  https://w3id.org/emmo#EMMO_b65acde7_56c5_5cca_b589_b6744beb4223
+:EMMO_b65acde7_56c5_5cca_b589_b6744beb4223 rdf:type owl:Class ;
+                                           rdfs:subClassOf :EMMO_eb77076b_a104_42ac_a065_798b2d2809ad ,
+                                                           [ rdf:type owl:Restriction ;
+                                                             owl:onProperty :EMMO_79c0edfa_06f9_5149_b754_28c589035b8a ;
+                                                             owl:someValuesFrom :EMMO_43815c80_05dc_5917_8d52_b200badbf1d3
+                                                           ] ,
+                                                           [ rdf:type owl:Restriction ;
+                                                             owl:onProperty :EMMO_43de6d01_276c_55ed_a166_ad097ec75575 ;
+                                                             owl:hasValue 268.126
+                                                           ] ,
+                                                           [ rdf:type owl:Restriction ;
+                                                             owl:onProperty :EMMO_a585728e_36c8_5df4_9d95_aa128d2a0e7f ;
+                                                             owl:hasValue 105
+                                                           ] ;
+                                           :EMMO_967080e5_2f42_4eb2_a3a9_c58143e835f9 "Atom subclass for dubnium."@en ;
+                                           skos:prefLabel "DubniumAtom"@en .
+
+
+###  https://w3id.org/emmo#EMMO_b8294a50_b121_5b9c_bacd_5d4206c3aaaf
+:EMMO_b8294a50_b121_5b9c_bacd_5d4206c3aaaf rdf:type owl:Class ;
+                                           rdfs:subClassOf :EMMO_eb77076b_a104_42ac_a065_798b2d2809ad ,
+                                                           [ rdf:type owl:Restriction ;
+                                                             owl:onProperty :EMMO_79c0edfa_06f9_5149_b754_28c589035b8a ;
+                                                             owl:someValuesFrom :EMMO_b42b9f49_aa2a_5dc7_afa5_9c5c013b621d
+                                                           ] ,
+                                                           [ rdf:type owl:Restriction ;
+                                                             owl:onProperty :EMMO_43de6d01_276c_55ed_a166_ad097ec75575 ;
+                                                             owl:hasValue 9.0121831
+                                                           ] ,
+                                                           [ rdf:type owl:Restriction ;
+                                                             owl:onProperty :EMMO_a585728e_36c8_5df4_9d95_aa128d2a0e7f ;
+                                                             owl:hasValue 4
+                                                           ] ;
+                                           :EMMO_967080e5_2f42_4eb2_a3a9_c58143e835f9 "Atom subclass for beryllium."@en ;
+                                           skos:prefLabel "BerylliumAtom"@en .
+
+
+###  https://w3id.org/emmo#EMMO_b8aab013_b729_51f1_bc14_5302e7f97cbe
+:EMMO_b8aab013_b729_51f1_bc14_5302e7f97cbe rdf:type owl:Class ;
+                                           rdfs:subClassOf :EMMO_4f40def1_3cd7_4067_9596_541e9a5134cf ,
+                                                           [ rdf:type owl:Restriction ;
+                                                             owl:onProperty :EMMO_23b579e1_8088_45b5_9975_064014026c42 ;
+                                                             owl:hasValue "Ir"
+                                                           ] ;
+                                           skos:prefLabel "IridiumSymbol"@en .
+
+
+###  https://w3id.org/emmo#EMMO_b92900ac_69b2_5a63_a9d5_4984ae20905a
+:EMMO_b92900ac_69b2_5a63_a9d5_4984ae20905a rdf:type owl:Class ;
+                                           rdfs:subClassOf :EMMO_eb77076b_a104_42ac_a065_798b2d2809ad ,
+                                                           [ rdf:type owl:Restriction ;
+                                                             owl:onProperty :EMMO_79c0edfa_06f9_5149_b754_28c589035b8a ;
+                                                             owl:someValuesFrom :EMMO_2dc17698_8cd9_562e_8eca_7818d507c813
+                                                           ] ,
+                                                           [ rdf:type owl:Restriction ;
+                                                             owl:onProperty :EMMO_43de6d01_276c_55ed_a166_ad097ec75575 ;
+                                                             owl:hasValue 35.45
+                                                           ] ,
+                                                           [ rdf:type owl:Restriction ;
+                                                             owl:onProperty :EMMO_a585728e_36c8_5df4_9d95_aa128d2a0e7f ;
+                                                             owl:hasValue 17
+                                                           ] ;
+                                           :EMMO_967080e5_2f42_4eb2_a3a9_c58143e835f9 "Atom subclass for chlorine."@en ;
+                                           skos:prefLabel "ChlorineAtom"@en .
+
+
+###  https://w3id.org/emmo#EMMO_bc1bb0e8_ec90_5276_a15c_3e805144a083
+:EMMO_bc1bb0e8_ec90_5276_a15c_3e805144a083 rdf:type owl:Class ;
+                                           rdfs:subClassOf :EMMO_eb77076b_a104_42ac_a065_798b2d2809ad ,
+                                                           [ rdf:type owl:Restriction ;
+                                                             owl:onProperty :EMMO_79c0edfa_06f9_5149_b754_28c589035b8a ;
+                                                             owl:someValuesFrom :EMMO_12120d44_785e_5e5e_a9fd_73fe7c24ead4
+                                                           ] ,
+                                                           [ rdf:type owl:Restriction ;
+                                                             owl:onProperty :EMMO_43de6d01_276c_55ed_a166_ad097ec75575 ;
+                                                             owl:hasValue 200.592
+                                                           ] ,
+                                                           [ rdf:type owl:Restriction ;
+                                                             owl:onProperty :EMMO_a585728e_36c8_5df4_9d95_aa128d2a0e7f ;
+                                                             owl:hasValue 80
+                                                           ] ;
+                                           :EMMO_967080e5_2f42_4eb2_a3a9_c58143e835f9 "Atom subclass for mercury."@en ;
+                                           skos:prefLabel "MercuryAtom"@en .
+
+
+###  https://w3id.org/emmo#EMMO_bcf70555_8df3_5a39_b26a_a5e802d17a37
+:EMMO_bcf70555_8df3_5a39_b26a_a5e802d17a37 rdf:type owl:Class ;
+                                           rdfs:subClassOf :EMMO_eb77076b_a104_42ac_a065_798b2d2809ad ,
+                                                           [ rdf:type owl:Restriction ;
+                                                             owl:onProperty :EMMO_79c0edfa_06f9_5149_b754_28c589035b8a ;
+                                                             owl:someValuesFrom :EMMO_5833085e_0afc_516a_a584_f56f1f191a13
+                                                           ] ,
+                                                           [ rdf:type owl:Restriction ;
+                                                             owl:onProperty :EMMO_43de6d01_276c_55ed_a166_ad097ec75575 ;
+                                                             owl:hasValue 204.38
+                                                           ] ,
+                                                           [ rdf:type owl:Restriction ;
+                                                             owl:onProperty :EMMO_a585728e_36c8_5df4_9d95_aa128d2a0e7f ;
+                                                             owl:hasValue 81
+                                                           ] ;
+                                           :EMMO_967080e5_2f42_4eb2_a3a9_c58143e835f9 "Atom subclass for thallium."@en ;
+                                           skos:prefLabel "ThalliumAtom"@en .
+
+
+###  https://w3id.org/emmo#EMMO_bd93ef72_3d4f_5f17_b613_01f440296995
+:EMMO_bd93ef72_3d4f_5f17_b613_01f440296995 rdf:type owl:Class ;
+                                           rdfs:subClassOf :EMMO_4f40def1_3cd7_4067_9596_541e9a5134cf ,
+                                                           [ rdf:type owl:Restriction ;
+                                                             owl:onProperty :EMMO_23b579e1_8088_45b5_9975_064014026c42 ;
+                                                             owl:hasValue "Cu"
+                                                           ] ;
+                                           skos:prefLabel "CopperSymbol"@en .
+
+
+###  https://w3id.org/emmo#EMMO_c00cc96e_a51e_5dc9_9e6c_1cc4dfaf1c67
+:EMMO_c00cc96e_a51e_5dc9_9e6c_1cc4dfaf1c67 rdf:type owl:Class ;
+                                           rdfs:subClassOf :EMMO_4f40def1_3cd7_4067_9596_541e9a5134cf ,
+                                                           [ rdf:type owl:Restriction ;
+                                                             owl:onProperty :EMMO_23b579e1_8088_45b5_9975_064014026c42 ;
+                                                             owl:hasValue "Na"
+                                                           ] ;
+                                           skos:prefLabel "SodiumSymbol"@en .
+
+
+###  https://w3id.org/emmo#EMMO_c052baf7_358f_55de_8ca3_9688563c3cfb
+:EMMO_c052baf7_358f_55de_8ca3_9688563c3cfb rdf:type owl:Class ;
+                                           rdfs:subClassOf :EMMO_eb77076b_a104_42ac_a065_798b2d2809ad ,
+                                                           [ rdf:type owl:Restriction ;
+                                                             owl:onProperty :EMMO_79c0edfa_06f9_5149_b754_28c589035b8a ;
+                                                             owl:someValuesFrom :EMMO_7ab01303_b09e_5a90_8a5b_f5087d6559d3
+                                                           ] ,
+                                                           [ rdf:type owl:Restriction ;
+                                                             owl:onProperty :EMMO_43de6d01_276c_55ed_a166_ad097ec75575 ;
+                                                             owl:hasValue 91.224
+                                                           ] ,
+                                                           [ rdf:type owl:Restriction ;
+                                                             owl:onProperty :EMMO_a585728e_36c8_5df4_9d95_aa128d2a0e7f ;
+                                                             owl:hasValue 40
+                                                           ] ;
+                                           :EMMO_967080e5_2f42_4eb2_a3a9_c58143e835f9 "Atom subclass for zirconium."@en ;
+                                           skos:prefLabel "ZirconiumAtom"@en .
+
+
+###  https://w3id.org/emmo#EMMO_c10700ef_832b_5b39_a0a0_5e3f5f17b8e8
+:EMMO_c10700ef_832b_5b39_a0a0_5e3f5f17b8e8 rdf:type owl:Class ;
+                                           rdfs:subClassOf :EMMO_4f40def1_3cd7_4067_9596_541e9a5134cf ,
+                                                           [ rdf:type owl:Restriction ;
+                                                             owl:onProperty :EMMO_23b579e1_8088_45b5_9975_064014026c42 ;
+                                                             owl:hasValue "I"
+                                                           ] ;
+                                           skos:prefLabel "IodineSymbol"@en .
+
+
+###  https://w3id.org/emmo#EMMO_c1102bae_7e7d_5142_95fe_ec25c8cb4903
+:EMMO_c1102bae_7e7d_5142_95fe_ec25c8cb4903 rdf:type owl:Class ;
+                                           rdfs:subClassOf :EMMO_4f40def1_3cd7_4067_9596_541e9a5134cf ,
+                                                           [ rdf:type owl:Restriction ;
+                                                             owl:onProperty :EMMO_23b579e1_8088_45b5_9975_064014026c42 ;
+                                                             owl:hasValue "Rg"
+                                                           ] ;
+                                           skos:prefLabel "RoentgeniumSymbol"@en .
+
+
+###  https://w3id.org/emmo#EMMO_c1b40f92_d27d_5aa0_9811_b6c58391f951
+:EMMO_c1b40f92_d27d_5aa0_9811_b6c58391f951 rdf:type owl:Class ;
+                                           rdfs:subClassOf :EMMO_eb77076b_a104_42ac_a065_798b2d2809ad ,
+                                                           [ rdf:type owl:Restriction ;
+                                                             owl:onProperty :EMMO_79c0edfa_06f9_5149_b754_28c589035b8a ;
+                                                             owl:someValuesFrom :EMMO_cf55f4d1_3865_5de4_88b4_3045f0db3a20
+                                                           ] ,
+                                                           [ rdf:type owl:Restriction ;
+                                                             owl:onProperty :EMMO_43de6d01_276c_55ed_a166_ad097ec75575 ;
+                                                             owl:hasValue 127.6
+                                                           ] ,
+                                                           [ rdf:type owl:Restriction ;
+                                                             owl:onProperty :EMMO_a585728e_36c8_5df4_9d95_aa128d2a0e7f ;
+                                                             owl:hasValue 52
+                                                           ] ;
+                                           :EMMO_967080e5_2f42_4eb2_a3a9_c58143e835f9 "Atom subclass for tellurium."@en ;
+                                           skos:prefLabel "TelluriumAtom"@en .
+
+
+###  https://w3id.org/emmo#EMMO_c1bb775c_0888_5b88_9cce_c49bae1d298b
+:EMMO_c1bb775c_0888_5b88_9cce_c49bae1d298b rdf:type owl:Class ;
+                                           rdfs:subClassOf :EMMO_4f40def1_3cd7_4067_9596_541e9a5134cf ,
+                                                           [ rdf:type owl:Restriction ;
+                                                             owl:onProperty :EMMO_23b579e1_8088_45b5_9975_064014026c42 ;
+                                                             owl:hasValue "No"
+                                                           ] ;
+                                           skos:prefLabel "NobeliumSymbol"@en .
+
+
+###  https://w3id.org/emmo#EMMO_c32f8642_f1a1_5fae_8b4e_990b40f6eff8
+:EMMO_c32f8642_f1a1_5fae_8b4e_990b40f6eff8 rdf:type owl:Class ;
+                                           rdfs:subClassOf :EMMO_eb77076b_a104_42ac_a065_798b2d2809ad ,
+                                                           [ rdf:type owl:Restriction ;
+                                                             owl:onProperty :EMMO_79c0edfa_06f9_5149_b754_28c589035b8a ;
+                                                             owl:someValuesFrom :EMMO_4ee57a22_0634_5889_a283_0b4f8e5023f6
+                                                           ] ,
+                                                           [ rdf:type owl:Restriction ;
+                                                             owl:onProperty :EMMO_43de6d01_276c_55ed_a166_ad097ec75575 ;
+                                                             owl:hasValue 121.76
+                                                           ] ,
+                                                           [ rdf:type owl:Restriction ;
+                                                             owl:onProperty :EMMO_a585728e_36c8_5df4_9d95_aa128d2a0e7f ;
+                                                             owl:hasValue 51
+                                                           ] ;
+                                           :EMMO_967080e5_2f42_4eb2_a3a9_c58143e835f9 "Atom subclass for antimony."@en ;
+                                           skos:prefLabel "AntimonyAtom"@en .
+
+
+###  https://w3id.org/emmo#EMMO_c3a05192_7d78_5190_bc3e_3ea44cfc9d19
+:EMMO_c3a05192_7d78_5190_bc3e_3ea44cfc9d19 rdf:type owl:Class ;
+                                           rdfs:subClassOf :EMMO_4f40def1_3cd7_4067_9596_541e9a5134cf ,
+                                                           [ rdf:type owl:Restriction ;
+                                                             owl:onProperty :EMMO_23b579e1_8088_45b5_9975_064014026c42 ;
+                                                             owl:hasValue "Fr"
+                                                           ] ;
+                                           skos:prefLabel "FranciumSymbol"@en .
+
+
+###  https://w3id.org/emmo#EMMO_c45d9e2f_54f3_5464_82f3_c0f11a36389a
+:EMMO_c45d9e2f_54f3_5464_82f3_c0f11a36389a rdf:type owl:Class ;
+                                           rdfs:subClassOf :EMMO_4f40def1_3cd7_4067_9596_541e9a5134cf ,
+                                                           [ rdf:type owl:Restriction ;
+                                                             owl:onProperty :EMMO_23b579e1_8088_45b5_9975_064014026c42 ;
+                                                             owl:hasValue "Pm"
+                                                           ] ;
+                                           skos:prefLabel "PromethiumSymbol"@en .
+
+
+###  https://w3id.org/emmo#EMMO_c7651944_e33f_56bc_8d83_f6de9760d661
+:EMMO_c7651944_e33f_56bc_8d83_f6de9760d661 rdf:type owl:Class ;
+                                           rdfs:subClassOf :EMMO_4f40def1_3cd7_4067_9596_541e9a5134cf ,
+                                                           [ rdf:type owl:Restriction ;
+                                                             owl:onProperty :EMMO_23b579e1_8088_45b5_9975_064014026c42 ;
+                                                             owl:hasValue "At"
+                                                           ] ;
+                                           skos:prefLabel "AstatineSymbol"@en .
+
+
+###  https://w3id.org/emmo#EMMO_c828cd65_e2de_5ae2_b581_4e5d2498e493
+:EMMO_c828cd65_e2de_5ae2_b581_4e5d2498e493 rdf:type owl:Class ;
+                                           rdfs:subClassOf :EMMO_eb77076b_a104_42ac_a065_798b2d2809ad ,
+                                                           [ rdf:type owl:Restriction ;
+                                                             owl:onProperty :EMMO_79c0edfa_06f9_5149_b754_28c589035b8a ;
+                                                             owl:someValuesFrom :EMMO_f9544c7c_d259_5839_b36a_61595809c538
+                                                           ] ,
+                                                           [ rdf:type owl:Restriction ;
+                                                             owl:onProperty :EMMO_43de6d01_276c_55ed_a166_ad097ec75575 ;
+                                                             owl:hasValue 85.4678
+                                                           ] ,
+                                                           [ rdf:type owl:Restriction ;
+                                                             owl:onProperty :EMMO_a585728e_36c8_5df4_9d95_aa128d2a0e7f ;
+                                                             owl:hasValue 37
+                                                           ] ;
+                                           :EMMO_967080e5_2f42_4eb2_a3a9_c58143e835f9 "Atom subclass for rubidium."@en ;
+                                           skos:prefLabel "RubidiumAtom"@en .
+
+
+###  https://w3id.org/emmo#EMMO_c97277f7_f011_51bb_aeb8_5e8b1f3f711c
+:EMMO_c97277f7_f011_51bb_aeb8_5e8b1f3f711c rdf:type owl:Class ;
+                                           rdfs:subClassOf :EMMO_4f40def1_3cd7_4067_9596_541e9a5134cf ,
+                                                           [ rdf:type owl:Restriction ;
+                                                             owl:onProperty :EMMO_23b579e1_8088_45b5_9975_064014026c42 ;
+                                                             owl:hasValue "Cm"
+                                                           ] ;
+                                           skos:prefLabel "CuriumSymbol"@en .
+
+
+###  https://w3id.org/emmo#EMMO_c9ac19ce_af4f_5abd_975d_c86dca0b4d58
+:EMMO_c9ac19ce_af4f_5abd_975d_c86dca0b4d58 rdf:type owl:Class ;
+                                           rdfs:subClassOf :EMMO_4f40def1_3cd7_4067_9596_541e9a5134cf ,
+                                                           [ rdf:type owl:Restriction ;
+                                                             owl:onProperty :EMMO_23b579e1_8088_45b5_9975_064014026c42 ;
+                                                             owl:hasValue "Hf"
+                                                           ] ;
+                                           skos:prefLabel "HafniumSymbol"@en .
+
+
+###  https://w3id.org/emmo#EMMO_caacc634_4328_5d9d_a8e8_1c25a2557e94
+:EMMO_caacc634_4328_5d9d_a8e8_1c25a2557e94 rdf:type owl:Class ;
+                                           rdfs:subClassOf :EMMO_eb77076b_a104_42ac_a065_798b2d2809ad ,
+                                                           [ rdf:type owl:Restriction ;
+                                                             owl:onProperty :EMMO_79c0edfa_06f9_5149_b754_28c589035b8a ;
+                                                             owl:someValuesFrom :EMMO_1fade54b_20ed_5e58_af59_214ea3b15ba9
+                                                           ] ,
+                                                           [ rdf:type owl:Restriction ;
+                                                             owl:onProperty :EMMO_43de6d01_276c_55ed_a166_ad097ec75575 ;
+                                                             owl:hasValue 58.6934
+                                                           ] ,
+                                                           [ rdf:type owl:Restriction ;
+                                                             owl:onProperty :EMMO_a585728e_36c8_5df4_9d95_aa128d2a0e7f ;
+                                                             owl:hasValue 28
+                                                           ] ;
+                                           :EMMO_967080e5_2f42_4eb2_a3a9_c58143e835f9 "Atom subclass for nickel."@en ;
+                                           skos:prefLabel "NickelAtom"@en .
+
+
+###  https://w3id.org/emmo#EMMO_cabcb18d_88ff_5ff7_aceb_ab573526620e
+:EMMO_cabcb18d_88ff_5ff7_aceb_ab573526620e rdf:type owl:Class ;
+                                           rdfs:subClassOf :EMMO_eb77076b_a104_42ac_a065_798b2d2809ad ,
+                                                           [ rdf:type owl:Restriction ;
+                                                             owl:onProperty :EMMO_79c0edfa_06f9_5149_b754_28c589035b8a ;
+                                                             owl:someValuesFrom :EMMO_89f46282_58a4_5140_8c5b_7aaddcccdcf0
+                                                           ] ,
+                                                           [ rdf:type owl:Restriction ;
+                                                             owl:onProperty :EMMO_43de6d01_276c_55ed_a166_ad097ec75575 ;
+                                                             owl:hasValue 106.42
+                                                           ] ,
+                                                           [ rdf:type owl:Restriction ;
+                                                             owl:onProperty :EMMO_a585728e_36c8_5df4_9d95_aa128d2a0e7f ;
+                                                             owl:hasValue 46
+                                                           ] ;
+                                           :EMMO_967080e5_2f42_4eb2_a3a9_c58143e835f9 "Atom subclass for palladium."@en ;
+                                           skos:prefLabel "PalladiumAtom"@en .
+
+
+###  https://w3id.org/emmo#EMMO_ce8cedc4_4835_5298_b723_6223d2a17e5a
+:EMMO_ce8cedc4_4835_5298_b723_6223d2a17e5a rdf:type owl:Class ;
+                                           rdfs:subClassOf :EMMO_4f40def1_3cd7_4067_9596_541e9a5134cf ,
+                                                           [ rdf:type owl:Restriction ;
+                                                             owl:onProperty :EMMO_23b579e1_8088_45b5_9975_064014026c42 ;
+                                                             owl:hasValue "Rf"
+                                                           ] ;
+                                           skos:prefLabel "RutherfordiumSymbol"@en .
+
+
+###  https://w3id.org/emmo#EMMO_ced3fb28_51f7_5208_9aab_d1f8bef21ee5
+:EMMO_ced3fb28_51f7_5208_9aab_d1f8bef21ee5 rdf:type owl:Class ;
+                                           rdfs:subClassOf :EMMO_4f40def1_3cd7_4067_9596_541e9a5134cf ,
+                                                           [ rdf:type owl:Restriction ;
+                                                             owl:onProperty :EMMO_23b579e1_8088_45b5_9975_064014026c42 ;
+                                                             owl:hasValue "Mc"
+                                                           ] ;
+                                           skos:prefLabel "MoscoviumSymbol"@en .
+
+
+###  https://w3id.org/emmo#EMMO_cf55f4d1_3865_5de4_88b4_3045f0db3a20
+:EMMO_cf55f4d1_3865_5de4_88b4_3045f0db3a20 rdf:type owl:Class ;
+                                           rdfs:subClassOf :EMMO_4f40def1_3cd7_4067_9596_541e9a5134cf ,
+                                                           [ rdf:type owl:Restriction ;
+                                                             owl:onProperty :EMMO_23b579e1_8088_45b5_9975_064014026c42 ;
+                                                             owl:hasValue "Te"
+                                                           ] ;
+                                           skos:prefLabel "TelluriumSymbol"@en .
+
+
+###  https://w3id.org/emmo#EMMO_cfac37de_991d_5a7d_9adc_8946324ffef6
+:EMMO_cfac37de_991d_5a7d_9adc_8946324ffef6 rdf:type owl:Class ;
+                                           rdfs:subClassOf :EMMO_4f40def1_3cd7_4067_9596_541e9a5134cf ,
+                                                           [ rdf:type owl:Restriction ;
+                                                             owl:onProperty :EMMO_23b579e1_8088_45b5_9975_064014026c42 ;
+                                                             owl:hasValue "Se"
+                                                           ] ;
+                                           skos:prefLabel "SeleniumSymbol"@en .
+
+
+###  https://w3id.org/emmo#EMMO_cffec057_9258_52ae_bb4c_ca761b6bc407
+:EMMO_cffec057_9258_52ae_bb4c_ca761b6bc407 rdf:type owl:Class ;
+                                           rdfs:subClassOf :EMMO_eb77076b_a104_42ac_a065_798b2d2809ad ,
+                                                           [ rdf:type owl:Restriction ;
+                                                             owl:onProperty :EMMO_79c0edfa_06f9_5149_b754_28c589035b8a ;
+                                                             owl:someValuesFrom :EMMO_e5d7bd48_4098_59b6_b872_8bba421157eb
+                                                           ] ,
+                                                           [ rdf:type owl:Restriction ;
+                                                             owl:onProperty :EMMO_43de6d01_276c_55ed_a166_ad097ec75575 ;
+                                                             owl:hasValue 294.214
+                                                           ] ,
+                                                           [ rdf:type owl:Restriction ;
+                                                             owl:onProperty :EMMO_a585728e_36c8_5df4_9d95_aa128d2a0e7f ;
+                                                             owl:hasValue 118
+                                                           ] ;
+                                           :EMMO_967080e5_2f42_4eb2_a3a9_c58143e835f9 "Atom subclass for oganesson."@en ;
+                                           skos:prefLabel "OganessonAtom"@en .
+
+
+###  https://w3id.org/emmo#EMMO_d0af02f3_8a47_554e_a725_42b752451a1b
+:EMMO_d0af02f3_8a47_554e_a725_42b752451a1b rdf:type owl:Class ;
+                                           rdfs:subClassOf :EMMO_4f40def1_3cd7_4067_9596_541e9a5134cf ,
+                                                           [ rdf:type owl:Restriction ;
+                                                             owl:onProperty :EMMO_23b579e1_8088_45b5_9975_064014026c42 ;
+                                                             owl:hasValue "Rn"
+                                                           ] ;
+                                           skos:prefLabel "RadonSymbol"@en .
+
+
+###  https://w3id.org/emmo#EMMO_d2a4df79_23a0_5536_9f12_37d3b49c323f
+:EMMO_d2a4df79_23a0_5536_9f12_37d3b49c323f rdf:type owl:Class ;
+                                           rdfs:subClassOf :EMMO_eb77076b_a104_42ac_a065_798b2d2809ad ,
+                                                           [ rdf:type owl:Restriction ;
+                                                             owl:onProperty :EMMO_79c0edfa_06f9_5149_b754_28c589035b8a ;
+                                                             owl:someValuesFrom :EMMO_5c736993_31b7_5839_aa36_38b6cd8b41a2
+                                                           ] ,
+                                                           [ rdf:type owl:Restriction ;
+                                                             owl:onProperty :EMMO_43de6d01_276c_55ed_a166_ad097ec75575 ;
+                                                             owl:hasValue 247.07031
+                                                           ] ,
+                                                           [ rdf:type owl:Restriction ;
+                                                             owl:onProperty :EMMO_a585728e_36c8_5df4_9d95_aa128d2a0e7f ;
+                                                             owl:hasValue 97
+                                                           ] ;
+                                           :EMMO_967080e5_2f42_4eb2_a3a9_c58143e835f9 "Atom subclass for berkelium."@en ;
+                                           skos:prefLabel "BerkeliumAtom"@en .
+
+
+###  https://w3id.org/emmo#EMMO_d60619c8_1abe_52c0_9491_eb3086245e22
+:EMMO_d60619c8_1abe_52c0_9491_eb3086245e22 rdf:type owl:Class ;
+                                           rdfs:subClassOf :EMMO_4f40def1_3cd7_4067_9596_541e9a5134cf ,
+                                                           [ rdf:type owl:Restriction ;
+                                                             owl:onProperty :EMMO_23b579e1_8088_45b5_9975_064014026c42 ;
+                                                             owl:hasValue "Ba"
+                                                           ] ;
+                                           skos:prefLabel "BariumSymbol"@en .
+
+
+###  https://w3id.org/emmo#EMMO_d7c9e90e_ba46_55b2_9671_43408f6a1d74
+:EMMO_d7c9e90e_ba46_55b2_9671_43408f6a1d74 rdf:type owl:Class ;
+                                           rdfs:subClassOf :EMMO_eb77076b_a104_42ac_a065_798b2d2809ad ,
+                                                           [ rdf:type owl:Restriction ;
+                                                             owl:onProperty :EMMO_79c0edfa_06f9_5149_b754_28c589035b8a ;
+                                                             owl:someValuesFrom :EMMO_a939c29d_2304_5e48_8b15_fc592a9d1813
+                                                           ] ,
+                                                           [ rdf:type owl:Restriction ;
+                                                             owl:onProperty :EMMO_43de6d01_276c_55ed_a166_ad097ec75575 ;
+                                                             owl:hasValue 39.0983
+                                                           ] ,
+                                                           [ rdf:type owl:Restriction ;
+                                                             owl:onProperty :EMMO_a585728e_36c8_5df4_9d95_aa128d2a0e7f ;
+                                                             owl:hasValue 19
+                                                           ] ;
+                                           :EMMO_967080e5_2f42_4eb2_a3a9_c58143e835f9 "Atom subclass for potassium."@en ;
+                                           skos:prefLabel "PotassiumAtom"@en .
+
+
+###  https://w3id.org/emmo#EMMO_dbe54798_a21f_519f_9d52_e6ab2c2e28cb
+:EMMO_dbe54798_a21f_519f_9d52_e6ab2c2e28cb rdf:type owl:Class ;
+                                           rdfs:subClassOf :EMMO_eb77076b_a104_42ac_a065_798b2d2809ad ,
+                                                           [ rdf:type owl:Restriction ;
+                                                             owl:onProperty :EMMO_79c0edfa_06f9_5149_b754_28c589035b8a ;
+                                                             owl:someValuesFrom :EMMO_6378a9e9_29e5_5cae_b75b_46ca365e49b9
+                                                           ] ,
+                                                           [ rdf:type owl:Restriction ;
+                                                             owl:onProperty :EMMO_43de6d01_276c_55ed_a166_ad097ec75575 ;
+                                                             owl:hasValue 180.94788
+                                                           ] ,
+                                                           [ rdf:type owl:Restriction ;
+                                                             owl:onProperty :EMMO_a585728e_36c8_5df4_9d95_aa128d2a0e7f ;
+                                                             owl:hasValue 73
+                                                           ] ;
+                                           :EMMO_967080e5_2f42_4eb2_a3a9_c58143e835f9 "Atom subclass for tantalum."@en ;
+                                           skos:prefLabel "TantalumAtom"@en .
+
+
+###  https://w3id.org/emmo#EMMO_ddcc9683_bee2_5ea0_8b18_54c85b551ad6
+:EMMO_ddcc9683_bee2_5ea0_8b18_54c85b551ad6 rdf:type owl:Class ;
+                                           rdfs:subClassOf :EMMO_4f40def1_3cd7_4067_9596_541e9a5134cf ,
+                                                           [ rdf:type owl:Restriction ;
+                                                             owl:onProperty :EMMO_23b579e1_8088_45b5_9975_064014026c42 ;
+                                                             owl:hasValue "Rh"
+                                                           ] ;
+                                           skos:prefLabel "RhodiumSymbol"@en .
+
+
+###  https://w3id.org/emmo#EMMO_dea931ca_1ec7_58f8_88e5_fb5615d8b214
+:EMMO_dea931ca_1ec7_58f8_88e5_fb5615d8b214 rdf:type owl:Class ;
+                                           rdfs:subClassOf :EMMO_eb77076b_a104_42ac_a065_798b2d2809ad ,
+                                                           [ rdf:type owl:Restriction ;
+                                                             owl:onProperty :EMMO_79c0edfa_06f9_5149_b754_28c589035b8a ;
+                                                             owl:someValuesFrom :EMMO_c00cc96e_a51e_5dc9_9e6c_1cc4dfaf1c67
+                                                           ] ,
+                                                           [ rdf:type owl:Restriction ;
+                                                             owl:onProperty :EMMO_43de6d01_276c_55ed_a166_ad097ec75575 ;
+                                                             owl:hasValue 22.98976928
+                                                           ] ,
+                                                           [ rdf:type owl:Restriction ;
+                                                             owl:onProperty :EMMO_a585728e_36c8_5df4_9d95_aa128d2a0e7f ;
+                                                             owl:hasValue 11
+                                                           ] ;
+                                           :EMMO_967080e5_2f42_4eb2_a3a9_c58143e835f9 "Atom subclass for sodium."@en ;
+                                           skos:prefLabel "SodiumAtom"@en .
+
+
+###  https://w3id.org/emmo#EMMO_e0136ad7_1435_5292_9ed6_9848b481d503
+:EMMO_e0136ad7_1435_5292_9ed6_9848b481d503 rdf:type owl:Class ;
+                                           rdfs:subClassOf :EMMO_4f40def1_3cd7_4067_9596_541e9a5134cf ,
+                                                           [ rdf:type owl:Restriction ;
+                                                             owl:onProperty :EMMO_23b579e1_8088_45b5_9975_064014026c42 ;
+                                                             owl:hasValue "Ho"
+                                                           ] ;
+                                           skos:prefLabel "HolmiumSymbol"@en .
+
+
+###  https://w3id.org/emmo#EMMO_e1e686a5_71c3_5a98_8646_6d4e0f665f35
+:EMMO_e1e686a5_71c3_5a98_8646_6d4e0f665f35 rdf:type owl:Class ;
+                                           rdfs:subClassOf :EMMO_eb77076b_a104_42ac_a065_798b2d2809ad ,
+                                                           [ rdf:type owl:Restriction ;
+                                                             owl:onProperty :EMMO_79c0edfa_06f9_5149_b754_28c589035b8a ;
+                                                             owl:someValuesFrom :EMMO_1936bc9e_5e81_5267_bd48_cbec9a6cfb17
+                                                           ] ,
+                                                           [ rdf:type owl:Restriction ;
+                                                             owl:onProperty :EMMO_43de6d01_276c_55ed_a166_ad097ec75575 ;
+                                                             owl:hasValue 162.5
+                                                           ] ,
+                                                           [ rdf:type owl:Restriction ;
+                                                             owl:onProperty :EMMO_a585728e_36c8_5df4_9d95_aa128d2a0e7f ;
+                                                             owl:hasValue 66
+                                                           ] ;
+                                           :EMMO_967080e5_2f42_4eb2_a3a9_c58143e835f9 "Atom subclass for dysprosium."@en ;
+                                           skos:prefLabel "DysprosiumAtom"@en .
+
+
+###  https://w3id.org/emmo#EMMO_e37eaa49_d5e8_54e7_a7dc_9ad6073e86b7
+:EMMO_e37eaa49_d5e8_54e7_a7dc_9ad6073e86b7 rdf:type owl:Class ;
+                                           rdfs:subClassOf :EMMO_eb77076b_a104_42ac_a065_798b2d2809ad ,
+                                                           [ rdf:type owl:Restriction ;
+                                                             owl:onProperty :EMMO_79c0edfa_06f9_5149_b754_28c589035b8a ;
+                                                             owl:someValuesFrom :EMMO_c9ac19ce_af4f_5abd_975d_c86dca0b4d58
+                                                           ] ,
+                                                           [ rdf:type owl:Restriction ;
+                                                             owl:onProperty :EMMO_43de6d01_276c_55ed_a166_ad097ec75575 ;
+                                                             owl:hasValue 178.49
+                                                           ] ,
+                                                           [ rdf:type owl:Restriction ;
+                                                             owl:onProperty :EMMO_a585728e_36c8_5df4_9d95_aa128d2a0e7f ;
+                                                             owl:hasValue 72
+                                                           ] ;
+                                           :EMMO_967080e5_2f42_4eb2_a3a9_c58143e835f9 "Atom subclass for hafnium."@en ;
+                                           skos:prefLabel "HafniumAtom"@en .
+
+
+###  https://w3id.org/emmo#EMMO_e3cd5791_6fbb_587a_a535_0e937800beaa
+:EMMO_e3cd5791_6fbb_587a_a535_0e937800beaa rdf:type owl:Class ;
+                                           rdfs:subClassOf :EMMO_eb77076b_a104_42ac_a065_798b2d2809ad ,
+                                                           [ rdf:type owl:Restriction ;
+                                                             owl:onProperty :EMMO_79c0edfa_06f9_5149_b754_28c589035b8a ;
+                                                             owl:someValuesFrom :EMMO_6599389d_7a26_5d51_a65c_5dd9c3ed532f
+                                                           ] ,
+                                                           [ rdf:type owl:Restriction ;
+                                                             owl:onProperty :EMMO_43de6d01_276c_55ed_a166_ad097ec75575 ;
+                                                             owl:hasValue 158.92535
+                                                           ] ,
+                                                           [ rdf:type owl:Restriction ;
+                                                             owl:onProperty :EMMO_a585728e_36c8_5df4_9d95_aa128d2a0e7f ;
+                                                             owl:hasValue 65
+                                                           ] ;
+                                           :EMMO_967080e5_2f42_4eb2_a3a9_c58143e835f9 "Atom subclass for terbium."@en ;
+                                           skos:prefLabel "TerbiumAtom"@en .
+
+
+###  https://w3id.org/emmo#EMMO_e4c89307_e63b_57c8_8892_60924c65aa3b
+:EMMO_e4c89307_e63b_57c8_8892_60924c65aa3b rdf:type owl:Class ;
+                                           rdfs:subClassOf :EMMO_4f40def1_3cd7_4067_9596_541e9a5134cf ,
+                                                           [ rdf:type owl:Restriction ;
+                                                             owl:onProperty :EMMO_23b579e1_8088_45b5_9975_064014026c42 ;
+                                                             owl:hasValue "Mo"
+                                                           ] ;
+                                           skos:prefLabel "MolybdenumSymbol"@en .
+
+
+###  https://w3id.org/emmo#EMMO_e580b699_7725_58d5_b057_7b3c816e84a1
+:EMMO_e580b699_7725_58d5_b057_7b3c816e84a1 rdf:type owl:Class ;
+                                           rdfs:subClassOf :EMMO_4f40def1_3cd7_4067_9596_541e9a5134cf ,
+                                                           [ rdf:type owl:Restriction ;
+                                                             owl:onProperty :EMMO_23b579e1_8088_45b5_9975_064014026c42 ;
+                                                             owl:hasValue "Pt"
+                                                           ] ;
+                                           skos:prefLabel "PlatinumSymbol"@en .
+
+
+###  https://w3id.org/emmo#EMMO_e5d7bd48_4098_59b6_b872_8bba421157eb
+:EMMO_e5d7bd48_4098_59b6_b872_8bba421157eb rdf:type owl:Class ;
+                                           rdfs:subClassOf :EMMO_4f40def1_3cd7_4067_9596_541e9a5134cf ,
+                                                           [ rdf:type owl:Restriction ;
+                                                             owl:onProperty :EMMO_23b579e1_8088_45b5_9975_064014026c42 ;
+                                                             owl:hasValue "Og"
+                                                           ] ;
+                                           skos:prefLabel "OganessonSymbol"@en .
+
+
+###  https://w3id.org/emmo#EMMO_e82869a8_32a8_5d57_81a8_e2d618976f23
+:EMMO_e82869a8_32a8_5d57_81a8_e2d618976f23 rdf:type owl:Class ;
+                                           rdfs:subClassOf :EMMO_4f40def1_3cd7_4067_9596_541e9a5134cf ,
+                                                           [ rdf:type owl:Restriction ;
+                                                             owl:onProperty :EMMO_23b579e1_8088_45b5_9975_064014026c42 ;
+                                                             owl:hasValue "Ag"
+                                                           ] ;
+                                           skos:prefLabel "SilverSymbol"@en .
+
+
+###  https://w3id.org/emmo#EMMO_e85b68e1_ca2b_51b5_8b61_dea134d88bef
+:EMMO_e85b68e1_ca2b_51b5_8b61_dea134d88bef rdf:type owl:Class ;
+                                           rdfs:subClassOf :EMMO_eb77076b_a104_42ac_a065_798b2d2809ad ,
+                                                           [ rdf:type owl:Restriction ;
+                                                             owl:onProperty :EMMO_79c0edfa_06f9_5149_b754_28c589035b8a ;
+                                                             owl:someValuesFrom :EMMO_20bb4724_2370_5205_ab8e_51a4c3609d3b
+                                                           ] ,
+                                                           [ rdf:type owl:Restriction ;
+                                                             owl:onProperty :EMMO_43de6d01_276c_55ed_a166_ad097ec75575 ;
+                                                             owl:hasValue 258.09843
+                                                           ] ,
+                                                           [ rdf:type owl:Restriction ;
+                                                             owl:onProperty :EMMO_a585728e_36c8_5df4_9d95_aa128d2a0e7f ;
+                                                             owl:hasValue 101
+                                                           ] ;
+                                           :EMMO_967080e5_2f42_4eb2_a3a9_c58143e835f9 "Atom subclass for mendelevium."@en ;
+                                           skos:prefLabel "MendeleviumAtom"@en .
+
+
+###  https://w3id.org/emmo#EMMO_e941986d_658b_5a08_ae3d_4cc170344b06
+:EMMO_e941986d_658b_5a08_ae3d_4cc170344b06 rdf:type owl:Class ;
+                                           rdfs:subClassOf :EMMO_4f40def1_3cd7_4067_9596_541e9a5134cf ,
+                                                           [ rdf:type owl:Restriction ;
+                                                             owl:onProperty :EMMO_23b579e1_8088_45b5_9975_064014026c42 ;
+                                                             owl:hasValue "Np"
+                                                           ] ;
+                                           skos:prefLabel "NeptuniumSymbol"@en .
+
+
+###  https://w3id.org/emmo#EMMO_e9fbc98d_3ac1_5a2d_a354_6e3ba1412157
+:EMMO_e9fbc98d_3ac1_5a2d_a354_6e3ba1412157 rdf:type owl:Class ;
+                                           rdfs:subClassOf :EMMO_4f40def1_3cd7_4067_9596_541e9a5134cf ,
+                                                           [ rdf:type owl:Restriction ;
+                                                             owl:onProperty :EMMO_23b579e1_8088_45b5_9975_064014026c42 ;
+                                                             owl:hasValue "Th"
+                                                           ] ;
+                                           skos:prefLabel "ThoriumSymbol"@en .
+
+
+###  https://w3id.org/emmo#EMMO_ed5acb06_0af0_5a3a_9b31_a1b32267f753
+:EMMO_ed5acb06_0af0_5a3a_9b31_a1b32267f753 rdf:type owl:Class ;
+                                           rdfs:subClassOf :EMMO_4f40def1_3cd7_4067_9596_541e9a5134cf ,
+                                                           [ rdf:type owl:Restriction ;
+                                                             owl:onProperty :EMMO_23b579e1_8088_45b5_9975_064014026c42 ;
+                                                             owl:hasValue "Bi"
+                                                           ] ;
+                                           skos:prefLabel "BismuthSymbol"@en .
+
+
+###  https://w3id.org/emmo#EMMO_ef4ce791_8ba4_55cd_a6fa_778133a19d19
+:EMMO_ef4ce791_8ba4_55cd_a6fa_778133a19d19 rdf:type owl:Class ;
+                                           rdfs:subClassOf :EMMO_4f40def1_3cd7_4067_9596_541e9a5134cf ,
+                                                           [ rdf:type owl:Restriction ;
+                                                             owl:onProperty :EMMO_23b579e1_8088_45b5_9975_064014026c42 ;
+                                                             owl:hasValue "Hs"
+                                                           ] ;
+                                           skos:prefLabel "HassiumSymbol"@en .
+
+
+###  https://w3id.org/emmo#EMMO_f02b58a5_8f1e_5d72_a261_8fe5ad2fbb4b
+:EMMO_f02b58a5_8f1e_5d72_a261_8fe5ad2fbb4b rdf:type owl:Class ;
+                                           rdfs:subClassOf :EMMO_eb77076b_a104_42ac_a065_798b2d2809ad ,
+                                                           [ rdf:type owl:Restriction ;
+                                                             owl:onProperty :EMMO_79c0edfa_06f9_5149_b754_28c589035b8a ;
+                                                             owl:someValuesFrom :EMMO_113acda0_3c17_59d9_87ef_7e5e5c0ba128
+                                                           ] ,
+                                                           [ rdf:type owl:Restriction ;
+                                                             owl:onProperty :EMMO_43de6d01_276c_55ed_a166_ad097ec75575 ;
+                                                             owl:hasValue 50.9415
+                                                           ] ,
+                                                           [ rdf:type owl:Restriction ;
+                                                             owl:onProperty :EMMO_a585728e_36c8_5df4_9d95_aa128d2a0e7f ;
+                                                             owl:hasValue 23
+                                                           ] ;
+                                           :EMMO_967080e5_2f42_4eb2_a3a9_c58143e835f9 "Atom subclass for vanadium."@en ;
+                                           skos:prefLabel "VanadiumAtom"@en .
+
+
+###  https://w3id.org/emmo#EMMO_f0f7abe2_766d_5dcd_ba67_ada816684677
+:EMMO_f0f7abe2_766d_5dcd_ba67_ada816684677 rdf:type owl:Class ;
+                                           rdfs:subClassOf :EMMO_4f40def1_3cd7_4067_9596_541e9a5134cf ,
+                                                           [ rdf:type owl:Restriction ;
+                                                             owl:onProperty :EMMO_23b579e1_8088_45b5_9975_064014026c42 ;
+                                                             owl:hasValue "Nb"
+                                                           ] ;
+                                           skos:prefLabel "NiobiumSymbol"@en .
+
+
+###  https://w3id.org/emmo#EMMO_f107c0e5_0b9f_566c_9cba_a3443c904f78
+:EMMO_f107c0e5_0b9f_566c_9cba_a3443c904f78 rdf:type owl:Class ;
+                                           rdfs:subClassOf :EMMO_4f40def1_3cd7_4067_9596_541e9a5134cf ,
+                                                           [ rdf:type owl:Restriction ;
+                                                             owl:onProperty :EMMO_23b579e1_8088_45b5_9975_064014026c42 ;
+                                                             owl:hasValue "Am"
+                                                           ] ;
+                                           skos:prefLabel "AmericiumSymbol"@en .
+
+
+###  https://w3id.org/emmo#EMMO_f21db3a4_d5de_52dd_9460_5cdd138fb83f
+:EMMO_f21db3a4_d5de_52dd_9460_5cdd138fb83f rdf:type owl:Class ;
+                                           rdfs:subClassOf :EMMO_4f40def1_3cd7_4067_9596_541e9a5134cf ,
+                                                           [ rdf:type owl:Restriction ;
+                                                             owl:onProperty :EMMO_23b579e1_8088_45b5_9975_064014026c42 ;
+                                                             owl:hasValue "Lr"
+                                                           ] ;
+                                           skos:prefLabel "LawrenciumSymbol"@en .
+
+
+###  https://w3id.org/emmo#EMMO_f2d4c89a_c354_5e4c_9cdb_f2de932e294f
+:EMMO_f2d4c89a_c354_5e4c_9cdb_f2de932e294f rdf:type owl:Class ;
+                                           rdfs:subClassOf :EMMO_eb77076b_a104_42ac_a065_798b2d2809ad ,
+                                                           [ rdf:type owl:Restriction ;
+                                                             owl:onProperty :EMMO_79c0edfa_06f9_5149_b754_28c589035b8a ;
+                                                             owl:someValuesFrom :EMMO_31fda9f8_24e1_5c53_8616_a63cee7613de
+                                                           ] ,
+                                                           [ rdf:type owl:Restriction ;
+                                                             owl:onProperty :EMMO_43de6d01_276c_55ed_a166_ad097ec75575 ;
+                                                             owl:hasValue 293.204
+                                                           ] ,
+                                                           [ rdf:type owl:Restriction ;
+                                                             owl:onProperty :EMMO_a585728e_36c8_5df4_9d95_aa128d2a0e7f ;
+                                                             owl:hasValue 116
+                                                           ] ;
+                                           :EMMO_967080e5_2f42_4eb2_a3a9_c58143e835f9 "Atom subclass for livermorium."@en ;
+                                           skos:prefLabel "LivermoriumAtom"@en .
+
+
+###  https://w3id.org/emmo#EMMO_f4fee945_1d4a_5158_b0ca_eaef9ad40502
+:EMMO_f4fee945_1d4a_5158_b0ca_eaef9ad40502 rdf:type owl:Class ;
+                                           rdfs:subClassOf :EMMO_eb77076b_a104_42ac_a065_798b2d2809ad ,
+                                                           [ rdf:type owl:Restriction ;
+                                                             owl:onProperty :EMMO_79c0edfa_06f9_5149_b754_28c589035b8a ;
+                                                             owl:someValuesFrom :EMMO_0bd0c81a_2972_5b2d_8ff5_bb72a82b9c0d
+                                                           ] ,
+                                                           [ rdf:type owl:Restriction ;
+                                                             owl:onProperty :EMMO_43de6d01_276c_55ed_a166_ad097ec75575 ;
+                                                             owl:hasValue 65.38
+                                                           ] ,
+                                                           [ rdf:type owl:Restriction ;
+                                                             owl:onProperty :EMMO_a585728e_36c8_5df4_9d95_aa128d2a0e7f ;
+                                                             owl:hasValue 30
+                                                           ] ;
+                                           :EMMO_967080e5_2f42_4eb2_a3a9_c58143e835f9 "Atom subclass for zinc."@en ;
+                                           skos:prefLabel "ZincAtom"@en .
+
+
+###  https://w3id.org/emmo#EMMO_f7e8a63d_d40c_57f7_8017_7ad6b1d89b4e
+:EMMO_f7e8a63d_d40c_57f7_8017_7ad6b1d89b4e rdf:type owl:Class ;
+                                           rdfs:subClassOf :EMMO_4f40def1_3cd7_4067_9596_541e9a5134cf ,
+                                                           [ rdf:type owl:Restriction ;
+                                                             owl:onProperty :EMMO_23b579e1_8088_45b5_9975_064014026c42 ;
+                                                             owl:hasValue "Cs"
+                                                           ] ;
+                                           skos:prefLabel "CaesiumSymbol"@en .
+
+
+###  https://w3id.org/emmo#EMMO_f90da1f3_eb4c_54c4_b5d9_cf00fef180a1
+:EMMO_f90da1f3_eb4c_54c4_b5d9_cf00fef180a1 rdf:type owl:Class ;
+                                           rdfs:subClassOf :EMMO_eb77076b_a104_42ac_a065_798b2d2809ad ,
+                                                           [ rdf:type owl:Restriction ;
+                                                             owl:onProperty :EMMO_79c0edfa_06f9_5149_b754_28c589035b8a ;
+                                                             owl:someValuesFrom :EMMO_f107c0e5_0b9f_566c_9cba_a3443c904f78
+                                                           ] ,
+                                                           [ rdf:type owl:Restriction ;
+                                                             owl:onProperty :EMMO_43de6d01_276c_55ed_a166_ad097ec75575 ;
+                                                             owl:hasValue 243.06138
+                                                           ] ,
+                                                           [ rdf:type owl:Restriction ;
+                                                             owl:onProperty :EMMO_a585728e_36c8_5df4_9d95_aa128d2a0e7f ;
+                                                             owl:hasValue 95
+                                                           ] ;
+                                           :EMMO_967080e5_2f42_4eb2_a3a9_c58143e835f9 "Atom subclass for americium."@en ;
+                                           skos:prefLabel "AmericiumAtom"@en .
+
+
+###  https://w3id.org/emmo#EMMO_f9125b67_8798_5595_9db3_ffc1840c9947
+:EMMO_f9125b67_8798_5595_9db3_ffc1840c9947 rdf:type owl:Class ;
+                                           rdfs:subClassOf :EMMO_eb77076b_a104_42ac_a065_798b2d2809ad ,
+                                                           [ rdf:type owl:Restriction ;
+                                                             owl:onProperty :EMMO_79c0edfa_06f9_5149_b754_28c589035b8a ;
+                                                             owl:someValuesFrom :EMMO_920b8adc_575b_55e9_9cd5_cf5eab1696f1
+                                                           ] ,
+                                                           [ rdf:type owl:Restriction ;
+                                                             owl:onProperty :EMMO_43de6d01_276c_55ed_a166_ad097ec75575 ;
+                                                             owl:hasValue 285.177
+                                                           ] ,
+                                                           [ rdf:type owl:Restriction ;
+                                                             owl:onProperty :EMMO_a585728e_36c8_5df4_9d95_aa128d2a0e7f ;
+                                                             owl:hasValue 112
+                                                           ] ;
+                                           :EMMO_967080e5_2f42_4eb2_a3a9_c58143e835f9 "Atom subclass for copernicium."@en ;
+                                           skos:prefLabel "CoperniciumAtom"@en .
+
+
+###  https://w3id.org/emmo#EMMO_f9544c7c_d259_5839_b36a_61595809c538
+:EMMO_f9544c7c_d259_5839_b36a_61595809c538 rdf:type owl:Class ;
+                                           rdfs:subClassOf :EMMO_4f40def1_3cd7_4067_9596_541e9a5134cf ,
+                                                           [ rdf:type owl:Restriction ;
+                                                             owl:onProperty :EMMO_23b579e1_8088_45b5_9975_064014026c42 ;
+                                                             owl:hasValue "Rb"
+                                                           ] ;
+                                           skos:prefLabel "RubidiumSymbol"@en .
+
+
+###  https://w3id.org/emmo#EMMO_fad04773_08a7_5bd3_8990_06d7e9d2c21e
+:EMMO_fad04773_08a7_5bd3_8990_06d7e9d2c21e rdf:type owl:Class ;
+                                           rdfs:subClassOf :EMMO_4f40def1_3cd7_4067_9596_541e9a5134cf ,
+                                                           [ rdf:type owl:Restriction ;
+                                                             owl:onProperty :EMMO_23b579e1_8088_45b5_9975_064014026c42 ;
+                                                             owl:hasValue "He"
+                                                           ] ;
+                                           skos:prefLabel "HeliumSymbol"@en .
+
+
+###  https://w3id.org/emmo#EMMO_fb1bb238_24bc_5d37_9243_414770fda5be
+:EMMO_fb1bb238_24bc_5d37_9243_414770fda5be rdf:type owl:Class ;
+                                           rdfs:subClassOf :EMMO_4f40def1_3cd7_4067_9596_541e9a5134cf ,
+                                                           [ rdf:type owl:Restriction ;
+                                                             owl:onProperty :EMMO_23b579e1_8088_45b5_9975_064014026c42 ;
+                                                             owl:hasValue "Os"
+                                                           ] ;
+                                           skos:prefLabel "OsmiumSymbol"@en .
+
+
+###  https://w3id.org/emmo#EMMO_fba570fc_6881_51d6_8e9d_a8c23e422b62
+:EMMO_fba570fc_6881_51d6_8e9d_a8c23e422b62 rdf:type owl:Class ;
+                                           rdfs:subClassOf :EMMO_4f40def1_3cd7_4067_9596_541e9a5134cf ,
+                                                           [ rdf:type owl:Restriction ;
+                                                             owl:onProperty :EMMO_23b579e1_8088_45b5_9975_064014026c42 ;
+                                                             owl:hasValue "Xe"
+                                                           ] ;
+                                           skos:prefLabel "XenonSymbol"@en .
+
+
+###  https://w3id.org/emmo#EMMO_fbfd4b93_12ee_5a15_8377_d4c54635b5de
+:EMMO_fbfd4b93_12ee_5a15_8377_d4c54635b5de rdf:type owl:Class ;
+                                           rdfs:subClassOf :EMMO_eb77076b_a104_42ac_a065_798b2d2809ad ,
+                                                           [ rdf:type owl:Restriction ;
+                                                             owl:onProperty :EMMO_79c0edfa_06f9_5149_b754_28c589035b8a ;
+                                                             owl:someValuesFrom :EMMO_3fb231cb_7818_5b59_b8da_b5bd2c09c0fc
+                                                           ] ,
+                                                           [ rdf:type owl:Restriction ;
+                                                             owl:onProperty :EMMO_43de6d01_276c_55ed_a166_ad097ec75575 ;
+                                                             owl:hasValue 44.955908
+                                                           ] ,
+                                                           [ rdf:type owl:Restriction ;
+                                                             owl:onProperty :EMMO_a585728e_36c8_5df4_9d95_aa128d2a0e7f ;
+                                                             owl:hasValue 21
+                                                           ] ;
+                                           :EMMO_967080e5_2f42_4eb2_a3a9_c58143e835f9 "Atom subclass for scandium."@en ;
+                                           skos:prefLabel "ScandiumAtom"@en .
+
+
+###  https://w3id.org/emmo#EMMO_fc7ab7d2_d960_5ae8_b13b_a53dbc547cca
+:EMMO_fc7ab7d2_d960_5ae8_b13b_a53dbc547cca rdf:type owl:Class ;
+                                           rdfs:subClassOf :EMMO_4f40def1_3cd7_4067_9596_541e9a5134cf ,
+                                                           [ rdf:type owl:Restriction ;
+                                                             owl:onProperty :EMMO_23b579e1_8088_45b5_9975_064014026c42 ;
+                                                             owl:hasValue "Al"
+                                                           ] ;
+                                           skos:prefLabel "AluminiumSymbol"@en .
+
+
+###  https://w3id.org/emmo#EMMO_fd03c660_7b3b_5451_9d78_bc48836e1cc6
+:EMMO_fd03c660_7b3b_5451_9d78_bc48836e1cc6 rdf:type owl:Class ;
+                                           rdfs:subClassOf :EMMO_eb77076b_a104_42ac_a065_798b2d2809ad ,
+                                                           [ rdf:type owl:Restriction ;
+                                                             owl:onProperty :EMMO_79c0edfa_06f9_5149_b754_28c589035b8a ;
+                                                             owl:someValuesFrom :EMMO_e0136ad7_1435_5292_9ed6_9848b481d503
+                                                           ] ,
+                                                           [ rdf:type owl:Restriction ;
+                                                             owl:onProperty :EMMO_43de6d01_276c_55ed_a166_ad097ec75575 ;
+                                                             owl:hasValue 164.93033
+                                                           ] ,
+                                                           [ rdf:type owl:Restriction ;
+                                                             owl:onProperty :EMMO_a585728e_36c8_5df4_9d95_aa128d2a0e7f ;
+                                                             owl:hasValue 67
+                                                           ] ;
+                                           :EMMO_967080e5_2f42_4eb2_a3a9_c58143e835f9 "Atom subclass for holmium."@en ;
+                                           skos:prefLabel "HolmiumAtom"@en .
+
+
+###  https://w3id.org/emmo#EMMO_fd99c17e_6385_5b97_a20c_eddffdd56837
+:EMMO_fd99c17e_6385_5b97_a20c_eddffdd56837 rdf:type owl:Class ;
+                                           rdfs:subClassOf :EMMO_eb77076b_a104_42ac_a065_798b2d2809ad ,
+                                                           [ rdf:type owl:Restriction ;
+                                                             owl:onProperty :EMMO_79c0edfa_06f9_5149_b754_28c589035b8a ;
+                                                             owl:someValuesFrom :EMMO_d0af02f3_8a47_554e_a725_42b752451a1b
+                                                           ] ,
+                                                           [ rdf:type owl:Restriction ;
+                                                             owl:onProperty :EMMO_43de6d01_276c_55ed_a166_ad097ec75575 ;
+                                                             owl:hasValue 222.01758
+                                                           ] ,
+                                                           [ rdf:type owl:Restriction ;
+                                                             owl:onProperty :EMMO_a585728e_36c8_5df4_9d95_aa128d2a0e7f ;
+                                                             owl:hasValue 86
+                                                           ] ;
+                                           :EMMO_967080e5_2f42_4eb2_a3a9_c58143e835f9 "Atom subclass for radon."@en ;
+                                           skos:prefLabel "RadonAtom"@en .
+
+
+###  https://w3id.org/emmo#EMMO_fdcc0ac2_f82f_5650_838c_ec1ad138a632
+:EMMO_fdcc0ac2_f82f_5650_838c_ec1ad138a632 rdf:type owl:Class ;
+                                           rdfs:subClassOf :EMMO_4f40def1_3cd7_4067_9596_541e9a5134cf ,
+                                                           [ rdf:type owl:Restriction ;
+                                                             owl:onProperty :EMMO_23b579e1_8088_45b5_9975_064014026c42 ;
+                                                             owl:hasValue "Yb"
+                                                           ] ;
+                                           skos:prefLabel "YtterbiumSymbol"@en .
+
+
+###  https://w3id.org/emmo#EMMO_ff1d6ece_712d_54b8_9c05_c26854e0c35a
+:EMMO_ff1d6ece_712d_54b8_9c05_c26854e0c35a rdf:type owl:Class ;
+                                           rdfs:subClassOf :EMMO_4f40def1_3cd7_4067_9596_541e9a5134cf ,
+                                                           [ rdf:type owl:Restriction ;
+                                                             owl:onProperty :EMMO_23b579e1_8088_45b5_9975_064014026c42 ;
+                                                             owl:hasValue "Cf"
+                                                           ] ;
+                                           skos:prefLabel "CaliforniumSymbol"@en .
+
+
+###  https://w3id.org/emmo#EMMO_ff4e0ff1_a3ea_5c59_82dc_75f0abad66eb
+:EMMO_ff4e0ff1_a3ea_5c59_82dc_75f0abad66eb rdf:type owl:Class ;
+                                           rdfs:subClassOf :EMMO_eb77076b_a104_42ac_a065_798b2d2809ad ,
+                                                           [ rdf:type owl:Restriction ;
+                                                             owl:onProperty :EMMO_79c0edfa_06f9_5149_b754_28c589035b8a ;
+                                                             owl:someValuesFrom :EMMO_36a32a8c_8307_5b09_adcb_bbaeb9e36b49
+                                                           ] ,
+                                                           [ rdf:type owl:Restriction ;
+                                                             owl:onProperty :EMMO_43de6d01_276c_55ed_a166_ad097ec75575 ;
+                                                             owl:hasValue 18.998403163
+                                                           ] ,
+                                                           [ rdf:type owl:Restriction ;
+                                                             owl:onProperty :EMMO_a585728e_36c8_5df4_9d95_aa128d2a0e7f ;
+                                                             owl:hasValue 9
+                                                           ] ;
+                                           :EMMO_967080e5_2f42_4eb2_a3a9_c58143e835f9 "Atom subclass for fluorine."@en ;
+                                           skos:prefLabel "FluorineAtom"@en .
+
+
+###  https://w3id.org/emmo#EMMO_ff5e8306_8e33_5305_84aa_d99055d34e0c
+:EMMO_ff5e8306_8e33_5305_84aa_d99055d34e0c rdf:type owl:Class ;
+                                           rdfs:subClassOf :EMMO_eb77076b_a104_42ac_a065_798b2d2809ad ,
+                                                           [ rdf:type owl:Restriction ;
+                                                             owl:onProperty :EMMO_79c0edfa_06f9_5149_b754_28c589035b8a ;
+                                                             owl:someValuesFrom :EMMO_91579f8a_e3b1_5ac9_9533_402c8cb1ffdd
+                                                           ] ,
+                                                           [ rdf:type owl:Restriction ;
+                                                             owl:onProperty :EMMO_43de6d01_276c_55ed_a166_ad097ec75575 ;
+                                                             owl:hasValue 24.305
+                                                           ] ,
+                                                           [ rdf:type owl:Restriction ;
+                                                             owl:onProperty :EMMO_a585728e_36c8_5df4_9d95_aa128d2a0e7f ;
+                                                             owl:hasValue 12
+                                                           ] ;
+                                           :EMMO_967080e5_2f42_4eb2_a3a9_c58143e835f9 "Atom subclass for magnesium."@en ;
+                                           skos:prefLabel "MagnesiumAtom"@en .
+
+
+###  Generated by the OWL API (version 4.5.26.2023-07-17T20:34:13Z) https://github.com/owlcs/owlapi
--- conflicted
+++ resolved
@@ -35,8 +35,6 @@
 email: emanuele.ghedini@unibo.it"""@en ,
                                                             "The EMMO requires FacT++ reasoner plugin in order to visualize all inferences and class hierarchy (ctrl+R hotkey in Protege)."@en ;
                                                owl:versionInfo "1.0.0-beta7" .
-<<<<<<< HEAD
-=======
 
 #################################################################
 #    Annotation properties
@@ -59,7 +57,6 @@
                                            :EMMO_c7b62dd7_063a_4c2a_8504_42f7264ba83f "OpenSMILES is an open specification of the SMILE language for specifying molecular structures, which has become a defacto standard for exchange of molecular structures."@en ;
                                            rdfs:subPropertyOf rdfs:seeAlso .
 
->>>>>>> bde7d9dd
 
 #################################################################
 #    Classes
@@ -103,13 +100,9 @@
 
 
 ###  https://w3id.org/emmo#EMMO_21205421_5783_4d3e_81e5_10c5d894a88a
-<<<<<<< HEAD
 :EMMO_21205421_5783_4d3e_81e5_10c5d894a88a :EMMO_b432d2d5_25f4_4165_99c5_5935a7763c1a "Hydrogen molecule is an adequate definition of a certain molecular entity for some purposes, whereas for others it is necessary to distinguish the electronic state and/or vibrational state and/or nuclear spin, etc. of the hydrogen molecule." ,
                                                                                       "Methane, may mean a single molecule of CH4 (molecular entity) or a molar amount, specified or not (chemical species), participating in a reaction. The degree of precision necessary to describe a molecular entity depends on the context." ;
                                            rdfs:comment """Molecular entity is used as a general term for singular entities, irrespective of their nature, while chemical species stands for sets or ensembles of molecular entities.
-=======
-:EMMO_21205421_5783_4d3e_81e5_10c5d894a88a rdfs:comment """Molecular entity is used as a general term for singular entities, irrespective of their nature, while chemical species stands for sets or ensembles of molecular entities.
->>>>>>> bde7d9dd
 
 Note that the name of a compound may refer to the respective molecular entity or to the chemical species,""" ;
                                            :EMMO_b432d2d5_25f4_4165_99c5_5935a7763c1a "Hydrogen molecule is an adequate definition of a certain molecular entity for some purposes, whereas for others it is necessary to distinguish the electronic state and/or vibrational state and/or nuclear spin, etc. of the hydrogen molecule." ,
@@ -341,7 +334,6 @@
 Chemical species is the macroscopic equivalent of molecular entity and refers to sets or ensembles of molecular entities.""" ;
                                            :EMMO_fe015383_afb3_44a6_ae86_043628697aa2 "https://doi.org/10.1351/goldbook.CT06859" .
 
-
 ###  https://w3id.org/emmo#EMMO_d2a47cd8_662f_438f_855a_b4378eb992ff
 :EMMO_d2a47cd8_662f_438f_855a_b4378eb992ff rdf:type owl:Class ;
                                            rdfs:subClassOf :EMMO_643d99dd_fae6_4121_a76f_47f486a4480b ;

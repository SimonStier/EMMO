@prefix : <https://w3id.org/emmo#> .
@prefix owl: <http://www.w3.org/2002/07/owl#> .
@prefix rdf: <http://www.w3.org/1999/02/22-rdf-syntax-ns#> .
@prefix xml: <http://www.w3.org/XML/1998/namespace> .
@prefix xsd: <http://www.w3.org/2001/XMLSchema#> .
@prefix rdfs: <http://www.w3.org/2000/01/rdf-schema#> .
@prefix skos: <http://www.w3.org/2004/02/skos/core#> .
@prefix dcterms: <http://purl.org/dc/terms/> .
@base <https://w3id.org/emmo#> .

<https://w3id.org/emmo/disciplines/materials> rdf:type owl:Ontology ;
                                               owl:versionIRI <https://w3id.org/emmo/1.0.0-rc3/disciplines/materials> ;
                                               owl:imports <https://w3id.org/emmo/1.0.0-rc3/reference/physicalistic> ;
                                               dcterms:abstract "The materials module populates the physicalistic perspective with materials subclasses categorised according to modern applied physical sciences."@en ;
                                               dcterms:creator <https://orcid.org/0000-0002-1560-809X> ,
                                                               <https://orcid.org/0000-0002-4181-2852> ,
                                                               <https://orcid.org/0000-0003-0514-9229> ,
                                                               <https://orcid.org/0000-0003-3805-8761> ,
                                                               <https://orcid.org/0000-0003-4065-9742> ;
                                               dcterms:license "https://creativecommons.org/licenses/by/4.0/legalcode" ;
                                               dcterms:publisher <https://emmc.eu> ;
                                               dcterms:title "Materials"@en ;
                                               rdfs:comment "The EMMO requires HermiT reasoner plugin in order to visualize all inferences and class hierarchy (ctrl+R hotkey in Protege)."@en ;
                                               owl:versionInfo "1.0.0-rc3" ;
                                               :EMMO_1246b120_abbe_4840_b0f8_3e4348b24a17 "emmo@emmc.eu" .

#################################################################
#    Annotation properties
#################################################################

###  http://www.w3.org/2002/07/owl#minQualifiedCardinality
owl:minQualifiedCardinality rdf:type owl:AnnotationProperty .


###  http://www.w3.org/2002/07/owl#qualifiedCardinality
owl:qualifiedCardinality rdf:type owl:AnnotationProperty .


#################################################################
#    Classes
#################################################################

###  https://w3id.org/emmo#EMMO_04f2a2d5_e799_4692_a654_420e76f5acc1
:EMMO_04f2a2d5_e799_4692_a654_420e76f5acc1 rdf:type owl:Class ;
                                           rdfs:subClassOf :EMMO_87ac88ff_8379_4f5a_8c7b_424a8fff1ee8 ;
                                           skos:prefLabel "Gas"@en ;
                                           :EMMO_967080e5_2f42_4eb2_a3a9_c58143e835f9 "Gas is a compressible fluid, a state of matter that has no fixed shape and no fixed volume."@en .


###  https://w3id.org/emmo#EMMO_0afc19b0_2d43_4b3d_8da0_9ffb63bc1492
:EMMO_0afc19b0_2d43_4b3d_8da0_9ffb63bc1492 rdf:type owl:Class ;
                                           rdfs:subClassOf :EMMO_f00fb163_48c9_4c59_b6c2_4205c082aa54 ;
                                           skos:altLabel "NonCrystallineMaterial"@en ;
                                           skos:prefLabel "AmorphousMaterial"@en .


###  https://w3id.org/emmo#EMMO_0b15f4ae_092e_4487_9100_3c44176c545c
:EMMO_0b15f4ae_092e_4487_9100_3c44176c545c rdf:type owl:Class ;
                                           rdfs:subClassOf :EMMO_ec2c8ac8_98c5_4c74_b85b_ff8e8ca6655c ;
                                           owl:disjointUnionOf ( :EMMO_2031516a_2be7_48e8_9af7_7e1270e308fe
                                                                 :EMMO_4a464c8d_8895_44a8_a628_aed13509f1bd
                                                                 :EMMO_6c487fb3_03d1_4e56_91ed_c2e16dcbef60
                                                               ) ;
                                           skos:prefLabel "Dispersion"@en ;
                                           :EMMO_967080e5_2f42_4eb2_a3a9_c58143e835f9 "A material in which distributed particles of one phase are dispersed in a different continuous phase."@en .


###  https://w3id.org/emmo#EMMO_0bb3b434_73aa_428f_b4e8_2a2468648e19
:EMMO_0bb3b434_73aa_428f_b4e8_2a2468648e19 rdf:type owl:Class ;
                                           rdfs:subClassOf :EMMO_f1025834_0cd2_42a1_bfeb_13bec41c8655 ;
                                           skos:prefLabel "Crystal"@en ;
                                           :EMMO_967080e5_2f42_4eb2_a3a9_c58143e835f9 """A material is a crystal if it has essentially a sharp diffraction pattern.

A solid is a crystal if it has essentially a sharp diffraction pattern. The word essentially means that most of the intensity of the diffraction is concentrated in relatively sharp Bragg peaks, besides the always present diffuse scattering. In all cases, the positions of the diffraction peaks can be expressed by


H=∑ni=1hia∗i  (n≥3)""" .

[ rdf:type owl:Axiom ;
   owl:annotatedSource :EMMO_0bb3b434_73aa_428f_b4e8_2a2468648e19 ;
   owl:annotatedProperty skos:prefLabel ;
   owl:annotatedTarget "Crystal"@en ;
   :EMMO_705f27ae_954c_4f13_98aa_18473fc52b25 "From Ancient Greek κρύσταλλος (krústallos, “clear ice”), from κρύος (krúos, “frost”)."@en
 ] .

[ rdf:type owl:Axiom ;
   owl:annotatedSource :EMMO_0bb3b434_73aa_428f_b4e8_2a2468648e19 ;
   owl:annotatedProperty :EMMO_967080e5_2f42_4eb2_a3a9_c58143e835f9 ;
   owl:annotatedTarget """A material is a crystal if it has essentially a sharp diffraction pattern.

A solid is a crystal if it has essentially a sharp diffraction pattern. The word essentially means that most of the intensity of the diffraction is concentrated in relatively sharp Bragg peaks, besides the always present diffuse scattering. In all cases, the positions of the diffraction peaks can be expressed by


H=∑ni=1hia∗i  (n≥3)""" ;
   rdfs:isDefinedBy "https://dictionary.iucr.org/Crystal"^^xsd:anyURI
 ] .


###  https://w3id.org/emmo#EMMO_0e030040_98a7_49b2_a871_dced1f3a6131
:EMMO_0e030040_98a7_49b2_a871_dced1f3a6131 rdf:type owl:Class ;
                                           rdfs:subClassOf :EMMO_ec2c8ac8_98c5_4c74_b85b_ff8e8ca6655c ,
                                                           [ rdf:type owl:Restriction ;
                                                             owl:onProperty :EMMO_9380ab64_0363_4804_b13f_3a8a94119a76 ;
                                                             owl:someValuesFrom :EMMO_668fbd5b_6f1b_405c_9c6b_d6067bd0595a
                                                           ] ;
                                           skos:prefLabel "PhaseHeterogeneousMixture"@en ;
                                           :EMMO_967080e5_2f42_4eb2_a3a9_c58143e835f9 "A mixture in which more than one phases of matter cohexists."@en ;
                                           :EMMO_c7b62dd7_063a_4c2a_8504_42f7264ba83f """Phase heterogenous mixture may share the same state of matter.

For example, immiscibile liquid phases (e.g. oil and water) constitute a mixture whose phases are clearly separated but share the same state of matter."""@en .


###  https://w3id.org/emmo#EMMO_0e6378df_1ce8_4321_b00c_ee9beea60a67
:EMMO_0e6378df_1ce8_4321_b00c_ee9beea60a67 rdf:type owl:Class ;
                                           rdfs:subClassOf :EMMO_ec2c8ac8_98c5_4c74_b85b_ff8e8ca6655c ;
                                           skos:prefLabel "PhaseHomogeneousMixture"@en ;
                                           :EMMO_967080e5_2f42_4eb2_a3a9_c58143e835f9 "A single phase mixture."@en .


###  https://w3id.org/emmo#EMMO_12a9a254_9791_4a00_b045_f397bc3ab2bc
:EMMO_12a9a254_9791_4a00_b045_f397bc3ab2bc rdf:type owl:Class ;
                                           owl:equivalentClass [ owl:intersectionOf ( :EMMO_04f2a2d5_e799_4692_a654_420e76f5acc1
                                                                                      :EMMO_ec2c8ac8_98c5_4c74_b85b_ff8e8ca6655c
                                                                                    ) ;
                                                                 rdf:type owl:Class
                                                               ] ;
                                           skos:prefLabel "GasMixture"@en .


###  https://w3id.org/emmo#EMMO_1f5e3e7e_72c9_40d4_91dd_ae432d7b7018
:EMMO_1f5e3e7e_72c9_40d4_91dd_ae432d7b7018 rdf:type owl:Class ;
                                           rdfs:subClassOf :EMMO_6c487fb3_03d1_4e56_91ed_c2e16dcbef60 ;
                                           skos:prefLabel "Foam"@en ;
                                           :EMMO_967080e5_2f42_4eb2_a3a9_c58143e835f9 "A colloid formed by trapping pockets of gas in a liquid or solid."@en .


###  https://w3id.org/emmo#EMMO_2031516a_2be7_48e8_9af7_7e1270e308fe
:EMMO_2031516a_2be7_48e8_9af7_7e1270e308fe rdf:type owl:Class ;
                                           rdfs:subClassOf :EMMO_0e6378df_1ce8_4321_b00c_ee9beea60a67 ;
                                           rdfs:comment "Solutions are characterized by the occurrence of Rayleigh scattering on light,"@en ;
                                           skos:prefLabel "Solution"@en ;
                                           :EMMO_967080e5_2f42_4eb2_a3a9_c58143e835f9 "A solution is a homogeneous mixture composed of two or more substances."@en .


###  https://w3id.org/emmo#EMMO_220b7201_d277_4dca_bf6a_5a5e2c4062dd
:EMMO_220b7201_d277_4dca_bf6a_5a5e2c4062dd rdf:type owl:Class ;
<<<<<<< HEAD
                                           owl:equivalentClass [ rdf:type owl:Class ;
                                                                 owl:unionOf ( :EMMO_7509da43_56b1_4d7f_887a_65d1663df4ba
                                                                               :EMMO_a2b006f2_bbfd_4dba_bcaa_3fca20cd6be1
                                                                             )
                                                               ] ;
=======
>>>>>>> 454a2ac2
                                           rdfs:subClassOf :EMMO_b9695e87_8261_412e_83cd_a86459426a28 ;
                                           skos:prefLabel "CondensedMatter"@en ;
                                           <https://w3id.org.org/emmo#EMMO_8a137e9f_579c_4e28_baca_e8980eb0c3db> "Equivalent To: Liquid or Solid" ;
                                           :EMMO_31252f35_c767_4b97_a877_1235076c3e13 "The subject of condensed matter physics that deals with the macroscopic and microscopic physical properties of matter, especially the solid and liquid phases which arise from electromagnetic forces between atoms. More generally, the subject deals with \"condensed\" phases of matter: systems of many constituents with strong interactions between them."@en .

[ rdf:type owl:Axiom ;
   owl:annotatedSource :EMMO_220b7201_d277_4dca_bf6a_5a5e2c4062dd ;
   owl:annotatedProperty :EMMO_31252f35_c767_4b97_a877_1235076c3e13 ;
   owl:annotatedTarget "The subject of condensed matter physics that deals with the macroscopic and microscopic physical properties of matter, especially the solid and liquid phases which arise from electromagnetic forces between atoms. More generally, the subject deals with \"condensed\" phases of matter: systems of many constituents with strong interactions between them."@en ;
   :EMMO_c84c6752_6d64_48cc_9500_e54a3c34898d "https://en.wikipedia.org/wiki/Condensed_matter_physics"@en
 ] .


###  https://w3id.org/emmo#EMMO_2dd512a1_5187_47cc_b0b8_141214e22b59
:EMMO_2dd512a1_5187_47cc_b0b8_141214e22b59 rdf:type owl:Class ;
                                           rdfs:subClassOf :EMMO_a2b006f2_bbfd_4dba_bcaa_3fca20cd6be1 ;
                                           skos:example "Granite, sand, dried concrete."@en ;
                                           skos:prefLabel "SolidSolidSuspension"@en ;
                                           :EMMO_967080e5_2f42_4eb2_a3a9_c58143e835f9 "A coarse dispersion of solid in a solid continuum phase."@en .


###  https://w3id.org/emmo#EMMO_2fd3f574_5e93_47fe_afca_ed80b0a21ab4
:EMMO_2fd3f574_5e93_47fe_afca_ed80b0a21ab4 rdf:type owl:Class ;
                                           rdfs:subClassOf :EMMO_eb77076b_a104_42ac_a065_798b2d2809ad ;
                                           owl:disjointUnionOf ( :EMMO_4588526f_8553_4f4d_aa73_a483e88d599b
                                                                 :EMMO_db03061b_db31_4132_a47a_6a634846578b
                                                               ) ;
                                           rdfs:comment "A standalone atom can be bonded with other atoms by intermolecular forces (i.e. dipole–dipole, London dispersion force, hydrogen bonding), since this bonds does not involve electron sharing."@en ;
                                           skos:prefLabel "StandaloneAtom"@en ;
                                           :EMMO_967080e5_2f42_4eb2_a3a9_c58143e835f9 "An atom that does not share electrons with other atoms."@en .


###  https://w3id.org/emmo#EMMO_31557fae_b039_491c_bcbb_0ccb8711d5a6
:EMMO_31557fae_b039_491c_bcbb_0ccb8711d5a6 rdf:type owl:Class ;
                                           rdfs:subClassOf :EMMO_6c487fb3_03d1_4e56_91ed_c2e16dcbef60 ;
                                           skos:prefLabel "Sol"@en ;
                                           :EMMO_967080e5_2f42_4eb2_a3a9_c58143e835f9 "A colloid in which small particles (1 nm to 100 nm) are suspended in a continuum phase."@en .


###  https://w3id.org/emmo#EMMO_33e0ac8b_a318_4285_b1de_e95347784632
:EMMO_33e0ac8b_a318_4285_b1de_e95347784632 rdf:type owl:Class ;
                                           rdfs:subClassOf :EMMO_a2b006f2_bbfd_4dba_bcaa_3fca20cd6be1 ;
                                           skos:prefLabel "SolidLiquidSuspension"@en ;
                                           :EMMO_967080e5_2f42_4eb2_a3a9_c58143e835f9 "A coarse dispersion of liquid in a solid continuum phase."@en .


###  https://w3id.org/emmo#EMMO_39348191_08fd_4bb6_9b1e_012d5b2f1ff6
:EMMO_39348191_08fd_4bb6_9b1e_012d5b2f1ff6 rdf:type owl:Class ;
                                           rdfs:subClassOf :EMMO_4207e895_8b83_4318_996a_72cfb32acd94 ;
                                           skos:prefLabel "ClassicallyDefinedMaterial"@en ;
                                           <https://w3id.org.org/emmo#EMMO_8a137e9f_579c_4e28_baca_e8980eb0c3db> "Equivalent To: AmorphousMaterial or CrystallineMaterial" ,
                                                                                                                 "Equivalent To: MetallicMaterial or CeramicMaterial or CompositeMaterial or PolymericMaterial" .


###  https://w3id.org/emmo#EMMO_3995e22d_5720_4dcf_ba3b_d0ce03f514c6
:EMMO_3995e22d_5720_4dcf_ba3b_d0ce03f514c6 rdf:type owl:Class ;
                                           rdfs:subClassOf :EMMO_6c487fb3_03d1_4e56_91ed_c2e16dcbef60 ,
                                                           :EMMO_a2b006f2_bbfd_4dba_bcaa_3fca20cd6be1 ;
                                           skos:prefLabel "Gel"@en ;
                                           :EMMO_967080e5_2f42_4eb2_a3a9_c58143e835f9 "A soft, solid or solid-like colloid consisting of two or more components, one of which is a liquid, present in substantial quantity."@en .


###  https://w3id.org/emmo#EMMO_40e18c93_a1b5_49ff_b06a_d9d932d1fb65
:EMMO_40e18c93_a1b5_49ff_b06a_d9d932d1fb65 rdf:type owl:Class ;
                                           rdfs:subClassOf :EMMO_6c487fb3_03d1_4e56_91ed_c2e16dcbef60 ,
                                                           :EMMO_7509da43_56b1_4d7f_887a_65d1663df4ba ;
                                           skos:example "Mayonnaise, milk."@en ;
                                           skos:prefLabel "Emulsion"@en ;
                                           :EMMO_967080e5_2f42_4eb2_a3a9_c58143e835f9 "An emulsion is a mixture of two or more liquids that are normally immiscible (a liquid-liquid heterogeneous mixture)."@en .


###  https://w3id.org/emmo#EMMO_4207e895_8b83_4318_996a_72cfb32acd94
:EMMO_4207e895_8b83_4318_996a_72cfb32acd94 rdf:type owl:Class ;
                                           rdfs:subClassOf :EMMO_6e9cb807_fc68_4bcf_b3ba_5fccc887c644 ,
                                                           :EMMO_bc37743c_37c4_4ec7_9d58_d1aae5567352 ;
                                           skos:prefLabel "Material"@en ;
                                           :EMMO_967080e5_2f42_4eb2_a3a9_c58143e835f9 "The class of individuals standing for an amount of ordinary matter substance (or mixture of substances) in different states of matter or phases."@en ;
                                           :EMMO_c7b62dd7_063a_4c2a_8504_42f7264ba83f "A instance of a material (e.g. nitrogen) can represent any state of matter. The fact that the individual also belongs to other classes (e.g. Gas) would reveal the actual form in which the material is found."@en ,
                                                                                      "Material usually means some definite kind, quality, or quantity of matter, especially as intended for use."@en .


###  https://w3id.org/emmo#EMMO_42185fe7_122c_4e0c_a3cd_659d3e21c389
:EMMO_42185fe7_122c_4e0c_a3cd_659d3e21c389 rdf:type owl:Class ;
                                           rdfs:subClassOf :EMMO_7509da43_56b1_4d7f_887a_65d1663df4ba ;
                                           skos:example "Sparkling water"@en ;
                                           skos:prefLabel "LiquidGasSuspension"@en ;
                                           :EMMO_967080e5_2f42_4eb2_a3a9_c58143e835f9 "A coarse dispersion of gas in a liquid continuum phase."@en .


###  https://w3id.org/emmo#EMMO_4354ac74_7425_43ab_92e4_6dc19d1afee9
:EMMO_4354ac74_7425_43ab_92e4_6dc19d1afee9 rdf:type owl:Class ;
                                           rdfs:subClassOf :EMMO_31557fae_b039_491c_bcbb_0ccb8711d5a6 ,
                                                           :EMMO_7509da43_56b1_4d7f_887a_65d1663df4ba ;
                                           skos:prefLabel "LiquidSol"@en ;
                                           :EMMO_967080e5_2f42_4eb2_a3a9_c58143e835f9 "A type of sol in the form of one solid dispersed in liquid."@en .


###  https://w3id.org/emmo#EMMO_4588526f_8553_4f4d_aa73_a483e88d599b
:EMMO_4588526f_8553_4f4d_aa73_a483e88d599b rdf:type owl:Class ;
                                           skos:prefLabel "NeutralAtom"@en ;
                                           :EMMO_967080e5_2f42_4eb2_a3a9_c58143e835f9 "A standalone atom that has no net charge."@en .


###  https://w3id.org/emmo#EMMO_47fe2379_be21_48d1_9ede_402f0faf494b
:EMMO_47fe2379_be21_48d1_9ede_402f0faf494b rdf:type owl:Class ;
                                           rdfs:subClassOf :EMMO_7509da43_56b1_4d7f_887a_65d1663df4ba ;
                                           skos:prefLabel "LiquidLiquidSuspension"@en ;
                                           :EMMO_967080e5_2f42_4eb2_a3a9_c58143e835f9 "A coarse dispersion of liquid in a liquid continuum phase."@en .


###  https://w3id.org/emmo#EMMO_498aad49_f8d4_40a4_a9eb_efd563a0115f
:EMMO_498aad49_f8d4_40a4_a9eb_efd563a0115f rdf:type owl:Class ;
                                           rdfs:subClassOf :EMMO_e0edfb9e_9a96_4fae_b942_831ffe27b84a ;
                                           skos:prefLabel "Spray"@en ;
                                           :EMMO_967080e5_2f42_4eb2_a3a9_c58143e835f9 "A suspension of liquid droplets dispersed in a gas through an atomization process."@en .


###  https://w3id.org/emmo#EMMO_4a464c8d_8895_44a8_a628_aed13509f1bd
:EMMO_4a464c8d_8895_44a8_a628_aed13509f1bd rdf:type owl:Class ;
                                           rdfs:subClassOf :EMMO_0e030040_98a7_49b2_a871_dced1f3a6131 ;
                                           owl:disjointUnionOf ( :EMMO_2dd512a1_5187_47cc_b0b8_141214e22b59
                                                                 :EMMO_33e0ac8b_a318_4285_b1de_e95347784632
                                                                 :EMMO_42185fe7_122c_4e0c_a3cd_659d3e21c389
                                                                 :EMMO_47fe2379_be21_48d1_9ede_402f0faf494b
                                                                 :EMMO_c457b6b9_5e73_4853_ae08_d776c12b8058
                                                                 :EMMO_d4f37e32_16ae_4cc6_b4cd_fd896b2449c4
                                                                 :EMMO_e0edfb9e_9a96_4fae_b942_831ffe27b84a
                                                                 :EMMO_e9e02156_651f_41c8_9efb_d5da0d4ce5e2
                                                               ) ;
                                           rdfs:comment "Suspensions show no significant effect on light."@en ;
                                           skos:prefLabel "Suspension"@en ;
                                           :EMMO_967080e5_2f42_4eb2_a3a9_c58143e835f9 "An heterogeneous mixture that contains coarsly dispersed particles (no Tyndall effect), that generally tend to separate in time to the dispersion medium phase."@en .


###  https://w3id.org/emmo#EMMO_4b3e2374_52a1_4420_8e3f_3ae6b9bf7dff
:EMMO_4b3e2374_52a1_4420_8e3f_3ae6b9bf7dff rdf:type owl:Class ;
                                           rdfs:subClassOf :EMMO_2031516a_2be7_48e8_9af7_7e1270e308fe ,
                                                           :EMMO_7509da43_56b1_4d7f_887a_65d1663df4ba ;
                                           skos:prefLabel "LiquidSolution"@en ;
                                           :EMMO_967080e5_2f42_4eb2_a3a9_c58143e835f9 "A liquid solution made of two or more component substances."@en .


###  https://w3id.org/emmo#EMMO_4c1f58cd_6e2c_48fb_8098_1cbb762abb05
:EMMO_4c1f58cd_6e2c_48fb_8098_1cbb762abb05 rdf:type owl:Class ;
                                           rdfs:subClassOf :EMMO_4db521a3_f80f_436b_b9c7_e4b52b1383ea ;
                                           skos:prefLabel "MetallicMaterial"@en .


###  https://w3id.org/emmo#EMMO_4c21fb86_fdcf_444e_b498_86fe656295af
:EMMO_4c21fb86_fdcf_444e_b498_86fe656295af rdf:type owl:Class ;
                                           rdfs:subClassOf :EMMO_87ac88ff_8379_4f5a_8c7b_424a8fff1ee8 ;
                                           skos:prefLabel "Plasma"@en ;
                                           :EMMO_967080e5_2f42_4eb2_a3a9_c58143e835f9 "A fluid in which a gas is ionized to a level where its electrical conductivity allows long-range electric and magnetic fields to dominate its behaviour."@en .


###  https://w3id.org/emmo#EMMO_4d604a13_d1f6_42fd_818f_d3138d5e308c
:EMMO_4d604a13_d1f6_42fd_818f_d3138d5e308c rdf:type owl:Class ;
                                           rdfs:subClassOf :EMMO_94010cbc_c2a6_4cb9_b29a_83aa99d2ff70 ;
                                           skos:prefLabel "Vapor"@en ;
                                           :EMMO_967080e5_2f42_4eb2_a3a9_c58143e835f9 "A liquid aerosol composed of water droplets in air or another gas."@en .


###  https://w3id.org/emmo#EMMO_4db521a3_f80f_436b_b9c7_e4b52b1383ea
:EMMO_4db521a3_f80f_436b_b9c7_e4b52b1383ea rdf:type owl:Class ;
                                           rdfs:subClassOf :EMMO_39348191_08fd_4bb6_9b1e_012d5b2f1ff6 ;
                                           skos:prefLabel "MaterialByType"@en .


###  https://w3id.org/emmo#EMMO_560d833a_6184_410c_859a_05d982712fd7
:EMMO_560d833a_6184_410c_859a_05d982712fd7 rdf:type owl:Class ;
                                           rdfs:subClassOf :EMMO_04f2a2d5_e799_4692_a654_420e76f5acc1 ,
                                                           :EMMO_6c487fb3_03d1_4e56_91ed_c2e16dcbef60 ;
                                           skos:prefLabel "Aerosol"@en ;
                                           :EMMO_967080e5_2f42_4eb2_a3a9_c58143e835f9 "A colloid composed of fine solid particles or liquid droplets in air or another gas."@en .


###  https://w3id.org/emmo#EMMO_5a2af26d_99de_4e5e_b1cd_514be71420c3
:EMMO_5a2af26d_99de_4e5e_b1cd_514be71420c3 rdf:type owl:Class ;
                                           rdfs:subClassOf :EMMO_96c8d72f_b436_44e2_9f7f_085c24094292 ;
                                           skos:prefLabel "Smoke"@en ;
                                           :EMMO_967080e5_2f42_4eb2_a3a9_c58143e835f9 "Smoke is a solid aerosol made of particles emitted when a material undergoes combustion or pyrolysis."@en .


###  https://w3id.org/emmo#EMMO_5add9885_dc98_4fa5_8482_fdf9ba5e3889
:EMMO_5add9885_dc98_4fa5_8482_fdf9ba5e3889 rdf:type owl:Class ;
                                           rdfs:subClassOf :EMMO_31557fae_b039_491c_bcbb_0ccb8711d5a6 ,
                                                           :EMMO_a2b006f2_bbfd_4dba_bcaa_3fca20cd6be1 ;
                                           skos:prefLabel "SolidSol"@en ;
                                           :EMMO_967080e5_2f42_4eb2_a3a9_c58143e835f9 "A type of sol in the form of one solid dispersed in another continuous solid."@en .


###  https://w3id.org/emmo#EMMO_5be9c137_325a_43d8_b7cd_ea93e7721c2d
:EMMO_5be9c137_325a_43d8_b7cd_ea93e7721c2d rdf:type owl:Class ;
                                           owl:equivalentClass [ owl:intersectionOf ( :EMMO_04f2a2d5_e799_4692_a654_420e76f5acc1
                                                                                      :EMMO_2031516a_2be7_48e8_9af7_7e1270e308fe
                                                                                    ) ;
                                                                 rdf:type owl:Class
                                                               ] ;
                                           skos:altLabel "GasMixture"@en ;
                                           skos:prefLabel "GasSolution"@en ;
                                           :EMMO_967080e5_2f42_4eb2_a3a9_c58143e835f9 "A gaseous solution made of more than one component type."@en .


###  https://w3id.org/emmo#EMMO_5cb107ba_7daa_46dd_8f9f_da22a6eac676
:EMMO_5cb107ba_7daa_46dd_8f9f_da22a6eac676 rdf:type owl:Class ;
                                           rdfs:subClassOf :EMMO_4b3e2374_52a1_4420_8e3f_3ae6b9bf7dff ;
                                           skos:prefLabel "AqueousSolution"@en ;
                                           :EMMO_967080e5_2f42_4eb2_a3a9_c58143e835f9 "A liquid solution in which the solvent is water."@en .


###  https://w3id.org/emmo#EMMO_5d659e25_a508_43ed_903c_3707c7c7cd4b
:EMMO_5d659e25_a508_43ed_903c_3707c7c7cd4b rdf:type owl:Class ;
                                           rdfs:subClassOf :EMMO_e4e80813_f379_4091_b017_ee059811f806 ;
                                           skos:prefLabel "NanoMaterial"@en ;
                                           :EMMO_967080e5_2f42_4eb2_a3a9_c58143e835f9 "Nanomaterials are Materials possessing, at minimum, one external dimension measuring 1-100nm"@en .


###  https://w3id.org/emmo#EMMO_5e77f00d_5c0a_44e7_baf1_2c2a4cb5b3ae
:EMMO_5e77f00d_5c0a_44e7_baf1_2c2a4cb5b3ae rdf:type owl:Class ;
                                           rdfs:subClassOf :EMMO_2031516a_2be7_48e8_9af7_7e1270e308fe ,
                                                           :EMMO_a2b006f2_bbfd_4dba_bcaa_3fca20cd6be1 ;
                                           skos:prefLabel "SolidSolution"@en ;
                                           :EMMO_967080e5_2f42_4eb2_a3a9_c58143e835f9 "A solid solution made of two or more component substances."@en .


###  https://w3id.org/emmo#EMMO_660a4964_0333_4663_bc66_e93ef59b0679
:EMMO_660a4964_0333_4663_bc66_e93ef59b0679 rdf:type owl:Class ;
                                           rdfs:subClassOf :EMMO_bc37743c_37c4_4ec7_9d58_d1aae5567352 ;
                                           owl:disjointWith :EMMO_8b0923ab_b500_477b_9ce9_8b3a3e4dc4f2 ;
                                           skos:prefLabel "MesoscopicSubstance"@en .


###  https://w3id.org/emmo#EMMO_668fbd5b_6f1b_405c_9c6b_d6067bd0595a
:EMMO_668fbd5b_6f1b_405c_9c6b_d6067bd0595a rdf:type owl:Class ;
                                           rdfs:subClassOf :EMMO_8b0923ab_b500_477b_9ce9_8b3a3e4dc4f2 ;
                                           skos:altLabel "Phase"@en ;
                                           skos:prefLabel "PhaseOfMatter"@en ;
                                           :EMMO_967080e5_2f42_4eb2_a3a9_c58143e835f9 "A matter object throughout which all physical properties of a material are essentially uniform."@en ;
                                           :EMMO_c7b62dd7_063a_4c2a_8504_42f7264ba83f """In the physical sciences, a phase is a region of space (a thermodynamic system), throughout which all physical properties of a material are essentially uniform. Examples of physical properties include density, index of refraction, magnetization and chemical composition. A simple description is that a phase is a region of material that is chemically uniform, physically distinct, and (often) mechanically separable. In a system consisting of ice and water in a glass jar, the ice cubes are one phase, the water is a second phase, and the humid air is a third phase over the ice and water. The glass of the jar is another separate phase.

The term phase is sometimes used as a synonym for state of matter, but there can be several immiscible phases of the same state of matter. Also, the term phase is sometimes used to refer to a set of equilibrium states demarcated in terms of state variables such as pressure and temperature by a phase boundary on a phase diagram. Because phase boundaries relate to changes in the organization of matter, such as a change from liquid to solid or a more subtle change from one crystal structure to another, this latter usage is similar to the use of \"phase\" as a synonym for state of matter. However, the state of matter and phase diagram usages are not commensurate with the formal definition given above and the intended meaning must be determined in part from the context in which the term is used."""@en .

[ rdf:type owl:Axiom ;
   owl:annotatedSource :EMMO_668fbd5b_6f1b_405c_9c6b_d6067bd0595a ;
   owl:annotatedProperty :EMMO_c7b62dd7_063a_4c2a_8504_42f7264ba83f ;
   owl:annotatedTarget """In the physical sciences, a phase is a region of space (a thermodynamic system), throughout which all physical properties of a material are essentially uniform. Examples of physical properties include density, index of refraction, magnetization and chemical composition. A simple description is that a phase is a region of material that is chemically uniform, physically distinct, and (often) mechanically separable. In a system consisting of ice and water in a glass jar, the ice cubes are one phase, the water is a second phase, and the humid air is a third phase over the ice and water. The glass of the jar is another separate phase.

The term phase is sometimes used as a synonym for state of matter, but there can be several immiscible phases of the same state of matter. Also, the term phase is sometimes used to refer to a set of equilibrium states demarcated in terms of state variables such as pressure and temperature by a phase boundary on a phase diagram. Because phase boundaries relate to changes in the organization of matter, such as a change from liquid to solid or a more subtle change from one crystal structure to another, this latter usage is similar to the use of \"phase\" as a synonym for state of matter. However, the state of matter and phase diagram usages are not commensurate with the formal definition given above and the intended meaning must be determined in part from the context in which the term is used."""@en ;
   :EMMO_c84c6752_6d64_48cc_9500_e54a3c34898d "https://en.wikipedia.org/wiki/Phase_(matter)"@en
 ] .


###  https://w3id.org/emmo#EMMO_68390bfb_e307_479d_8f78_d66d8773cb1d
:EMMO_68390bfb_e307_479d_8f78_d66d8773cb1d rdf:type owl:Class ;
                                           rdfs:subClassOf :EMMO_a96e2152_40e7_409c_a53a_fdb9f141eb6a ;
                                           skos:prefLabel "ReactiveMaterial"@en ;
                                           :EMMO_967080e5_2f42_4eb2_a3a9_c58143e835f9 "A material that takes active part in a chemical reaction."@en .


###  https://w3id.org/emmo#EMMO_6c487fb3_03d1_4e56_91ed_c2e16dcbef60
:EMMO_6c487fb3_03d1_4e56_91ed_c2e16dcbef60 rdf:type owl:Class ;
                                           rdfs:subClassOf :EMMO_0e030040_98a7_49b2_a871_dced1f3a6131 ;
                                           skos:prefLabel "Colloid"@en ;
                                           :EMMO_967080e5_2f42_4eb2_a3a9_c58143e835f9 "A mixture in which one substance of microscopically dispersed insoluble or soluble particles (from 1 nm to 1 μm) is suspended throughout another substance and that does not settle, or would take a very long time to settle appreciably."@en ;
                                           :EMMO_c7b62dd7_063a_4c2a_8504_42f7264ba83f "Colloids are characterized by the occurring of the Tyndall effect on light."@en .


###  https://w3id.org/emmo#EMMO_7509da43_56b1_4d7f_887a_65d1663df4ba
:EMMO_7509da43_56b1_4d7f_887a_65d1663df4ba rdf:type owl:Class ;
<<<<<<< HEAD
                                           rdfs:subClassOf :EMMO_87ac88ff_8379_4f5a_8c7b_424a8fff1ee8 ,
                                                           :EMMO_8b0923ab_b500_477b_9ce9_8b3a3e4dc4f2 ;
=======
                                           rdfs:subClassOf :EMMO_220b7201_d277_4dca_bf6a_5a5e2c4062dd ,
                                                           :EMMO_87ac88ff_8379_4f5a_8c7b_424a8fff1ee8 ;
>>>>>>> 454a2ac2
                                           skos:prefLabel "Liquid"@en ;
                                           :EMMO_967080e5_2f42_4eb2_a3a9_c58143e835f9 "A liquid is a nearly incompressible fluid that conforms to the shape of its container but retains a (nearly) constant volume independent of pressure."@en .


###  https://w3id.org/emmo#EMMO_75fe4fd1_0f7e_429b_b91d_59d248561bae
:EMMO_75fe4fd1_0f7e_429b_b91d_59d248561bae rdf:type owl:Class ;
                                           rdfs:subClassOf :EMMO_4207e895_8b83_4318_996a_72cfb32acd94 ;
                                           skos:prefLabel "NaturalMaterial"@en ;
                                           :EMMO_967080e5_2f42_4eb2_a3a9_c58143e835f9 "A Material occurring in nature, without the need of human intervention."@en .


###  https://w3id.org/emmo#EMMO_77e2e601_5ecb_450b_b563_92f096997832
:EMMO_77e2e601_5ecb_450b_b563_92f096997832 rdf:type owl:Class ;
                                           owl:equivalentClass [ owl:intersectionOf ( :EMMO_a2b006f2_bbfd_4dba_bcaa_3fca20cd6be1
                                                                                      :EMMO_ec2c8ac8_98c5_4c74_b85b_ff8e8ca6655c
                                                                                    ) ;
                                                                 rdf:type owl:Class
                                                               ] ;
                                           skos:prefLabel "SolidMixture"@en .


###  https://w3id.org/emmo#EMMO_8303a247_f9d9_4616_bdcd_f5cbd7b298e3
:EMMO_8303a247_f9d9_4616_bdcd_f5cbd7b298e3 rdf:type owl:Class ;
                                           rdfs:subClassOf :EMMO_eb77076b_a104_42ac_a065_798b2d2809ad ;
                                           rdfs:comment """A real bond between atoms is always something hybrid between covalent, metallic and ionic.

In general, metallic and ionic bonds have atoms sharing electrons."""@en ,
                                                        "The bond types that are covered by this definition are the strong electronic bonds: covalent, metallic and ionic."@en ,
                                                        "This class can be used to represent molecules as simplified quantum systems, in which outer molecule shared electrons are un-entangled with the inner shells of the atoms composing the molecule."@en ;
                                           skos:prefLabel "BondedAtom"@en ;
                                           :EMMO_967080e5_2f42_4eb2_a3a9_c58143e835f9 "A bonded atom that shares at least one electron to the atom-based entity of which is part of."@en .


###  https://w3id.org/emmo#EMMO_87ac88ff_8379_4f5a_8c7b_424a8fff1ee8
:EMMO_87ac88ff_8379_4f5a_8c7b_424a8fff1ee8 rdf:type owl:Class ;
                                           rdfs:subClassOf :EMMO_8b0923ab_b500_477b_9ce9_8b3a3e4dc4f2 ,
                                                           :EMMO_b9695e87_8261_412e_83cd_a86459426a28 ;
                                           owl:disjointUnionOf ( :EMMO_04f2a2d5_e799_4692_a654_420e76f5acc1
                                                                 :EMMO_4c21fb86_fdcf_444e_b498_86fe656295af
                                                                 :EMMO_7509da43_56b1_4d7f_887a_65d1663df4ba
                                                               ) ;
                                           skos:example "Gas, liquid, plasma,"@en ;
                                           skos:prefLabel "Fluid"@en ;
                                           :EMMO_967080e5_2f42_4eb2_a3a9_c58143e835f9 "A continuum that has no fixed shape and yields easily to external pressure."@en .


###  https://w3id.org/emmo#EMMO_8820f251_ad36_43f4_a693_c0e86a89cc1f
:EMMO_8820f251_ad36_43f4_a693_c0e86a89cc1f rdf:type owl:Class ;
                                           rdfs:subClassOf :EMMO_4207e895_8b83_4318_996a_72cfb32acd94 ;
                                           skos:prefLabel "FunctionallyDefinedMaterial"@en .


###  https://w3id.org/emmo#EMMO_8b0923ab_b500_477b_9ce9_8b3a3e4dc4f2
:EMMO_8b0923ab_b500_477b_9ce9_8b3a3e4dc4f2 rdf:type owl:Class ;
                                           rdfs:subClassOf :EMMO_bc37743c_37c4_4ec7_9d58_d1aae5567352 ;
                                           skos:prefLabel "ContinuumSubstance"@en ;
                                           :EMMO_967080e5_2f42_4eb2_a3a9_c58143e835f9 """A state that is a collection of sufficiently large number of other parts such that:
- it is the bearer of qualities that can exists only by the fact that it is a sum of parts
- the smallest partition dV of the state volume in which we are interested in, contains enough parts to be statistically consistent: n [#/m3] x dV [m3] >> 1"""@en ;
                                           :EMMO_c7b62dd7_063a_4c2a_8504_42f7264ba83f "A continuum is made of a sufficient number of parts that it continues to exists as continuum individual even after the loss of one of them i.e. a continuum is a redundant."@en ,
                                                                                      """A continuum is not necessarily small (i.e. composed by the minimum amount of sates to fulfill the definition).

A single continuum individual can be the whole fluid in a pipe."""@en ,
                                                                                      "A continuum is the bearer of properties that are generated by the interactions of parts such as viscosity and thermal or electrical conductivity."@en .


###  https://w3id.org/emmo#EMMO_94010cbc_c2a6_4cb9_b29a_83aa99d2ff70
:EMMO_94010cbc_c2a6_4cb9_b29a_83aa99d2ff70 rdf:type owl:Class ;
                                           rdfs:subClassOf :EMMO_560d833a_6184_410c_859a_05d982712fd7 ;
                                           skos:prefLabel "LiquidAerosol"@en ;
                                           :EMMO_967080e5_2f42_4eb2_a3a9_c58143e835f9 "An aerosol composed of liquid droplets in air or another gas."@en .


###  https://w3id.org/emmo#EMMO_96c8d72f_b436_44e2_9f7f_085c24094292
:EMMO_96c8d72f_b436_44e2_9f7f_085c24094292 rdf:type owl:Class ;
                                           rdfs:subClassOf :EMMO_560d833a_6184_410c_859a_05d982712fd7 ;
                                           skos:prefLabel "SolidAerosol"@en ;
                                           :EMMO_967080e5_2f42_4eb2_a3a9_c58143e835f9 "An aerosol composed of fine solid particles in air or another gas."@en .


###  https://w3id.org/emmo#EMMO_9bed5d66_805a_4b3a_9153_beaf67143848
:EMMO_9bed5d66_805a_4b3a_9153_beaf67143848 rdf:type owl:Class ;
                                           rdfs:subClassOf :EMMO_1f5e3e7e_72c9_40d4_91dd_ae432d7b7018 ,
                                                           :EMMO_a2b006f2_bbfd_4dba_bcaa_3fca20cd6be1 ;
                                           skos:example "Aerogel"@en ;
                                           skos:prefLabel "SolidFoam"@en ;
                                           :EMMO_967080e5_2f42_4eb2_a3a9_c58143e835f9 "A foam of trapped gas in a solid."@en .


###  https://w3id.org/emmo#EMMO_a2b006f2_bbfd_4dba_bcaa_3fca20cd6be1
:EMMO_a2b006f2_bbfd_4dba_bcaa_3fca20cd6be1 rdf:type owl:Class ;
                                           rdfs:subClassOf :EMMO_220b7201_d277_4dca_bf6a_5a5e2c4062dd ,
                                                           :EMMO_8b0923ab_b500_477b_9ce9_8b3a3e4dc4f2 ;
                                           skos:prefLabel "Solid"@en ;
                                           :EMMO_967080e5_2f42_4eb2_a3a9_c58143e835f9 "A continuum characterized by structural rigidity and resistance to changes of shape or volume, that retains its shape and density when not confined."@en .


###  https://w3id.org/emmo#EMMO_a96e2152_40e7_409c_a53a_fdb9f141eb6a
:EMMO_a96e2152_40e7_409c_a53a_fdb9f141eb6a rdf:type owl:Class ;
                                           rdfs:subClassOf :EMMO_4207e895_8b83_4318_996a_72cfb32acd94 ;
                                           skos:prefLabel "ChemicallyDefinedMaterial"@en .


###  https://w3id.org/emmo#EMMO_b9695e87_8261_412e_83cd_a86459426a28
:EMMO_b9695e87_8261_412e_83cd_a86459426a28 rdf:type owl:Class ;
                                           rdfs:subClassOf :EMMO_8b0923ab_b500_477b_9ce9_8b3a3e4dc4f2 ;
<<<<<<< HEAD
                                           owl:disjointUnionOf ( :EMMO_04f2a2d5_e799_4692_a654_420e76f5acc1
                                                                 :EMMO_4c21fb86_fdcf_444e_b498_86fe656295af
                                                                 :EMMO_7509da43_56b1_4d7f_887a_65d1663df4ba
                                                                 :EMMO_a2b006f2_bbfd_4dba_bcaa_3fca20cd6be1
                                                               ) ;
=======
>>>>>>> 454a2ac2
                                           skos:prefLabel "StateOfMatter"@en ;
                                           <https://w3id.org.org/emmo#EMMO_8a137e9f_579c_4e28_baca_e8980eb0c3db> "Disjoint Union Of: Gas, Plasma, Liquid, Solid" ;
                                           :EMMO_967080e5_2f42_4eb2_a3a9_c58143e835f9 "A superclass made as the disjoint union of all the form under which matter can exist."@en ;
                                           :EMMO_c7b62dd7_063a_4c2a_8504_42f7264ba83f "In physics, a state of matter is one of the distinct forms in which matter can exist. Four states of matter are observable in everyday life: solid, liquid, gas, and plasma."@en ;
                                           :EMMO_c84c6752_6d64_48cc_9500_e54a3c34898d "https://en.wikipedia.org/wiki/State_of_matter"@en .


###  https://w3id.org/emmo#EMMO_bc37743c_37c4_4ec7_9d58_d1aae5567352
:EMMO_bc37743c_37c4_4ec7_9d58_d1aae5567352 <https://w3id.org.org/emmo#EMMO_8a137e9f_579c_4e28_baca_e8980eb0c3db> "Disjoint Union Of: MesoscopicSubstance, ContinuumSubstance" .


###  https://w3id.org/emmo#EMMO_c457b6b9_5e73_4853_ae08_d776c12b8058
:EMMO_c457b6b9_5e73_4853_ae08_d776c12b8058 rdf:type owl:Class ;
                                           rdfs:subClassOf :EMMO_a2b006f2_bbfd_4dba_bcaa_3fca20cd6be1 ;
                                           skos:prefLabel "SolidGasSuspension"@en ;
                                           :EMMO_967080e5_2f42_4eb2_a3a9_c58143e835f9 "A coarse dispersion of gas in a solid continuum phase."@en .


###  https://w3id.org/emmo#EMMO_c5e9e390_8836_4440_b4fd_c906fdd4f438
:EMMO_c5e9e390_8836_4440_b4fd_c906fdd4f438 rdf:type owl:Class ;
                                           rdfs:subClassOf :EMMO_4db521a3_f80f_436b_b9c7_e4b52b1383ea ;
                                           skos:prefLabel "CeramicMaterial"@en .


###  https://w3id.org/emmo#EMMO_d4f37e32_16ae_4cc6_b4cd_fd896b2449c4
:EMMO_d4f37e32_16ae_4cc6_b4cd_fd896b2449c4 rdf:type owl:Class ;
                                           rdfs:subClassOf :EMMO_04f2a2d5_e799_4692_a654_420e76f5acc1 ;
                                           skos:example "Dust, sand storm."@en ;
                                           skos:prefLabel "GasSolidSuspension"@en ;
                                           :EMMO_967080e5_2f42_4eb2_a3a9_c58143e835f9 "A coarse dispersion of solid in a gas continuum phase."@en .


###  https://w3id.org/emmo#EMMO_d69d2e95_b22f_499a_a552_17fde0d778fc
:EMMO_d69d2e95_b22f_499a_a552_17fde0d778fc rdf:type owl:Class ;
                                           rdfs:subClassOf :EMMO_1f5e3e7e_72c9_40d4_91dd_ae432d7b7018 ,
                                                           :EMMO_7509da43_56b1_4d7f_887a_65d1663df4ba ;
                                           skos:prefLabel "LiquidFoam"@en ;
                                           :EMMO_967080e5_2f42_4eb2_a3a9_c58143e835f9 "A foam of trapped gas in a liquid."@en .


###  https://w3id.org/emmo#EMMO_db03061b_db31_4132_a47a_6a634846578b
:EMMO_db03061b_db31_4132_a47a_6a634846578b rdf:type owl:Class ;
                                           rdfs:comment "The ion_atom is the basic part of a pure ionic bonded compound i.e. without eclectron sharing,"@en ;
                                           skos:prefLabel "IonAtom"@en ;
                                           :EMMO_967080e5_2f42_4eb2_a3a9_c58143e835f9 "A standalone atom with an unbalanced number of electrons with respect to its atomic number."@en .


###  https://w3id.org/emmo#EMMO_e0edfb9e_9a96_4fae_b942_831ffe27b84a
:EMMO_e0edfb9e_9a96_4fae_b942_831ffe27b84a rdf:type owl:Class ;
                                           rdfs:subClassOf :EMMO_04f2a2d5_e799_4692_a654_420e76f5acc1 ;
                                           skos:example "Rain, spray."@en ;
                                           skos:prefLabel "GasLiquidSuspension"@en ;
                                           :EMMO_967080e5_2f42_4eb2_a3a9_c58143e835f9 "A coarse dispersion of liquid in a gas continuum phase."@en .


###  https://w3id.org/emmo#EMMO_e4281979_2b07_4a43_a772_4903fb3696fe
:EMMO_e4281979_2b07_4a43_a772_4903fb3696fe rdf:type owl:Class ;
                                           rdfs:subClassOf :EMMO_d4f37e32_16ae_4cc6_b4cd_fd896b2449c4 ;
                                           skos:prefLabel "Dust"@en ;
                                           :EMMO_967080e5_2f42_4eb2_a3a9_c58143e835f9 "A suspension of fine particles in the atmosphere."@en .


###  https://w3id.org/emmo#EMMO_e4e80813_f379_4091_b017_ee059811f806
:EMMO_e4e80813_f379_4091_b017_ee059811f806 rdf:type owl:Class ;
                                           rdfs:subClassOf :EMMO_4207e895_8b83_4318_996a_72cfb32acd94 ;
                                           skos:prefLabel "SizeDefinedMaterial"@en .


###  https://w3id.org/emmo#EMMO_e9e02156_651f_41c8_9efb_d5da0d4ce5e2
:EMMO_e9e02156_651f_41c8_9efb_d5da0d4ce5e2 rdf:type owl:Class ;
                                           rdfs:subClassOf :EMMO_7509da43_56b1_4d7f_887a_65d1663df4ba ;
                                           skos:example "Mud"@en ;
                                           skos:prefLabel "LiquidSolidSuspension"@en ;
                                           :EMMO_967080e5_2f42_4eb2_a3a9_c58143e835f9 "A coarse dispersion of solids in a liquid continuum phase."@en .


###  https://w3id.org/emmo#EMMO_ec2c8ac8_98c5_4c74_b85b_ff8e8ca6655c
:EMMO_ec2c8ac8_98c5_4c74_b85b_ff8e8ca6655c rdf:type owl:Class ;
                                           rdfs:subClassOf :EMMO_8b0923ab_b500_477b_9ce9_8b3a3e4dc4f2 ;
                                           skos:prefLabel "Mixture"@en ;
                                           :EMMO_967080e5_2f42_4eb2_a3a9_c58143e835f9 "A Miixture is a material made up of two or more different substances which are physically (not chemically) combined."@en .


###  https://w3id.org/emmo#EMMO_f00fb163_48c9_4c59_b6c2_4205c082aa54
:EMMO_f00fb163_48c9_4c59_b6c2_4205c082aa54 rdf:type owl:Class ;
                                           rdfs:subClassOf :EMMO_39348191_08fd_4bb6_9b1e_012d5b2f1ff6 ;
                                           skos:prefLabel "MaterialByStructure"@en .


###  https://w3id.org/emmo#EMMO_f1025834_0cd2_42a1_bfeb_13bec41c8655
:EMMO_f1025834_0cd2_42a1_bfeb_13bec41c8655 rdf:type owl:Class ;
                                           rdfs:subClassOf :EMMO_f00fb163_48c9_4c59_b6c2_4205c082aa54 ;
                                           rdfs:comment "Suggestion of Rickard Armiento" ;
                                           skos:prefLabel "CrystallineMaterial"@en .


###  https://w3id.org/emmo#EMMO_f678173d_f036_4df1_a86b_2894560be617
:EMMO_f678173d_f036_4df1_a86b_2894560be617 rdf:type owl:Class ;
<<<<<<< HEAD
=======
                                           rdfs:subClassOf :EMMO_4db521a3_f80f_436b_b9c7_e4b52b1383ea ,
                                                           [ rdf:type owl:Restriction ;
                                                             owl:onProperty :EMMO_dc57d998_23db_4d8e_b2cd_f346b195b846 ;
                                                             owl:minQualifiedCardinality "2"^^xsd:nonNegativeInteger ;
                                                             owl:onClass :EMMO_4207e895_8b83_4318_996a_72cfb32acd94
                                                           ] ;
>>>>>>> 454a2ac2
                                           skos:altLabel "Composite"@en ;
                                           skos:prefLabel "CompositeMaterial"@en ;
                                           :EMMO_967080e5_2f42_4eb2_a3a9_c58143e835f9 "A material that contains two or more constituent materials."@en .


###  https://w3id.org/emmo#EMMO_fb27e6d6_159e_48a6_9c29_76dc31d8a860
:EMMO_fb27e6d6_159e_48a6_9c29_76dc31d8a860 rdf:type owl:Class ;
                                           rdfs:subClassOf :EMMO_4db521a3_f80f_436b_b9c7_e4b52b1383ea ;
                                           skos:prefLabel "PolymericMaterial"@en .


[ owl:minQualifiedCardinality "1"^^xsd:nonNegativeInteger
] .

<<<<<<< HEAD
[ owl:minQualifiedCardinality "2"^^xsd:nonNegativeInteger
 ] .

[ owl:qualifiedCardinality "1"^^xsd:nonNegativeInteger
 ] .

[ owl:qualifiedCardinality "1"^^xsd:nonNegativeInteger
=======
[ owl:qualifiedCardinality "1"^^xsd:nonNegativeInteger
 ] .

[ owl:minQualifiedCardinality "1"^^xsd:nonNegativeInteger
>>>>>>> 454a2ac2
 ] .

[ owl:qualifiedCardinality "1"^^xsd:nonNegativeInteger
 ] .

[ owl:minQualifiedCardinality "2"^^xsd:nonNegativeInteger
 ] .

[ owl:qualifiedCardinality "1"^^xsd:nonNegativeInteger
 ] .

[ owl:minQualifiedCardinality "1"^^xsd:nonNegativeInteger
 ] .

[ owl:minQualifiedCardinality "2"^^xsd:nonNegativeInteger
 ] .

#################################################################
#    General axioms
#################################################################

[ rdf:type owl:AllDisjointClasses ;
   owl:members ( :EMMO_04f2a2d5_e799_4692_a654_420e76f5acc1
                 :EMMO_4c21fb86_fdcf_444e_b498_86fe656295af
                 :EMMO_7509da43_56b1_4d7f_887a_65d1663df4ba
                 :EMMO_a2b006f2_bbfd_4dba_bcaa_3fca20cd6be1
               )
 ] .


###  Generated by the OWL API (version 4.5.29.2024-05-13T12:11:03Z) https://github.com/owlcs/owlapi<|MERGE_RESOLUTION|>--- conflicted
+++ resolved
@@ -144,14 +144,11 @@
 
 ###  https://w3id.org/emmo#EMMO_220b7201_d277_4dca_bf6a_5a5e2c4062dd
 :EMMO_220b7201_d277_4dca_bf6a_5a5e2c4062dd rdf:type owl:Class ;
-<<<<<<< HEAD
                                            owl:equivalentClass [ rdf:type owl:Class ;
                                                                  owl:unionOf ( :EMMO_7509da43_56b1_4d7f_887a_65d1663df4ba
                                                                                :EMMO_a2b006f2_bbfd_4dba_bcaa_3fca20cd6be1
                                                                              )
                                                                ] ;
-=======
->>>>>>> 454a2ac2
                                            rdfs:subClassOf :EMMO_b9695e87_8261_412e_83cd_a86459426a28 ;
                                            skos:prefLabel "CondensedMatter"@en ;
                                            <https://w3id.org.org/emmo#EMMO_8a137e9f_579c_4e28_baca_e8980eb0c3db> "Equivalent To: Liquid or Solid" ;
@@ -421,13 +418,8 @@
 
 ###  https://w3id.org/emmo#EMMO_7509da43_56b1_4d7f_887a_65d1663df4ba
 :EMMO_7509da43_56b1_4d7f_887a_65d1663df4ba rdf:type owl:Class ;
-<<<<<<< HEAD
-                                           rdfs:subClassOf :EMMO_87ac88ff_8379_4f5a_8c7b_424a8fff1ee8 ,
-                                                           :EMMO_8b0923ab_b500_477b_9ce9_8b3a3e4dc4f2 ;
-=======
                                            rdfs:subClassOf :EMMO_220b7201_d277_4dca_bf6a_5a5e2c4062dd ,
                                                            :EMMO_87ac88ff_8379_4f5a_8c7b_424a8fff1ee8 ;
->>>>>>> 454a2ac2
                                            skos:prefLabel "Liquid"@en ;
                                            :EMMO_967080e5_2f42_4eb2_a3a9_c58143e835f9 "A liquid is a nearly incompressible fluid that conforms to the shape of its container but retains a (nearly) constant volume independent of pressure."@en .
 
@@ -534,14 +526,6 @@
 ###  https://w3id.org/emmo#EMMO_b9695e87_8261_412e_83cd_a86459426a28
 :EMMO_b9695e87_8261_412e_83cd_a86459426a28 rdf:type owl:Class ;
                                            rdfs:subClassOf :EMMO_8b0923ab_b500_477b_9ce9_8b3a3e4dc4f2 ;
-<<<<<<< HEAD
-                                           owl:disjointUnionOf ( :EMMO_04f2a2d5_e799_4692_a654_420e76f5acc1
-                                                                 :EMMO_4c21fb86_fdcf_444e_b498_86fe656295af
-                                                                 :EMMO_7509da43_56b1_4d7f_887a_65d1663df4ba
-                                                                 :EMMO_a2b006f2_bbfd_4dba_bcaa_3fca20cd6be1
-                                                               ) ;
-=======
->>>>>>> 454a2ac2
                                            skos:prefLabel "StateOfMatter"@en ;
                                            <https://w3id.org.org/emmo#EMMO_8a137e9f_579c_4e28_baca_e8980eb0c3db> "Disjoint Union Of: Gas, Plasma, Liquid, Solid" ;
                                            :EMMO_967080e5_2f42_4eb2_a3a9_c58143e835f9 "A superclass made as the disjoint union of all the form under which matter can exist."@en ;
@@ -640,15 +624,12 @@
 
 ###  https://w3id.org/emmo#EMMO_f678173d_f036_4df1_a86b_2894560be617
 :EMMO_f678173d_f036_4df1_a86b_2894560be617 rdf:type owl:Class ;
-<<<<<<< HEAD
-=======
                                            rdfs:subClassOf :EMMO_4db521a3_f80f_436b_b9c7_e4b52b1383ea ,
                                                            [ rdf:type owl:Restriction ;
                                                              owl:onProperty :EMMO_dc57d998_23db_4d8e_b2cd_f346b195b846 ;
                                                              owl:minQualifiedCardinality "2"^^xsd:nonNegativeInteger ;
                                                              owl:onClass :EMMO_4207e895_8b83_4318_996a_72cfb32acd94
                                                            ] ;
->>>>>>> 454a2ac2
                                            skos:altLabel "Composite"@en ;
                                            skos:prefLabel "CompositeMaterial"@en ;
                                            :EMMO_967080e5_2f42_4eb2_a3a9_c58143e835f9 "A material that contains two or more constituent materials."@en .
@@ -663,20 +644,10 @@
 [ owl:minQualifiedCardinality "1"^^xsd:nonNegativeInteger
 ] .
 
-<<<<<<< HEAD
-[ owl:minQualifiedCardinality "2"^^xsd:nonNegativeInteger
- ] .
-
 [ owl:qualifiedCardinality "1"^^xsd:nonNegativeInteger
  ] .
 
-[ owl:qualifiedCardinality "1"^^xsd:nonNegativeInteger
-=======
-[ owl:qualifiedCardinality "1"^^xsd:nonNegativeInteger
- ] .
-
 [ owl:minQualifiedCardinality "1"^^xsd:nonNegativeInteger
->>>>>>> 454a2ac2
  ] .
 
 [ owl:qualifiedCardinality "1"^^xsd:nonNegativeInteger

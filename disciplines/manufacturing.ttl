@prefix : <http://emmo.info/emmo#> .
@prefix owl: <http://www.w3.org/2002/07/owl#> .
@prefix rdf: <http://www.w3.org/1999/02/22-rdf-syntax-ns#> .
@prefix xml: <http://www.w3.org/XML/1998/namespace> .
@prefix xsd: <http://www.w3.org/2001/XMLSchema#> .
@prefix rdfs: <http://www.w3.org/2000/01/rdf-schema#> .
@prefix skos: <http://www.w3.org/2004/02/skos/core#> .
@prefix dcterms: <http://purl.org/dc/terms/> .
@base <http://emmo.info/emmo/disciplines/manufacturing> .

<http://emmo.info/emmo/disciplines/manufacturing> rdf:type owl:Ontology ;
                                                   owl:versionIRI <http://emmo.info/emmo/1.0.0-beta5/disciplines/manufacturing> ;
                                                   owl:imports <http://emmo.info/emmo/1.0.0-beta5/disciplines/materials> ,
                                                               <http://emmo.info/emmo/1.0.0-beta5/multiperspective/persholistic> ;
                                                   dcterms:abstract "Describes manufacturing processes with engineered participants. The module also provides a root for engineered materials."@en ;
                                                   dcterms:contributor "Access, DE" ,
                                                                       "Fraunhofer IWM, DE" ,
                                                                       "Goldbeck Consulting Ltd (UK)" ,
                                                                       "SINTEF, NO" ,
                                                                       "University of Bologna, IT" ;
                                                   dcterms:creator "Adham Hashibon" ,
                                                                   "Emanuele Ghedini" ,
                                                                   "Georg Schmitz" ,
                                                                   "Gerhard Goldbeck" ,
                                                                   "Jesper Friis" ;
                                                   dcterms:license "https://creativecommons.org/licenses/by/4.0/legalcode" ;
                                                   dcterms:publisher "EMMC ASBL" ;
                                                   dcterms:title "Manufacturing"@en ;
                                                   rdfs:comment """Contacts:
Gerhard Goldbeck
Goldbeck Consulting Ltd (UK)
email: gerhard@goldbeck-consulting.com

Emanuele Ghedini
University of Bologna (IT)
email: emanuele.ghedini@unibo.it"""@en ,
                                                                "The EMMO requires HermiT reasoner plugin in order to visualize all inferences and class hierarchy (ctrl+R hotkey in Protege)."@en ;
                                                   owl:versionInfo "1.0.0-beta5" .

#################################################################
#    Annotation properties
#################################################################

###  http://emmo.info/emmo#EMMO_3aa37f92_8dc5_4ee4_8438_e41e6ae20c62
:EMMO_3aa37f92_8dc5_4ee4_8438_e41e6ae20c62 rdf:type owl:AnnotationProperty ;
                                           skos:prefLabel "ISO9000Reference"@en ;
                                           rdfs:subPropertyOf rdfs:isDefinedBy .


###  http://emmo.info/emmo#EMMO_964568dd_64d2_454b_a12f_ac389f1c5e7f
:EMMO_964568dd_64d2_454b_a12f_ac389f1c5e7f rdf:type owl:AnnotationProperty ;
                                           skos:prefLabel "ISO14040Reference"@en ;
                                           rdfs:subPropertyOf rdfs:isDefinedBy .


#################################################################
#    Object Properties
#################################################################

###  http://emmo.info/emmo#EMMO_0e86a108_9d4d_4582_8126_f0c527d81901
:EMMO_0e86a108_9d4d_4582_8126_f0c527d81901 rdf:type owl:ObjectProperty ;
                                           rdfs:subPropertyOf :EMMO_0ee9e6a2_9240_4b1d_ac9a_f72416c7dc70 ;
                                           rdfs:domain :EMMO_bafc17b5_9be4_4823_8bbe_ab4e90b6738c ;
                                           rdfs:range :EMMO_86ca9b93_1183_4b65_81b8_c0fcd3bba5ad ;
                                           skos:prefLabel "hasManufacturedOutput"@en .


###  http://emmo.info/emmo#EMMO_0ee9e6a2_9240_4b1d_ac9a_f72416c7dc70
:EMMO_0ee9e6a2_9240_4b1d_ac9a_f72416c7dc70 rdf:type owl:ObjectProperty ;
                                           rdfs:subPropertyOf :EMMO_c4bace1d_4db0_4cd3_87e9_18122bae2840 ;
                                           rdfs:range :EMMO_82fc8506_1f84_4add_9683_abea077bd1e3 ;
                                           skos:prefLabel "hasProductOutput"@en .


###  http://emmo.info/emmo#EMMO_44d5f29a_6a9b_4f5d_9405_20ca553cd4d3
:EMMO_44d5f29a_6a9b_4f5d_9405_20ca553cd4d3 rdf:type owl:ObjectProperty ;
                                           rdfs:subPropertyOf :EMMO_0ee9e6a2_9240_4b1d_ac9a_f72416c7dc70 ;
                                           rdfs:range :EMMO_127594de_4802_4ad6_b09d_d05b340394dd ;
                                           skos:prefLabel "hasServiceOutput"@en .


#################################################################
#    Classes
#################################################################

###  http://emmo.info/emmo#EMMO_00b85655_f20c_4e83_b90e_094e8ea7e48f
:EMMO_00b85655_f20c_4e83_b90e_094e8ea7e48f rdf:type owl:Class ;
                                           rdfs:subClassOf :EMMO_82fc8506_1f84_4add_9683_abea077bd1e3 ;
                                           :EMMO_967080e5_2f42_4eb2_a3a9_c58143e835f9 "An product that is ready for commercialization."@en ;
                                           skos:altLabel "Product"@en ;
                                           skos:prefLabel "CommercialProduct"@en .


###  http://emmo.info/emmo#EMMO_00f2dc2d_2f64_468a_a77c_d70841b0b5f0
:EMMO_00f2dc2d_2f64_468a_a77c_d70841b0b5f0 rdf:type owl:Class ;
                                           rdfs:subClassOf :EMMO_fc859d37_408d_44b6_b345_a0ea0b65121e ;
                                           skos:prefLabel "PhotochemicalProcesses"@en .


###  http://emmo.info/emmo#EMMO_01048432_3722_40a9_aa37_ea009da44272
:EMMO_01048432_3722_40a9_aa37_ea009da44272 rdf:type owl:Class ;
                                           rdfs:subClassOf :EMMO_6fba4018_24bd_450c_abc3_354e2c7809c9 ;
                                           rdfs:comment "Draw forming by drawing a workpiece through a tool opening that is narrowed in the drawing direction." ;
                                           skos:prefLabel "DrawForming"@en .

[ rdf:type owl:Axiom ;
   owl:annotatedSource :EMMO_01048432_3722_40a9_aa37_ea009da44272 ;
   owl:annotatedProperty rdfs:comment ;
   owl:annotatedTarget "Draw forming by drawing a workpiece through a tool opening that is narrowed in the drawing direction." ;
   rdfs:seeAlso "DIN 8584-2:2003-09"
 ] .


###  http://emmo.info/emmo#EMMO_02122e58_e0b3_4274_bdd4_745f64a61645
:EMMO_02122e58_e0b3_4274_bdd4_745f64a61645 rdf:type owl:Class ;
                                           rdfs:subClassOf :EMMO_65a007dc_2550_46b0_b394_3346c67fbb69 ;
                                           :EMMO_967080e5_2f42_4eb2_a3a9_c58143e835f9 "A building or group of buildings where goods are manufactured or assembled."@en ;
                                           skos:altLabel "IndustrialPlant"@en ;
                                           skos:prefLabel "Factory"@en .

[ rdf:type owl:Axiom ;
   owl:annotatedSource :EMMO_02122e58_e0b3_4274_bdd4_745f64a61645 ;
   owl:annotatedProperty skos:prefLabel ;
   owl:annotatedTarget "Factory"@en ;
   :EMMO_705f27ae_954c_4f13_98aa_18473fc52b25 "From Latin factor, from fact- ‘done’, from the verb facere (to do)."@en
 ] .


###  http://emmo.info/emmo#EMMO_0342678c_13ba_43d7_9cbd_df60967a0a45
:EMMO_0342678c_13ba_43d7_9cbd_df60967a0a45 rdf:type owl:Class ;
                                           rdfs:subClassOf :EMMO_03441eb3_d1fd_4906_b953_b83312d7589e ;
                                           skos:prefLabel "MicrowaveSintering"@en .


###  http://emmo.info/emmo#EMMO_03441eb3_d1fd_4906_b953_b83312d7589e
:EMMO_03441eb3_d1fd_4906_b953_b83312d7589e rdf:type owl:Class ;
                                           rdfs:subClassOf :EMMO_45fec702_54cb_4508_b47e_bdc581229e22 ;
                                           :EMMO_967080e5_2f42_4eb2_a3a9_c58143e835f9 "Sintering is the process of forming a solid mass of material through heat and pressure without melting to the point of liquefaction. This process involves the atoms in materials diffusing across the particle boundaries and fusing together into one piece."@en ;
                                           :EMMO_c7b62dd7_063a_4c2a_8504_42f7264ba83f """Sintering occurs naturally in mineral deposits, and is used as a manufacturing process for materials including ceramics, metals and plastics.
Because the sintering temperature doesn’t reach the materials’ melting point, it is often used for materials with high melting points, such as molybdenum and tungsten."""@en ;
                                           rdfs:seeAlso """ISO 3252:2019 Powder metallurgy
sintering: thermal treatment of a powder or compact, at a temperature below the melting point of the main constituent, for the purpose of increasing its strength by the metallurgical bonding of its particles"""@en ,
                                                        """ISO/ASTM TR 52906:2022 Additive manufacturing
sintering: process of heating a powder metal compact to increase density and/or improve mechanical properties via solid state diffusion"""@en ,
                                                        "https://www.twi-global.com/technical-knowledge/faqs/what-is-sintering"@en ;
                                           skos:altLabel "Sintern" ;
                                           skos:prefLabel "Sintering"@en .

[ rdf:type owl:Axiom ;
   owl:annotatedSource :EMMO_03441eb3_d1fd_4906_b953_b83312d7589e ;
   owl:annotatedProperty rdfs:seeAlso ;
   owl:annotatedTarget """ISO 3252:2019 Powder metallurgy
sintering: thermal treatment of a powder or compact, at a temperature below the melting point of the main constituent, for the purpose of increasing its strength by the metallurgical bonding of its particles"""@en ;
   rdfs:isDefinedBy "https://www.iso.org/obp/ui/#iso:std:iso:3252:ed-5:v1:en:term:3.3.60"^^xsd:anyURI
 ] .

[ rdf:type owl:Axiom ;
   owl:annotatedSource :EMMO_03441eb3_d1fd_4906_b953_b83312d7589e ;
   owl:annotatedProperty rdfs:seeAlso ;
   owl:annotatedTarget """ISO/ASTM TR 52906:2022 Additive manufacturing
sintering: process of heating a powder metal compact to increase density and/or improve mechanical properties via solid state diffusion"""@en ;
   rdfs:isDefinedBy "https://www.iso.org/obp/ui/#iso:std:iso-astm:tr:52906:ed-1:v1:en:term:3.9"^^xsd:anyURI
 ] .


###  http://emmo.info/emmo#EMMO_03eb9b46_8ff0_4fcd_b1a0_73f65ae7434e
:EMMO_03eb9b46_8ff0_4fcd_b1a0_73f65ae7434e rdf:type owl:Class ;
                                           rdfs:subClassOf :EMMO_45fec702_54cb_4508_b47e_bdc581229e22 ;
                                           :EMMO_c7b62dd7_063a_4c2a_8504_42f7264ba83f "process of joining materials to make parts from 3D model data, usually layer upon layer, as opposed to subtractive manufacturing (3.1.29) and formative manufacturing methodologies," ;
                                           skos:altLabel "GenerativeManufacturing"@en ;
                                           skos:prefLabel "AdditiveManufacturing"@en .

[ rdf:type owl:Axiom ;
   owl:annotatedSource :EMMO_03eb9b46_8ff0_4fcd_b1a0_73f65ae7434e ;
   owl:annotatedProperty :EMMO_c7b62dd7_063a_4c2a_8504_42f7264ba83f ;
   owl:annotatedTarget "process of joining materials to make parts from 3D model data, usually layer upon layer, as opposed to subtractive manufacturing (3.1.29) and formative manufacturing methodologies," ;
   rdfs:seeAlso "ISO 23704-1:2022(en), 3.1.2"
 ] .


###  http://emmo.info/emmo#EMMO_06c415dc_ba26_407d_b596_283bd4d9a66f
:EMMO_06c415dc_ba26_407d_b596_283bd4d9a66f rdf:type owl:Class ;
                                           rdfs:subClassOf :EMMO_6ab555fd_5803_4f03_82e8_127c01aabfea ;
                                           rdfs:comment "Joining process by softening the surfaces to be joined, either by heat or with a solvent (swelling welding, solvent welding), and pressing the softened surfaces together." ;
                                           skos:altLabel "Schweißen" ;
                                           skos:prefLabel "Welding"@en .

[ rdf:type owl:Axiom ;
   owl:annotatedSource :EMMO_06c415dc_ba26_407d_b596_283bd4d9a66f ;
   owl:annotatedProperty rdfs:comment ;
   owl:annotatedTarget "Joining process by softening the surfaces to be joined, either by heat or with a solvent (swelling welding, solvent welding), and pressing the softened surfaces together." ;
   rdfs:seeAlso "DIN EN 13956:2013-03"
 ] .


###  http://emmo.info/emmo#EMMO_08d993e0_cc1c_45da_b0c5_3d658091ccfd
:EMMO_08d993e0_cc1c_45da_b0c5_3d658091ccfd rdf:type owl:Class ;
                                           rdfs:subClassOf :EMMO_03441eb3_d1fd_4906_b953_b83312d7589e ;
                                           skos:prefLabel "PlasticSintering"@en .


###  http://emmo.info/emmo#EMMO_095b3c46_2b60_43cb_bade_9ee9ac969720
:EMMO_095b3c46_2b60_43cb_bade_9ee9ac969720 rdf:type owl:Class ;
                                           rdfs:subClassOf :EMMO_6ab555fd_5803_4f03_82e8_127c01aabfea ;
                                           skos:prefLabel "Filling"@en .


###  http://emmo.info/emmo#EMMO_0c7ad550_00ae_45ff_a4e2_58d6a61f48eb
:EMMO_0c7ad550_00ae_45ff_a4e2_58d6a61f48eb rdf:type owl:Class ;
                                           rdfs:subClassOf :EMMO_f93fe78b_9646_4a15_b88b_1c93686a764d ;
                                           :EMMO_967080e5_2f42_4eb2_a3a9_c58143e835f9 "A supply chain is a system of organizations, people, activities, information, and resources involved in supplying a product or service to a consumer."@en ;
                                           skos:prefLabel "SupplyChain"@en .

[ rdf:type owl:Axiom ;
   owl:annotatedSource :EMMO_0c7ad550_00ae_45ff_a4e2_58d6a61f48eb ;
   owl:annotatedProperty :EMMO_967080e5_2f42_4eb2_a3a9_c58143e835f9 ;
   owl:annotatedTarget "A supply chain is a system of organizations, people, activities, information, and resources involved in supplying a product or service to a consumer."@en ;
   :EMMO_c84c6752_6d64_48cc_9500_e54a3c34898d "https://en.wikipedia.org/wiki/Supply_chain"
 ] .


###  http://emmo.info/emmo#EMMO_123b0aee_eac2_461f_8078_3a7c8dfbe7ce
:EMMO_123b0aee_eac2_461f_8078_3a7c8dfbe7ce rdf:type owl:Class ;
                                           rdfs:subClassOf :EMMO_5e5656ef_971e_49e6_a32f_048b6e86c3e0 ;
                                           skos:prefLabel "PaperManufacturing"@en .


###  http://emmo.info/emmo#EMMO_127594de_4802_4ad6_b09d_d05b340394dd
:EMMO_127594de_4802_4ad6_b09d_d05b340394dd rdf:type owl:Class ;
                                           rdfs:subClassOf :EMMO_82fc8506_1f84_4add_9683_abea077bd1e3 ,
                                                           :EMMO_bafc17b5_9be4_4823_8bbe_ab4e90b6738c ;
                                           :EMMO_3aa37f92_8dc5_4ee4_8438_e41e6ae20c62 "https://www.iso.org/obp/ui/#iso:std:iso:9000:ed-4:v1:en:term:3.7.7"@en ;
                                           skos:altLabel "IntangibleProduct"@en ;
                                           skos:prefLabel "Service"@en .


###  http://emmo.info/emmo#EMMO_16c41198_3881_4a34_bae5_993f88823993
:EMMO_16c41198_3881_4a34_bae5_993f88823993 rdf:type owl:Class ;
                                           rdfs:subClassOf :EMMO_f8b20fd2_08b9_4368_b786_156e11d1cec8 ;
                                           skos:prefLabel "ThermalSprayingForming"@en .


###  http://emmo.info/emmo#EMMO_16cc6deb_d9f8_4ede_900a_a17cc86e57c4
:EMMO_16cc6deb_d9f8_4ede_900a_a17cc86e57c4 rdf:type owl:Class ;
                                           rdfs:subClassOf :EMMO_b9522e56_1fac_4766_97e6_428605fabd3e ;
                                           :EMMO_967080e5_2f42_4eb2_a3a9_c58143e835f9 "A system arranged to setup a specific manufacturing process."@en ;
                                           skos:prefLabel "ManufacturingSystem"@en .


###  http://emmo.info/emmo#EMMO_16d1606c_e562_43cd_a92c_0894abc2027b
:EMMO_16d1606c_e562_43cd_a92c_0894abc2027b rdf:type owl:Class ;
                                           rdfs:subClassOf :EMMO_22496460_c849_4bd7_8be0_9a1202506f18 ;
                                           skos:prefLabel "Galvanizing"@en .


###  http://emmo.info/emmo#EMMO_1a2cbca8_3d3b_4e2c_9a71_e39273937786
:EMMO_1a2cbca8_3d3b_4e2c_9a71_e39273937786 rdf:type owl:Class ;
                                           rdfs:subClassOf :EMMO_90589553_5625_4074_8f0d_0532fd7eb42b ;
                                           rdfs:comment "Manufacturing by separating particles of material from a solid body by non-mechanical means. Ablation refers both to the removal of layers of material and to the separation of workpiece parts. The production process of ablation is considered in its stationary instantaneous state, independently of the application of auxiliary processes necessary to initiate the process. Ablation is divided into three subgroups according to the order point of view (OGP) \"process in the effective zone on the surface of the workpiece\": - thermal ablation; - chemical ablation; - electrochemical ablation." ;
                                           skos:altLabel "Abtragen" ;
                                           skos:prefLabel "Ablation"@en .

[ rdf:type owl:Axiom ;
   owl:annotatedSource :EMMO_1a2cbca8_3d3b_4e2c_9a71_e39273937786 ;
   owl:annotatedProperty rdfs:comment ;
   owl:annotatedTarget "Manufacturing by separating particles of material from a solid body by non-mechanical means. Ablation refers both to the removal of layers of material and to the separation of workpiece parts. The production process of ablation is considered in its stationary instantaneous state, independently of the application of auxiliary processes necessary to initiate the process. Ablation is divided into three subgroups according to the order point of view (OGP) \"process in the effective zone on the surface of the workpiece\": - thermal ablation; - chemical ablation; - electrochemical ablation." ;
   rdfs:seeAlso "DIN 8590 Berichtigung 1:2004-02"
 ] .


###  http://emmo.info/emmo#EMMO_1a9e6e27_1e1d_492a_824e_6fb848574846
:EMMO_1a9e6e27_1e1d_492a_824e_6fb848574846 rdf:type owl:Class ;
                                           rdfs:subClassOf :EMMO_03441eb3_d1fd_4906_b953_b83312d7589e ;
                                           skos:prefLabel "MetallicPowderSintering"@en .


###  http://emmo.info/emmo#EMMO_1acb552d_281a_40a4_9d55_5e31b85d4dc1
:EMMO_1acb552d_281a_40a4_9d55_5e31b85d4dc1 rdf:type owl:Class ;
                                           rdfs:subClassOf :EMMO_03441eb3_d1fd_4906_b953_b83312d7589e ;
                                           skos:prefLabel "PermanentLiquidPhaseSintering"@en .


###  http://emmo.info/emmo#EMMO_1b01c9c6_6367_498c_a04d_1a37499b3eff
:EMMO_1b01c9c6_6367_498c_a04d_1a37499b3eff rdf:type owl:Class ;
                                           rdfs:subClassOf :EMMO_03441eb3_d1fd_4906_b953_b83312d7589e ;
                                           skos:prefLabel "ElectroSinterForging"@en .


###  http://emmo.info/emmo#EMMO_1d6b63d5_9938_483c_ad62_a09ac34153c9
:EMMO_1d6b63d5_9938_483c_ad62_a09ac34153c9 rdf:type owl:Class ;
                                           rdfs:subClassOf :EMMO_d5f98475_00ce_4987_99fb_262aed395e46 ;
                                           rdfs:comment "Cutting workpieces between two cutting edges that move past each other (see Figure 1 [see figure in the standard])." ;
                                           skos:altLabel "Scherschneiden" ;
                                           skos:prefLabel "ShearCutting"@en .

[ rdf:type owl:Axiom ;
   owl:annotatedSource :EMMO_1d6b63d5_9938_483c_ad62_a09ac34153c9 ;
   owl:annotatedProperty rdfs:comment ;
   owl:annotatedTarget "Cutting workpieces between two cutting edges that move past each other (see Figure 1 [see figure in the standard])." ;
   rdfs:seeAlso "DIN 8588:2013-08"
 ] .


###  http://emmo.info/emmo#EMMO_2138677c_845a_4bc2_8be7_7b0a07b4777d
:EMMO_2138677c_845a_4bc2_8be7_7b0a07b4777d rdf:type owl:Class ;
                                           rdfs:subClassOf :EMMO_24788d59_32f5_4339_a42a_43a102ec14a8 ;
                                           rdfs:comment "Removal of material by means of rigid or flexible discs or belts containing abrasives." ;
                                           skos:altLabel "Schleifen" ;
                                           skos:prefLabel "Grinding"@en .

[ rdf:type owl:Axiom ;
   owl:annotatedSource :EMMO_2138677c_845a_4bc2_8be7_7b0a07b4777d ;
   owl:annotatedProperty rdfs:comment ;
   owl:annotatedTarget "Removal of material by means of rigid or flexible discs or belts containing abrasives." ;
   rdfs:seeAlso "DIN EN 12258-1:2012-08"
 ] .


###  http://emmo.info/emmo#EMMO_214e9a99_58de_40e2_86cf_fa6aa1d180a8
:EMMO_214e9a99_58de_40e2_86cf_fa6aa1d180a8 rdf:type owl:Class ;
                                           rdfs:subClassOf :EMMO_6fba4018_24bd_450c_abc3_354e2c7809c9 ;
                                           rdfs:comment "Widening is tensile forming to increase the circumference of a hollow body. A distinction is made between: Widening, bulging." ;
                                           skos:altLabel "Weiten" ;
                                           skos:prefLabel "Widening"@en .

[ rdf:type owl:Axiom ;
   owl:annotatedSource :EMMO_214e9a99_58de_40e2_86cf_fa6aa1d180a8 ;
   owl:annotatedProperty rdfs:comment ;
   owl:annotatedTarget "Widening is tensile forming to increase the circumference of a hollow body. A distinction is made between: Widening, bulging." ;
   rdfs:seeAlso "DIN 8585-3:2003-09"
 ] .


###  http://emmo.info/emmo#EMMO_22496460_c849_4bd7_8be0_9a1202506f18
:EMMO_22496460_c849_4bd7_8be0_9a1202506f18 rdf:type owl:Class ;
                                           rdfs:subClassOf :EMMO_6ab555fd_5803_4f03_82e8_127c01aabfea ;
                                           :EMMO_967080e5_2f42_4eb2_a3a9_c58143e835f9 "Archetype join attaches two workpiece with geometrically defined shape together, using supplementary workpiece made of amorphous material (e.g. powder)."@en ;
                                           skos:prefLabel "ArchetypeJoin"@en .


###  http://emmo.info/emmo#EMMO_22744495_4f32_4a17_b189_259c644268f9
:EMMO_22744495_4f32_4a17_b189_259c644268f9 rdf:type owl:Class ;
                                           rdfs:subClassOf :EMMO_2b4783a6_36ad_48c8_8f5d_fe7c05ad298b ;
                                           rdfs:comment "Forming of a solid body, whereby the plastic state is essentially brought about by shear stress." ;
                                           skos:altLabel "Schubumformen" ;
                                           skos:prefLabel "ShearForming"@en .

[ rdf:type owl:Axiom ;
   owl:annotatedSource :EMMO_22744495_4f32_4a17_b189_259c644268f9 ;
   owl:annotatedProperty rdfs:comment ;
   owl:annotatedTarget "Forming of a solid body, whereby the plastic state is essentially brought about by shear stress." ;
   rdfs:seeAlso "DIN 8587:2003-09"
 ] .


###  http://emmo.info/emmo#EMMO_24788d59_32f5_4339_a42a_43a102ec14a8
:EMMO_24788d59_32f5_4339_a42a_43a102ec14a8 rdf:type owl:Class ;
                                           rdfs:subClassOf :EMMO_90589553_5625_4074_8f0d_0532fd7eb42b ;
                                           skos:altLabel "Spanen mit geometrisch unbestimmten Schneiden" ;
                                           skos:prefLabel "UndefinedEdgeCutting"@en .


###  http://emmo.info/emmo#EMMO_253e1d54_69af_4931_90d0_5ccfd7e690ad
:EMMO_253e1d54_69af_4931_90d0_5ccfd7e690ad rdf:type owl:Class ;
                                           rdfs:subClassOf :EMMO_03eb9b46_8ff0_4fcd_b1a0_73f65ae7434e ;
<<<<<<< HEAD
                                           :EMMO_967080e5_2f42_4eb2_a3a9_c58143e835f9 "Fabrication of objects through the deposition of a material using a print head, nozzle or another printer technology."@en ;
                                           :EMMO_c7b62dd7_063a_4c2a_8504_42f7264ba83f "This term is often used in a non-technical context synonymously with additive manufacturing and, in these cases, typically associated with machines used for non-industrial purposes including personal use."@en ;
=======
                                           rdfs:comment """fabrication of objects through the deposition of a material using a print head, nozzle or another printer technology
Note 1 to entry: This term is often used in a non-technical context synonymously with additive manufacturing (3.1.2) and, in these cases, typically associated with machines used for non-industrial purposes including personal use.""" ;
>>>>>>> 74d28b7e
                                           skos:prefLabel "3DPrinting"@en .

[ rdf:type owl:Axiom ;
   owl:annotatedSource :EMMO_253e1d54_69af_4931_90d0_5ccfd7e690ad ;
   owl:annotatedProperty rdfs:comment ;
   owl:annotatedTarget """fabrication of objects through the deposition of a material using a print head, nozzle or another printer technology
Note 1 to entry: This term is often used in a non-technical context synonymously with additive manufacturing (3.1.2) and, in these cases, typically associated with machines used for non-industrial purposes including personal use.""" ;
   rdfs:seeAlso "ISO/ASTM 52900:2021(en), 3.3.1"
 ] .


###  http://emmo.info/emmo#EMMO_2565210a_bbcc_4c00_a122_6a608faa355b
:EMMO_2565210a_bbcc_4c00_a122_6a608faa355b rdf:type owl:Class ;
                                           rdfs:subClassOf :EMMO_494b372c_cfdf_47d3_a4de_5e037c540de8 ;
                                           skos:prefLabel "HandlingDevice"@en .


###  http://emmo.info/emmo#EMMO_256bb4be_78c6_4f2f_8589_f5e4c8339bbd
:EMMO_256bb4be_78c6_4f2f_8589_f5e4c8339bbd rdf:type owl:Class ;
                                           rdfs:subClassOf :EMMO_f93fe78b_9646_4a15_b88b_1c93686a764d ;
                                           :EMMO_967080e5_2f42_4eb2_a3a9_c58143e835f9 "A network of objects that implements a production process through a series of interconnected elements."@en ;
                                           skos:prefLabel "ProductionSystem"@en .


###  http://emmo.info/emmo#EMMO_263d9161_5a7c_4900_a49b_55f012b3fe07
:EMMO_263d9161_5a7c_4900_a49b_55f012b3fe07 rdf:type owl:Class ;
                                           rdfs:subClassOf :EMMO_dacfc7dc_5ddb_4f67_986b_dcd01d649d60 ;
                                           skos:prefLabel "ThermochemicalTreatment"@en .


###  http://emmo.info/emmo#EMMO_26f34447_32ec_48ce_9baa_4afec09120f4
:EMMO_26f34447_32ec_48ce_9baa_4afec09120f4 rdf:type owl:Class ;
                                           rdfs:subClassOf :EMMO_bbf12904_e25e_4f49_87f3_8bd210a6b535 ;
                                           skos:prefLabel "InterferenceFitting"@en .


###  http://emmo.info/emmo#EMMO_2b4783a6_36ad_48c8_8f5d_fe7c05ad298b
:EMMO_2b4783a6_36ad_48c8_8f5d_fe7c05ad298b rdf:type owl:Class ;
                                           rdfs:subClassOf :EMMO_8786cb47_8e1f_4968_9b15_f6d41fc51252 ,
                                                           :EMMO_fc86c700_ccea_441c_b628_ad236f030fe6 ;
                                           :EMMO_967080e5_2f42_4eb2_a3a9_c58143e835f9 "A manufacturing in which workpieces are produced from solid raw parts through permanent deformation, provided that neither material is added nor removed."@en ;
                                           :EMMO_c7b62dd7_063a_4c2a_8504_42f7264ba83f "The mass of the raw part is equal to the mass of the finished part."@en ;
                                           rdfs:seeAlso "DIN 8580:2020"@en ;
<<<<<<< HEAD
                                           skos:altLabel "Forming"@en ,
                                                         "Umformen"@de ;
                                           skos:prefLabel "ReshapeManufacturing"@en .
=======
                                           skos:altLabel "Forming"@en ;
                                           skos:prefLabel "Umformen"@de ,
                                                          "WorkpieceShapeManufacturing"@en .
>>>>>>> 74d28b7e


###  http://emmo.info/emmo#EMMO_2b524942_4e3e_403a_b4ab_2b53750f3d3b
:EMMO_2b524942_4e3e_403a_b4ab_2b53750f3d3b rdf:type owl:Class ;
                                           rdfs:subClassOf :EMMO_03441eb3_d1fd_4906_b953_b83312d7589e ;
                                           rdfs:seeAlso """ISO 3252:2019 Powder metallurgy
reaction sintering: process wherein at least two constituents of a powder mixture react during sintering"""@en ;
                                           skos:prefLabel "ReactionSintering"@en .

[ rdf:type owl:Axiom ;
   owl:annotatedSource :EMMO_2b524942_4e3e_403a_b4ab_2b53750f3d3b ;
   owl:annotatedProperty rdfs:seeAlso ;
   owl:annotatedTarget """ISO 3252:2019 Powder metallurgy
reaction sintering: process wherein at least two constituents of a powder mixture react during sintering"""@en ;
   rdfs:isDefinedBy "https://www.iso.org/obp/ui/#iso:std:iso:3252:ed-5:v1:en:term:3.3.55"^^xsd:anyURI
 ] .


###  http://emmo.info/emmo#EMMO_2b9cbfb5_dbd0_4a68_9c6f_acc41b40dd72
:EMMO_2b9cbfb5_dbd0_4a68_9c6f_acc41b40dd72 rdf:type owl:Class ;
                                           rdfs:subClassOf :EMMO_bafc17b5_9be4_4823_8bbe_ab4e90b6738c ;
                                           :EMMO_967080e5_2f42_4eb2_a3a9_c58143e835f9 "Class that includes the application of scientific knowledge, tools and techniques in order to transform a precursor object (ex. conversion of material) following a practic purpose." ;
                                           rdfs:comment "Conversion of materials and assembly of components for the manufacture of products" ,
                                                        "Technology is the application of knowledge for achieving practical goals in a reproducible way." ,
                                                        "Technology refers to methods, systems, and devices which are the result of scientific knowledge being used for practical purposes." ,
                                                        "application of scientific knowledge, tools, techniques, crafts or systems in order to solve a problem or to achieve an objective which can result in a product or process" ,
                                                        "application of scientific knowledge, tools, techniques, crafts, systems or methods of organization in order to solve a problem or achieve an objective" ;
                                           skos:altLabel "ProductionEngineeringProcess"@en ;
                                           skos:prefLabel "TechnologyProcess"@en .

[ rdf:type owl:Axiom ;
   owl:annotatedSource :EMMO_2b9cbfb5_dbd0_4a68_9c6f_acc41b40dd72 ;
   owl:annotatedProperty rdfs:comment ;
   owl:annotatedTarget "Conversion of materials and assembly of components for the manufacture of products" ;
   rdfs:seeAlso "DIN EN 14943:2006-03"
 ] .

[ rdf:type owl:Axiom ;
   owl:annotatedSource :EMMO_2b9cbfb5_dbd0_4a68_9c6f_acc41b40dd72 ;
   owl:annotatedProperty rdfs:comment ;
   owl:annotatedTarget "Technology is the application of knowledge for achieving practical goals in a reproducible way." ;
   rdfs:seeAlso "https://en.wikipedia.org/wiki/Technology"
 ] .

[ rdf:type owl:Axiom ;
   owl:annotatedSource :EMMO_2b9cbfb5_dbd0_4a68_9c6f_acc41b40dd72 ;
   owl:annotatedProperty rdfs:comment ;
   owl:annotatedTarget "Technology refers to methods, systems, and devices which are the result of scientific knowledge being used for practical purposes." ;
   rdfs:seeAlso "https://www.collinsdictionary.com/it/dizionario/inglese/technology"
 ] .

[ rdf:type owl:Axiom ;
   owl:annotatedSource :EMMO_2b9cbfb5_dbd0_4a68_9c6f_acc41b40dd72 ;
   owl:annotatedProperty rdfs:comment ;
   owl:annotatedTarget "application of scientific knowledge, tools, techniques, crafts or systems in order to solve a problem or to achieve an objective which can result in a product or process" ;
   rdfs:seeAlso "ISO 14034:2016-11"
 ] .

[ rdf:type owl:Axiom ;
   owl:annotatedSource :EMMO_2b9cbfb5_dbd0_4a68_9c6f_acc41b40dd72 ;
   owl:annotatedProperty rdfs:comment ;
   owl:annotatedTarget "application of scientific knowledge, tools, techniques, crafts, systems or methods of organization in order to solve a problem or achieve an objective" ;
   rdfs:seeAlso "EN 16603-11:2019-11"
 ] .


###  http://emmo.info/emmo#EMMO_2bf617c6_e57b_430b_9f37_fcf2cfda719e
:EMMO_2bf617c6_e57b_430b_9f37_fcf2cfda719e rdf:type owl:Class ;
                                           rdfs:subClassOf :EMMO_f8b20fd2_08b9_4368_b786_156e11d1cec8 ;
                                           skos:prefLabel "SandMolds"@en .


###  http://emmo.info/emmo#EMMO_3086e6a8_edd9_4592_b33c_66d818835951
:EMMO_3086e6a8_edd9_4592_b33c_66d818835951 rdf:type owl:Class ;
                                           rdfs:subClassOf :EMMO_78284835_f4ed_4a7c_914f_a7fdb460ed8e ;
                                           skos:prefLabel "Flanging"@en .


###  http://emmo.info/emmo#EMMO_30e3edb5_0977_4b9b_9aed_5a4d16c1c07c
:EMMO_30e3edb5_0977_4b9b_9aed_5a4d16c1c07c rdf:type owl:Class ;
                                           rdfs:subClassOf :EMMO_92028373_3a43_4b80_9a69_caca22df3918 ;
                                           skos:prefLabel "Electroplating"@en .


###  http://emmo.info/emmo#EMMO_326e7731_76c5_402d_a041_c9b48a736963
:EMMO_326e7731_76c5_402d_a041_c9b48a736963 rdf:type owl:Class ;
                                           rdfs:subClassOf :EMMO_45fec702_54cb_4508_b47e_bdc581229e22 ;
                                           skos:prefLabel "FormingFromIonised"@en .


###  http://emmo.info/emmo#EMMO_3528547f_cefe_4f24_bc46_936b39f711eb
:EMMO_3528547f_cefe_4f24_bc46_936b39f711eb rdf:type owl:Class ;
                                           rdfs:subClassOf :EMMO_fc859d37_408d_44b6_b345_a0ea0b65121e ;
                                           skos:prefLabel "ThermomechanicalTreatment"@en .


###  http://emmo.info/emmo#EMMO_375aaa5a_998f_4626_83e0_c7d7e52a6565
:EMMO_375aaa5a_998f_4626_83e0_c7d7e52a6565 rdf:type owl:Class ;
                                           rdfs:subClassOf :EMMO_5e5656ef_971e_49e6_a32f_048b6e86c3e0 ;
                                           skos:prefLabel "ChipboardManufacturing"@en .


###  http://emmo.info/emmo#EMMO_381b6a6e_6e8e_461a_8591_d7a60e823d4d
:EMMO_381b6a6e_6e8e_461a_8591_d7a60e823d4d rdf:type owl:Class ;
                                           rdfs:subClassOf :EMMO_6523cad7_ea54_471c_adb7_e783f824ec09 ;
                                           skos:prefLabel "BlowMolding"@en .


###  http://emmo.info/emmo#EMMO_3967de47_343f_4bab_aada_b4bec73d11da
:EMMO_3967de47_343f_4bab_aada_b4bec73d11da rdf:type owl:Class ;
                                           rdfs:subClassOf :EMMO_494b372c_cfdf_47d3_a4de_5e037c540de8 ;
                                           skos:prefLabel "InspectionDevice"@en .


###  http://emmo.info/emmo#EMMO_39d5c9c4_7d24_4409_ba3b_60ca3afde902
:EMMO_39d5c9c4_7d24_4409_ba3b_60ca3afde902 rdf:type owl:Class ;
                                           rdfs:subClassOf :EMMO_2b4783a6_36ad_48c8_8f5d_fe7c05ad298b ;
                                           rdfs:comment "Forming of a solid body, whereby the plastic state is essentially brought about by uniaxial or multiaxial compressive stress." ,
                                                        "lasciano tensioni residue di compressione" ;
                                           skos:altLabel "Druckumformen" ;
                                           skos:prefLabel "CompressiveForming"@en .

[ rdf:type owl:Axiom ;
   owl:annotatedSource :EMMO_39d5c9c4_7d24_4409_ba3b_60ca3afde902 ;
   owl:annotatedProperty rdfs:comment ;
   owl:annotatedTarget "Forming of a solid body, whereby the plastic state is essentially brought about by uniaxial or multiaxial compressive stress." ;
   rdfs:seeAlso "DIN 8583-1:2003-09"
 ] .


###  http://emmo.info/emmo#EMMO_3c7affee_09ed_42e7_a190_4a10c75ab6dd
:EMMO_3c7affee_09ed_42e7_a190_4a10c75ab6dd rdf:type owl:Class ;
                                           rdfs:subClassOf :EMMO_dacfc7dc_5ddb_4f67_986b_dcd01d649d60 ;
                                           :EMMO_c7b62dd7_063a_4c2a_8504_42f7264ba83f "hardening of a workpiece caused by the precipitation of one or more compounds from a supersaturated solid solution" ;
                                           skos:prefLabel "PrecipitationHardening"@en .

[ rdf:type owl:Axiom ;
   owl:annotatedSource :EMMO_3c7affee_09ed_42e7_a190_4a10c75ab6dd ;
   owl:annotatedProperty :EMMO_c7b62dd7_063a_4c2a_8504_42f7264ba83f ;
   owl:annotatedTarget "hardening of a workpiece caused by the precipitation of one or more compounds from a supersaturated solid solution" ;
   rdfs:seeAlso "ISO 4885:2018-02"
 ] .


###  http://emmo.info/emmo#EMMO_3cb27225_df45_4616_aa3b_32dba383524c
:EMMO_3cb27225_df45_4616_aa3b_32dba383524c rdf:type owl:Class ;
                                           rdfs:subClassOf :EMMO_03441eb3_d1fd_4906_b953_b83312d7589e ;
                                           rdfs:seeAlso """ISO 3252:2019 Powder metallurgy
liquid-phase sintering: sintering of a powder or compact containing at least two constituents, under conditions such that a liquid phase is formed"""@en ;
                                           skos:prefLabel "LiquidPhaseSintering"@en .

[ rdf:type owl:Axiom ;
   owl:annotatedSource :EMMO_3cb27225_df45_4616_aa3b_32dba383524c ;
   owl:annotatedProperty rdfs:seeAlso ;
   owl:annotatedTarget """ISO 3252:2019 Powder metallurgy
liquid-phase sintering: sintering of a powder or compact containing at least two constituents, under conditions such that a liquid phase is formed"""@en ;
   rdfs:isDefinedBy "https://www.iso.org/obp/ui/#iso:std:iso:3252:ed-5:v1:en:term:3.3.32"^^xsd:anyURI
 ] .


###  http://emmo.info/emmo#EMMO_3ec45f3b_677d_4e71_be75_6f8966b4f808
:EMMO_3ec45f3b_677d_4e71_be75_6f8966b4f808 rdf:type owl:Class ;
                                           rdfs:subClassOf :EMMO_03441eb3_d1fd_4906_b953_b83312d7589e ;
                                           rdfs:seeAlso """ISO 3252:2019 Powder metallurgy
loose-powder sintering, gravity sintering: sintering of uncompacted powder"""@en ;
                                           skos:altLabel "Loose-powderSintering"@en ,
                                                         "PressurelessSintering"@en ;
                                           skos:prefLabel "GravitySintering"@en .

[ rdf:type owl:Axiom ;
   owl:annotatedSource :EMMO_3ec45f3b_677d_4e71_be75_6f8966b4f808 ;
   owl:annotatedProperty rdfs:seeAlso ;
   owl:annotatedTarget """ISO 3252:2019 Powder metallurgy
loose-powder sintering, gravity sintering: sintering of uncompacted powder"""@en ;
   rdfs:isDefinedBy "https://www.iso.org/obp/ui/#iso:std:iso:3252:ed-5:v1:en:term:3.3.33"^^xsd:anyURI
 ] .


###  http://emmo.info/emmo#EMMO_410b5956_a06d_4370_b7df_b1bd2126fb4b
:EMMO_410b5956_a06d_4370_b7df_b1bd2126fb4b rdf:type owl:Class ;
                                           rdfs:subClassOf :EMMO_bbf12904_e25e_4f49_87f3_8bd210a6b535 ;
                                           rdfs:comment "Screwing (screwing on, screwing in, screwing tight) is joining by pressing on by means of a self-locking thread (from: DIN 8593 Part 3/09.85)." ;
                                           skos:altLabel "Schrauben" ;
                                           skos:prefLabel "Screwing"@en .

[ rdf:type owl:Axiom ;
   owl:annotatedSource :EMMO_410b5956_a06d_4370_b7df_b1bd2126fb4b ;
   owl:annotatedProperty rdfs:comment ;
   owl:annotatedTarget "Screwing (screwing on, screwing in, screwing tight) is joining by pressing on by means of a self-locking thread (from: DIN 8593 Part 3/09.85)." ;
   rdfs:seeAlso "DIN 65099-5:1989-11"
 ] .


###  http://emmo.info/emmo#EMMO_44f91d47_3faf_48e2_844c_d44bbe3e22f6
:EMMO_44f91d47_3faf_48e2_844c_d44bbe3e22f6 rdf:type owl:Class ;
                                           rdfs:subClassOf :EMMO_bfce8136_8f58_4ea5_ab3a_1734170c5d92 ;
                                           rdfs:comment "Machining with a circular cutting movement, usually associated with a multi-toothed tool, and with a feed movement perpendicular or oblique to the axis of rotation of the tool, to produce any workpiece surface." ;
                                           skos:altLabel "Fräsen" ;
                                           skos:prefLabel "Milling"@en .

[ rdf:type owl:Axiom ;
   owl:annotatedSource :EMMO_44f91d47_3faf_48e2_844c_d44bbe3e22f6 ;
   owl:annotatedProperty rdfs:comment ;
   owl:annotatedTarget "Machining with a circular cutting movement, usually associated with a multi-toothed tool, and with a feed movement perpendicular or oblique to the axis of rotation of the tool, to produce any workpiece surface." ;
   rdfs:seeAlso "DIN 8589-3:2003-09"
 ] .


###  http://emmo.info/emmo#EMMO_45fec702_54cb_4508_b47e_bdc581229e22
:EMMO_45fec702_54cb_4508_b47e_bdc581229e22 rdf:type owl:Class ;
                                           rdfs:subClassOf :EMMO_dd4b7d81_28a9_4801_8831_4cbab217e362 ;
                                           :EMMO_c7b62dd7_063a_4c2a_8504_42f7264ba83f "From Powder, from liquid, from gas" ,
                                                                                      """Powder:
particles that are usually less than 1 mm in size""" ;
                                           rdfs:comment "da una forma non propria ad una forma propria" ;
                                           skos:prefLabel "fromNotProperShapeToWorkPiece"@en .


###  http://emmo.info/emmo#EMMO_46dc0d51_b60f_49cd_8650_9aba7be3726c
:EMMO_46dc0d51_b60f_49cd_8650_9aba7be3726c rdf:type owl:Class ;
                                           rdfs:subClassOf :EMMO_fc859d37_408d_44b6_b345_a0ea0b65121e ;
                                           skos:altLabel "Verfestigen durch Umformen" ;
                                           skos:prefLabel "HardeningByForming"@en .

[ rdf:type owl:Axiom ;
   owl:annotatedSource :EMMO_46dc0d51_b60f_49cd_8650_9aba7be3726c ;
   owl:annotatedProperty skos:altLabel ;
   owl:annotatedTarget "Verfestigen durch Umformen" ;
   rdfs:seeAlso "DIN 8580:2022-12"
 ] .


###  http://emmo.info/emmo#EMMO_46f70544_818e_495e_99ef_d342c54ee7dc
:EMMO_46f70544_818e_495e_99ef_d342c54ee7dc rdf:type owl:Class ;
                                           rdfs:subClassOf :EMMO_fc859d37_408d_44b6_b345_a0ea0b65121e ;
                                           rdfs:comment "Shot peening is shot peening for shaping or straightening workpieces by introducing residual compressive stresses (from: DIN 8200/10.82)." ;
                                           skos:altLabel "Umformstrahlen" ;
                                           skos:prefLabel "FormingBlasting"@en .

[ rdf:type owl:Axiom ;
   owl:annotatedSource :EMMO_46f70544_818e_495e_99ef_d342c54ee7dc ;
   owl:annotatedProperty rdfs:comment ;
   owl:annotatedTarget "Shot peening is shot peening for shaping or straightening workpieces by introducing residual compressive stresses (from: DIN 8200/10.82)." ;
   rdfs:seeAlso "DIN 65099-3:1989-11"
 ] .


###  http://emmo.info/emmo#EMMO_479db031_b344_4488_9efa_4bc12c6c1765
:EMMO_479db031_b344_4488_9efa_4bc12c6c1765 rdf:type owl:Class ;
                                           rdfs:subClassOf :EMMO_ec7464a9_d99d_45f8_965b_4e9230ea8356 ;
                                           :EMMO_967080e5_2f42_4eb2_a3a9_c58143e835f9 "A WorkPiece is physical artifact, that has a proper shape and occupyes a proper volume intended for subsequent transformation. It is a condensed state, so it is a compact body that is processed or  has to be processed." ;
                                           rdfs:comment "A solid is defined as a portion of matter that is in a condensed state characterised by resistance to deformation and volume changes." ,
                                                        "In manufacturing, a workpiece is a single, delimited part of largely solid material that is processed in some form (e.g. stone )." ,
                                                        "In physics, a rigid body (also known as a rigid object[2]) is a solid body in which deformation is zero or so small it can be neglected. The distance between any two given points on a rigid body remains constant in time regardless of external forces or moments exerted on it. A rigid body is usually considered as a continuous distribution of mass." ,
                                                        "It has a shape, so we conclude that it is solid" ,
                                                        "Object that is processed with a machine" ,
                                                        "Seems to have to be processed through mechanical deformation. So it takes part of a manufacturing process. It is a Manufactured Product and it can be a Commercial Product" ,
                                                        "The raw material or partially finished piece that is shaped by performing various operations." ,
                                                        "They are not powders or threads" ,
                                                        "a physical artifact, real or virtual, intended for subsequent transformation within some manufacturing operation" ,
                                                        "fili e polveri non sono compresi" ,
                                                        "it seems to be an intermediate product, that has to reach the final shape." ,
                                                        "it seems to be solid, so it has a proper shape" ,
                                                        "powder is not workpiece because it has the shape of the recipient containing them" ;
                                           skos:altLabel "Werkstück" ;
                                           skos:prefLabel "WorkPiece"@en .

[ rdf:type owl:Axiom ;
   owl:annotatedSource :EMMO_479db031_b344_4488_9efa_4bc12c6c1765 ;
   owl:annotatedProperty rdfs:comment ;
   owl:annotatedTarget "In manufacturing, a workpiece is a single, delimited part of largely solid material that is processed in some form (e.g. stone )." ;
   rdfs:seeAlso "https://de.wikipedia.org/wiki/Werkst%C3%BCck"
 ] .

[ rdf:type owl:Axiom ;
   owl:annotatedSource :EMMO_479db031_b344_4488_9efa_4bc12c6c1765 ;
   owl:annotatedProperty rdfs:comment ;
   owl:annotatedTarget "Object that is processed with a machine" ;
   rdfs:seeAlso "DIN EN ISO 5349-2:2015-12"
 ] .

[ rdf:type owl:Axiom ;
   owl:annotatedSource :EMMO_479db031_b344_4488_9efa_4bc12c6c1765 ;
   owl:annotatedProperty rdfs:comment ;
   owl:annotatedTarget "The raw material or partially finished piece that is shaped by performing various operations." ;
   rdfs:seeAlso "https://en.wiktionary.org/wiki/workpiece"
 ] .

[ rdf:type owl:Axiom ;
   owl:annotatedSource :EMMO_479db031_b344_4488_9efa_4bc12c6c1765 ;
   owl:annotatedProperty rdfs:comment ;
   owl:annotatedTarget "a physical artifact, real or virtual, intended for subsequent transformation within some manufacturing operation" ;
   rdfs:seeAlso "ISO 23952:2020(en), 3.4.143"
 ] .


###  http://emmo.info/emmo#EMMO_47eea65c_e6ce_4c95_9406_fdb1519abc87
:EMMO_47eea65c_e6ce_4c95_9406_fdb1519abc87 rdf:type owl:Class ;
                                           rdfs:subClassOf :EMMO_92028373_3a43_4b80_9a69_caca22df3918 ;
                                           skos:altLabel "Hot-dipGalvanizing"@en ;
                                           skos:prefLabel "HotDipGalvanizing"@en .


###  http://emmo.info/emmo#EMMO_494b372c_cfdf_47d3_a4de_5e037c540de8
:EMMO_494b372c_cfdf_47d3_a4de_5e037c540de8 rdf:type owl:Class ;
                                           rdfs:subClassOf :EMMO_86ca9b93_1183_4b65_81b8_c0fcd3bba5ad ;
                                           :EMMO_967080e5_2f42_4eb2_a3a9_c58143e835f9 "An object which is instrumental for reaching a particular purpose through its characteristic functioning process, with particular reference to mechanical or electronic equipment."@en ;
                                           skos:altLabel "Equipment"@en ,
                                                         "Machine"@en ;
                                           skos:prefLabel "Device"@en .

[ rdf:type owl:Axiom ;
   owl:annotatedSource :EMMO_494b372c_cfdf_47d3_a4de_5e037c540de8 ;
   owl:annotatedProperty skos:altLabel ;
   owl:annotatedTarget "Equipment"@en ;
   :EMMO_705f27ae_954c_4f13_98aa_18473fc52b25 "From French équipement, from équiper ‘equip’."@en
 ] .

[ rdf:type owl:Axiom ;
   owl:annotatedSource :EMMO_494b372c_cfdf_47d3_a4de_5e037c540de8 ;
   owl:annotatedProperty skos:altLabel ;
   owl:annotatedTarget "Machine"@en ;
   :EMMO_705f27ae_954c_4f13_98aa_18473fc52b25 "From Latin māchina (“a machine, engine, contrivance, device, stratagem, trick”), from Doric Greek μᾱχᾰνᾱ́ (mākhanā́), cognate with Attic Greek μηχᾰνή (mēkhanḗ, “a machine, engine, contrivance, device”), from which comes mechanical."@en
 ] .

[ rdf:type owl:Axiom ;
   owl:annotatedSource :EMMO_494b372c_cfdf_47d3_a4de_5e037c540de8 ;
   owl:annotatedProperty skos:prefLabel ;
   owl:annotatedTarget "Device"@en ;
   :EMMO_705f27ae_954c_4f13_98aa_18473fc52b25 "From Old French \"deviser\", meaning: arrange, plan, contrive. Literally \"dispose in portions,\" from Vulgar Latin \"divisare\", frequentative of Latin dividere, meaning \"to divide\"."@en
 ] .


###  http://emmo.info/emmo#EMMO_4b77c8ac_6d0e_456a_af41_ce43601b28b7
:EMMO_4b77c8ac_6d0e_456a_af41_ce43601b28b7 rdf:type owl:Class ;
                                           rdfs:subClassOf :EMMO_ae3c9eb3_289d_4133_99d6_77068367a58d ;
                                           skos:prefLabel "ContinuousCasting"@en .


###  http://emmo.info/emmo#EMMO_4d2ca841_6cb1_4710_a756_5b989746bca2
:EMMO_4d2ca841_6cb1_4710_a756_5b989746bca2 rdf:type owl:Class ;
                                           rdfs:subClassOf :EMMO_16cc6deb_d9f8_4ede_900a_a17cc86e57c4 ;
                                           :EMMO_967080e5_2f42_4eb2_a3a9_c58143e835f9 "A group of machineries used to process a group of similar parts."@en ;
                                           rdfs:comment "Is not simply a collection of machineries, since the connection between them is due to the parallel flow of processed parts that comes from a unique source and ends into a common repository."@en ;
                                           skos:prefLabel "MachineCell"@en .


###  http://emmo.info/emmo#EMMO_4d5053a7_273e_495b_8098_5aa5c0f3f925
:EMMO_4d5053a7_273e_495b_8098_5aa5c0f3f925 rdf:type owl:Class ;
                                           rdfs:subClassOf :EMMO_22496460_c849_4bd7_8be0_9a1202506f18 ,
                                                           :EMMO_6523cad7_ea54_471c_adb7_e783f824ec09 ;
                                           skos:prefLabel "InjectionMolding"@en .


###  http://emmo.info/emmo#EMMO_4e099d7e_f624_4761_aff6_2ee6c63b8d2d
:EMMO_4e099d7e_f624_4761_aff6_2ee6c63b8d2d rdf:type owl:Class ;
                                           rdfs:subClassOf :EMMO_2b4783a6_36ad_48c8_8f5d_fe7c05ad298b ;
                                           skos:prefLabel "DropForging"@en .


###  http://emmo.info/emmo#EMMO_4e6c4c25_e937_40d5_9cd1_0f3b740cc0a8
:EMMO_4e6c4c25_e937_40d5_9cd1_0f3b740cc0a8 rdf:type owl:Class ;
                                           rdfs:subClassOf :EMMO_45fec702_54cb_4508_b47e_bdc581229e22 ;
                                           skos:prefLabel "FormingFromGas"@en .


###  http://emmo.info/emmo#EMMO_4f46c5ab_1c21_4639_90d5_3c4ebf3b156b
:EMMO_4f46c5ab_1c21_4639_90d5_3c4ebf3b156b rdf:type owl:Class ;
                                           rdfs:subClassOf :EMMO_bbf12904_e25e_4f49_87f3_8bd210a6b535 ;
                                           rdfs:comment "Nailing is joining by hammering or pressing nails (wire pins) as auxiliary parts into the solid material. Several parts are joined by pressing them together (from: DIN 8593 part 3/09.85)." ;
                                           skos:altLabel "Nageln" ;
                                           skos:prefLabel "Nailing"@en .

[ rdf:type owl:Axiom ;
   owl:annotatedSource :EMMO_4f46c5ab_1c21_4639_90d5_3c4ebf3b156b ;
   owl:annotatedProperty rdfs:comment ;
   owl:annotatedTarget "Nailing is joining by hammering or pressing nails (wire pins) as auxiliary parts into the solid material. Several parts are joined by pressing them together (from: DIN 8593 part 3/09.85)." ;
   rdfs:seeAlso "DIN 65099-5:1989-11"
 ] .


###  http://emmo.info/emmo#EMMO_52bbaaee_1145_4be3_8a5c_b366851ea1b9
:EMMO_52bbaaee_1145_4be3_8a5c_b366851ea1b9 rdf:type owl:Class ;
                                           rdfs:subClassOf :EMMO_b9522e56_1fac_4766_97e6_428605fabd3e ;
                                           :EMMO_967080e5_2f42_4eb2_a3a9_c58143e835f9 "A system of independent elements that are assembled together to perform a function."@en ;
                                           skos:prefLabel "Assembled"@en .


###  http://emmo.info/emmo#EMMO_592b1d98_4736_4cac_9b62_849b8dbe11c7
:EMMO_592b1d98_4736_4cac_9b62_849b8dbe11c7 rdf:type owl:Class ;
                                           rdfs:subClassOf :EMMO_2b9cbfb5_dbd0_4a68_9c6f_acc41b40dd72 ;
                                           :EMMO_c7b62dd7_063a_4c2a_8504_42f7264ba83f """Deals with entities that have a undefined shape. Undefined means that the actual shape of the entity that is produced is not relevant for the definition of the process.
In fact, everything has a shape, but in process engineering this is not relevant.

e.g. the fact that steel comes in sheets is not relevant for the definition of steel material generated in a steel-making process."""@en ;
                                           :EMMO_c84c6752_6d64_48cc_9500_e54a3c34898d "https://de.wikipedia.org/wiki/Verfahrenstechnik"@en ;
                                           skos:prefLabel "ProcessEngineeringProcess"@en .


###  http://emmo.info/emmo#EMMO_5a5cf124_1ece_4b8e_ae63_edc2b5ee573a
:EMMO_5a5cf124_1ece_4b8e_ae63_edc2b5ee573a rdf:type owl:Class ;
                                           rdfs:subClassOf :EMMO_03441eb3_d1fd_4906_b953_b83312d7589e ;
                                           skos:prefLabel "ElectricCurrentAssistedSintering"@en .


###  http://emmo.info/emmo#EMMO_5c68497d_2544_4cd4_897b_1ea783c9f6fe
:EMMO_5c68497d_2544_4cd4_897b_1ea783c9f6fe rdf:type owl:Class ;
                                           rdfs:subClassOf :EMMO_13191289_6c2b_4741_93e1_82d53bd0e703 ,
                                                           :EMMO_90ae56e4_d197_49b6_be1a_0049e4756606 ;
                                           :EMMO_967080e5_2f42_4eb2_a3a9_c58143e835f9 "An object that enables or facilitate an agent in the execution of a process that modifies the surrounding environment."@en ;
                                           skos:prefLabel "Tool"@en .

[ rdf:type owl:Axiom ;
   owl:annotatedSource :EMMO_5c68497d_2544_4cd4_897b_1ea783c9f6fe ;
   owl:annotatedProperty skos:prefLabel ;
   owl:annotatedTarget "Tool"@en ;
   :EMMO_705f27ae_954c_4f13_98aa_18473fc52b25 "Old English tōl, from a Germanic base meaning ‘prepare’."@en
 ] .


###  http://emmo.info/emmo#EMMO_5e5656ef_971e_49e6_a32f_048b6e86c3e0
:EMMO_5e5656ef_971e_49e6_a32f_048b6e86c3e0 rdf:type owl:Class ;
                                           rdfs:subClassOf :EMMO_45fec702_54cb_4508_b47e_bdc581229e22 ;
                                           skos:prefLabel "FormingFromChip"@en .


###  http://emmo.info/emmo#EMMO_607ccc15_38aa_4a69_a70a_effa8015bf42
:EMMO_607ccc15_38aa_4a69_a70a_effa8015bf42 rdf:type owl:Class ;
                                           rdfs:subClassOf :EMMO_46dc0d51_b60f_49cd_8650_9aba7be3726c ;
                                           :EMMO_c7b62dd7_063a_4c2a_8504_42f7264ba83f "Strengthening by rolling is the strengthening of component surfaces by mechanically generating compressive stresses in the component surface and consolidating the material." ;
                                           skos:altLabel "VerfestigendurchWalzen" ;
                                           skos:prefLabel "HardeningByRolling"@en .

[ rdf:type owl:Axiom ;
   owl:annotatedSource :EMMO_607ccc15_38aa_4a69_a70a_effa8015bf42 ;
   owl:annotatedProperty :EMMO_c7b62dd7_063a_4c2a_8504_42f7264ba83f ;
   owl:annotatedTarget "Strengthening by rolling is the strengthening of component surfaces by mechanically generating compressive stresses in the component surface and consolidating the material." ;
   rdfs:seeAlso "DIN 65099-7:1989-11"
 ] .


###  http://emmo.info/emmo#EMMO_61846411_8c6f_410b_ae7b_8999ec18f2b2
:EMMO_61846411_8c6f_410b_ae7b_8999ec18f2b2 rdf:type owl:Class ;
                                           rdfs:subClassOf :EMMO_dacfc7dc_5ddb_4f67_986b_dcd01d649d60 ;
                                           :EMMO_c7b62dd7_063a_4c2a_8504_42f7264ba83f "Treatment carried out after hardening or case hardening consisting of cooling to a temperature below room temperature to complete the transformation of austenite to martensite" ;
                                           skos:altLabel "Cryogenic treatment, Deep-freeze" ,
                                                         "Tieftemperaturbehandeln" ;
                                           skos:prefLabel "DeepFreezing"@en .

[ rdf:type owl:Axiom ;
   owl:annotatedSource :EMMO_61846411_8c6f_410b_ae7b_8999ec18f2b2 ;
   owl:annotatedProperty :EMMO_c7b62dd7_063a_4c2a_8504_42f7264ba83f ;
   owl:annotatedTarget "Treatment carried out after hardening or case hardening consisting of cooling to a temperature below room temperature to complete the transformation of austenite to martensite" ;
   rdfs:seeAlso "DIN EN ISO 4885:2018-07"
 ] .


###  http://emmo.info/emmo#EMMO_6523cad7_ea54_471c_adb7_e783f824ec09
:EMMO_6523cad7_ea54_471c_adb7_e783f824ec09 rdf:type owl:Class ;
                                           rdfs:subClassOf :EMMO_45fec702_54cb_4508_b47e_bdc581229e22 ;
                                           skos:prefLabel "FormingFromPlastic"@en .


###  http://emmo.info/emmo#EMMO_658b8bca_203a_49a6_920b_96b5baf5e199
:EMMO_658b8bca_203a_49a6_920b_96b5baf5e199 rdf:type owl:Class ;
                                           rdfs:subClassOf :EMMO_92028373_3a43_4b80_9a69_caca22df3918 ;
                                           skos:prefLabel "PowderCoating"@en .


###  http://emmo.info/emmo#EMMO_662e94ea_babe_4709_af8f_b669931076bc
:EMMO_662e94ea_babe_4709_af8f_b669931076bc rdf:type owl:Class ;
                                           rdfs:subClassOf :EMMO_d7432d8c_3182_4d61_a08f_dc686efaabe9 ;
                                           skos:prefLabel "GrowingCrystal"@en .


###  http://emmo.info/emmo#EMMO_6800c3fd_bf5d_4a2a_8e6e_9e909eefc16c
:EMMO_6800c3fd_bf5d_4a2a_8e6e_9e909eefc16c rdf:type owl:Class ;
                                           rdfs:subClassOf :EMMO_39d5c9c4_7d24_4409_ba3b_60ca3afde902 ,
                                                           :EMMO_45fec702_54cb_4508_b47e_bdc581229e22 ;
                                           rdfs:comment "Free forming is pressure forming with tools that do not or only partially contain the shape of the workpiece and move against each other (from: DIN 8583 Part 3/05.70)." ;
                                           skos:altLabel "Gesenkformen" ;
                                           skos:prefLabel "Moulding"@en .

[ rdf:type owl:Axiom ;
   owl:annotatedSource :EMMO_6800c3fd_bf5d_4a2a_8e6e_9e909eefc16c ;
   owl:annotatedProperty rdfs:comment ;
   owl:annotatedTarget "Free forming is pressure forming with tools that do not or only partially contain the shape of the workpiece and move against each other (from: DIN 8583 Part 3/05.70)." ;
   rdfs:seeAlso "DIN 65099-3:1989-11"
 ] .


###  http://emmo.info/emmo#EMMO_68d094e2_1777_48b5_8e43_32965f824970
:EMMO_68d094e2_1777_48b5_8e43_32965f824970 rdf:type owl:Class ;
                                           rdfs:subClassOf :EMMO_4e6c4c25_e937_40d5_9cd1_0f3b740cc0a8 ;
                                           skos:prefLabel "VaporDeposition"@en .


###  http://emmo.info/emmo#EMMO_68ee441e_c89e_4391_93c3_e68fef59fe14
:EMMO_68ee441e_c89e_4391_93c3_e68fef59fe14 rdf:type owl:Class ;
                                           rdfs:subClassOf :EMMO_78284835_f4ed_4a7c_914f_a7fdb460ed8e ,
                                                           :EMMO_aced32dd_1a13_49b0_8d8f_c79313942d19 ;
                                           rdfs:comment "Forming of a solid body, whereby the plastic state is essentially brought about by a bending stress" ;
                                           skos:prefLabel "Bending"@en .

[ rdf:type owl:Axiom ;
   owl:annotatedSource :EMMO_68ee441e_c89e_4391_93c3_e68fef59fe14 ;
   owl:annotatedProperty rdfs:comment ;
   owl:annotatedTarget "Forming of a solid body, whereby the plastic state is essentially brought about by a bending stress" ;
   rdfs:seeAlso "DIN 8586:2003-09"
 ] .


###  http://emmo.info/emmo#EMMO_6ab555fd_5803_4f03_82e8_127c01aabfea
:EMMO_6ab555fd_5803_4f03_82e8_127c01aabfea rdf:type owl:Class ;
                                           rdfs:subClassOf :EMMO_eb85216f_b872_4ee5_9f62_655aa2ae0470 ;
                                           :EMMO_967080e5_2f42_4eb2_a3a9_c58143e835f9 "A manufacturing involving the creation of long-term connection of several workpieces."@en ;
                                           rdfs:comment "The permanent joining or other bringing together of two or more workpieces of a geometric shape or of similar workpieces with shapeless material. In each case, the cohesion is created locally and increased as a whole." ;
                                           rdfs:seeAlso "DIN 8580:2020"@en ;
                                           skos:altLabel "Fügen"@de ;
<<<<<<< HEAD
                                           skos:prefLabel "JoinManufacturing"@en .
=======
                                           skos:prefLabel "WorkpiecesJoining" .

[ rdf:type owl:Axiom ;
   owl:annotatedSource :EMMO_6ab555fd_5803_4f03_82e8_127c01aabfea ;
   owl:annotatedProperty rdfs:comment ;
   owl:annotatedTarget "The permanent joining or other bringing together of two or more workpieces of a geometric shape or of similar workpieces with shapeless material. In each case, the cohesion is created locally and increased as a whole." ;
   rdfs:seeAlso "DIN 8593-0:2003-09"
 ] .
>>>>>>> 74d28b7e


###  http://emmo.info/emmo#EMMO_6c213064_e525_45d4_99cf_afebed8bbddd
:EMMO_6c213064_e525_45d4_99cf_afebed8bbddd rdf:type owl:Class ;
                                           rdfs:subClassOf :EMMO_dacfc7dc_5ddb_4f67_986b_dcd01d649d60 ;
                                           skos:prefLabel "IsothermalConversion"@en .


###  http://emmo.info/emmo#EMMO_6fa330f7_3289_4228_81df_12ee8a9708ac
:EMMO_6fa330f7_3289_4228_81df_12ee8a9708ac rdf:type owl:Class ;
                                           rdfs:subClassOf :EMMO_dacfc7dc_5ddb_4f67_986b_dcd01d649d60 ;
                                           :EMMO_c7b62dd7_063a_4c2a_8504_42f7264ba83f "Process consisting of two steps: - first, the steel is heated in a quenching treatment to a temperature above Ac3 and then rapidly cooled in a liquid to produce a process-specific grain structure; - subsequently, the steel is heated to a specific temperature during tempering to set the desired property and cooled in air." ;
                                           skos:altLabel "QuenchingAndTempering" ,
                                                         "Vergüten" ;
                                           skos:prefLabel "Tempering"@en .

[ rdf:type owl:Axiom ;
   owl:annotatedSource :EMMO_6fa330f7_3289_4228_81df_12ee8a9708ac ;
   owl:annotatedProperty :EMMO_c7b62dd7_063a_4c2a_8504_42f7264ba83f ;
   owl:annotatedTarget "Process consisting of two steps: - first, the steel is heated in a quenching treatment to a temperature above Ac3 and then rapidly cooled in a liquid to produce a process-specific grain structure; - subsequently, the steel is heated to a specific temperature during tempering to set the desired property and cooled in air." ;
   rdfs:seeAlso "DIN EN 10210-3:2020-11"
 ] .


###  http://emmo.info/emmo#EMMO_6fba4018_24bd_450c_abc3_354e2c7809c9
:EMMO_6fba4018_24bd_450c_abc3_354e2c7809c9 rdf:type owl:Class ;
                                           rdfs:subClassOf :EMMO_2b4783a6_36ad_48c8_8f5d_fe7c05ad298b ;
                                           rdfs:comment "Forming of a solid body, whereby the plastic state is essentially brought about by a combined tensile and compressive stress." ;
                                           skos:altLabel "Zugdruckumformen" ;
                                           skos:prefLabel "TensileForming"@en .

[ rdf:type owl:Axiom ;
   owl:annotatedSource :EMMO_6fba4018_24bd_450c_abc3_354e2c7809c9 ;
   owl:annotatedProperty rdfs:comment ;
   owl:annotatedTarget "Forming of a solid body, whereby the plastic state is essentially brought about by a combined tensile and compressive stress." ;
   rdfs:seeAlso "DIN 8584-1:2003-09"
 ] .


###  http://emmo.info/emmo#EMMO_71b7346e_5a4a_4b2b_8ac5_d41ecc9c7bfd
:EMMO_71b7346e_5a4a_4b2b_8ac5_d41ecc9c7bfd rdf:type owl:Class ;
                                           rdfs:subClassOf :EMMO_592b1d98_4736_4cac_9b62_849b8dbe11c7 ;
                                           skos:prefLabel "ProductionEngineering"@en .


###  http://emmo.info/emmo#EMMO_71d1c8f0_c6e3_44b5_a4b6_1b74ff35698a
:EMMO_71d1c8f0_c6e3_44b5_a4b6_1b74ff35698a rdf:type owl:Class ;
                                           rdfs:subClassOf :EMMO_2b9cbfb5_dbd0_4a68_9c6f_acc41b40dd72 ;
                                           :EMMO_967080e5_2f42_4eb2_a3a9_c58143e835f9 "A manufacturing process aimed to modify the precursor objects through a physical process (involving other materials, energy, manipulation) to change its material properties."@en ;
                                           :EMMO_b432d2d5_25f4_4165_99c5_5935a7763c1a "Synthesis of materials, quenching, the preparation of a cake, tempering of a steel beam."@en ;
                                           :EMMO_c7b62dd7_063a_4c2a_8504_42f7264ba83f "A material process requires the output to be classified as an individual of a material subclass."@en ;
                                           skos:altLabel "ContinuumManufacturing"@en ;
                                           skos:prefLabel "MaterialsProcessing"@en .


###  http://emmo.info/emmo#EMMO_7432b843_cfd2_4345_a3d2_eaa539b27e61
:EMMO_7432b843_cfd2_4345_a3d2_eaa539b27e61 rdf:type owl:Class ;
                                           rdfs:subClassOf :EMMO_39d5c9c4_7d24_4409_ba3b_60ca3afde902 ;
                                           rdfs:comment "Free forming is pressure forming with tools that do not or only partially contain the shape of the workpiece and move against each other." ,
                                                        "Non la metterei" ,
                                                        "Printing forms with tools that do not or only partially contain the shape of the workpiece and move against each other. The workpiece shape is created by free or fixed relative movement between the tool and the workpiece (kinematic shape generation)." ;
                                           skos:prefLabel "FreeForming"@en .

[ rdf:type owl:Axiom ;
   owl:annotatedSource :EMMO_7432b843_cfd2_4345_a3d2_eaa539b27e61 ;
   owl:annotatedProperty rdfs:comment ;
   owl:annotatedTarget "Free forming is pressure forming with tools that do not or only partially contain the shape of the workpiece and move against each other." ;
   rdfs:seeAlso "DIN 65099-3:1989-11"
 ] .


###  http://emmo.info/emmo#EMMO_755eaac8_735e_438c_8c19_a8b5e6a81728
:EMMO_755eaac8_735e_438c_8c19_a8b5e6a81728 rdf:type owl:Class ;
                                           rdfs:subClassOf :EMMO_03eb9b46_8ff0_4fcd_b1a0_73f65ae7434e ;
                                           :EMMO_967080e5_2f42_4eb2_a3a9_c58143e835f9 "Application of additive manufacturing intended for reducing the time needed for producing prototypes."@en ;
                                           skos:prefLabel "RapidPrototyping"@en .


###  http://emmo.info/emmo#EMMO_78284835_f4ed_4a7c_914f_a7fdb460ed8e
:EMMO_78284835_f4ed_4a7c_914f_a7fdb460ed8e rdf:type owl:Class ;
                                           rdfs:subClassOf :EMMO_6ab555fd_5803_4f03_82e8_127c01aabfea ;
                                           skos:prefLabel "FormingJoin"@en .


###  http://emmo.info/emmo#EMMO_79575941_45dc_4f15_bb59_dc04dff2c92d
:EMMO_79575941_45dc_4f15_bb59_dc04dff2c92d rdf:type owl:Class ;
                                           rdfs:subClassOf :EMMO_6523cad7_ea54_471c_adb7_e783f824ec09 ;
                                           skos:prefLabel "TransferMolding"@en .


###  http://emmo.info/emmo#EMMO_7cd8a4ec_b219_498e_b696_028257163aa4
:EMMO_7cd8a4ec_b219_498e_b696_028257163aa4 rdf:type owl:Class ;
                                           rdfs:subClassOf :EMMO_dacfc7dc_5ddb_4f67_986b_dcd01d649d60 ;
                                           :EMMO_c7b62dd7_063a_4c2a_8504_42f7264ba83f "Heat treatment process that generally produces martensite in the matrix." ;
                                           skos:prefLabel "Hardening"@en .

[ rdf:type owl:Axiom ;
   owl:annotatedSource :EMMO_7cd8a4ec_b219_498e_b696_028257163aa4 ;
   owl:annotatedProperty :EMMO_c7b62dd7_063a_4c2a_8504_42f7264ba83f ;
   owl:annotatedTarget "Heat treatment process that generally produces martensite in the matrix." ;
   rdfs:seeAlso "ISO/TR 10809-1:2009, 0000_19"
 ] .


###  http://emmo.info/emmo#EMMO_82fc8506_1f84_4add_9683_abea077bd1e3
:EMMO_82fc8506_1f84_4add_9683_abea077bd1e3 rdf:type owl:Class ;
                                           owl:equivalentClass [ rdf:type owl:Class ;
                                                                 owl:unionOf ( :EMMO_127594de_4802_4ad6_b09d_d05b340394dd
                                                                               :EMMO_86ca9b93_1183_4b65_81b8_c0fcd3bba5ad
                                                                             )
                                                               ] ;
                                           rdfs:subClassOf :EMMO_aaad78a9_abaf_4f97_9c1a_d763a94c4ba3 ;
                                           :EMMO_3aa37f92_8dc5_4ee4_8438_e41e6ae20c62 "https://www.iso.org/obp/ui/#iso:std:iso:9000:ed-3:v1:en:term:3.4.2"@en ;
                                           :EMMO_964568dd_64d2_454b_a12f_ac389f1c5e7f "https://www.iso.org/obp/ui/#iso:std:iso:14040:ed-2:v1:en:term:3.9"@en ;
                                           :EMMO_967080e5_2f42_4eb2_a3a9_c58143e835f9 "The overall lifetime of an holistic that has been the output of an intentional process."@en ;
                                           rdfs:comment """This concepts encompass the overall lifetime of a product.
Is temporaly fundamental, meaning that it can have other products as holistic spatial parts, but its holistic temporal parts are not products. In other words, the individual must encompass the whole lifetime from creation to disposal.
A product can be a tangible object (e.g. a manufactured object), a process (e.g. service). It can be the outcome of a natural or an artificially driven process.
It must have and initial stage of its life that is also an outcome of a intentional process."""@en ;
                                           skos:altLabel "Output"@en ;
                                           skos:prefLabel "Product"@en .

[ rdf:type owl:Axiom ;
   owl:annotatedSource :EMMO_82fc8506_1f84_4add_9683_abea077bd1e3 ;
   owl:annotatedProperty skos:prefLabel ;
   owl:annotatedTarget "Product"@en ;
   :EMMO_705f27ae_954c_4f13_98aa_18473fc52b25 "From Latin productum ‘something produced’, derived from Latin producere, from pro- ‘forward’ + ducere ‘to lead’."@en
 ] .


###  http://emmo.info/emmo#EMMO_865a1a70_02e8_40b2_948d_078e636c8701
:EMMO_865a1a70_02e8_40b2_948d_078e636c8701 rdf:type owl:Class ;
                                           rdfs:subClassOf :EMMO_d7432d8c_3182_4d61_a08f_dc686efaabe9 ;
                                           skos:prefLabel "Foaming"@en .


###  http://emmo.info/emmo#EMMO_8679c7d3_fd5d_49ba_bc1f_1bb820a1f73f
:EMMO_8679c7d3_fd5d_49ba_bc1f_1bb820a1f73f rdf:type owl:Class ;
                                           rdfs:subClassOf :EMMO_90589553_5625_4074_8f0d_0532fd7eb42b ;
                                           skos:altLabel "Machining in which a tool is used whose number of cutting edges, geometry of the cutting wedges and position of the cutting edges in relation to the workpiece are determined" ,
                                                         "Spanen mit geometrisch bestimmten Schneiden" ;
                                           skos:prefLabel "DefinedEdgeCutting"@en .

[ rdf:type owl:Axiom ;
   owl:annotatedSource :EMMO_8679c7d3_fd5d_49ba_bc1f_1bb820a1f73f ;
   owl:annotatedProperty skos:altLabel ;
   owl:annotatedTarget "Machining in which a tool is used whose number of cutting edges, geometry of the cutting wedges and position of the cutting edges in relation to the workpiece are determined" ;
   rdfs:seeAlso "DIN 8589-0:2003-09"
 ] .


###  http://emmo.info/emmo#EMMO_86a305d1_7644_48be_b84c_1f976679b904
:EMMO_86a305d1_7644_48be_b84c_1f976679b904 rdf:type owl:Class ;
                                           rdfs:subClassOf :EMMO_494b372c_cfdf_47d3_a4de_5e037c540de8 ;
                                           :EMMO_967080e5_2f42_4eb2_a3a9_c58143e835f9 "A device that is designed to participate to a manufacturing process."@en ;
                                           skos:prefLabel "ManufacturingDevice"@en .


###  http://emmo.info/emmo#EMMO_86ca9b93_1183_4b65_81b8_c0fcd3bba5ad
:EMMO_86ca9b93_1183_4b65_81b8_c0fcd3bba5ad rdf:type owl:Class ;
                                           rdfs:subClassOf :EMMO_82fc8506_1f84_4add_9683_abea077bd1e3 ,
                                                           :EMMO_90ae56e4_d197_49b6_be1a_0049e4756606 ;
                                           :EMMO_967080e5_2f42_4eb2_a3a9_c58143e835f9 "An object that has been designed and manufactured for a particular purpose."@en ;
                                           :EMMO_b432d2d5_25f4_4165_99c5_5935a7763c1a "Car, tire, composite material."@en ;
                                           skos:altLabel "Artifact"@en ,
                                                         "Engineered"@en ,
                                                         "TangibleProduct"@en ;
                                           skos:prefLabel "ManufacturedProduct"@en .

[ rdf:type owl:Axiom ;
   owl:annotatedSource :EMMO_86ca9b93_1183_4b65_81b8_c0fcd3bba5ad ;
   owl:annotatedProperty skos:altLabel ;
   owl:annotatedTarget "Artifact"@en ;
   :EMMO_705f27ae_954c_4f13_98aa_18473fc52b25 "From Latin arte ‘by or using art’ + factum ‘something made’."@en
 ] .

[ rdf:type owl:Axiom ;
   owl:annotatedSource :EMMO_86ca9b93_1183_4b65_81b8_c0fcd3bba5ad ;
   owl:annotatedProperty skos:altLabel ;
   owl:annotatedTarget "Engineered"@en ;
   :EMMO_705f27ae_954c_4f13_98aa_18473fc52b25 "From Latin ingenium \"innate qualities, ability; inborn character,\" in Late Latin \"a war engine, battering ram\"; literally \"that which is inborn,\" from in- (\"in\") + gignere (\"give birth, beget\")."@en
 ] .

[ rdf:type owl:Axiom ;
   owl:annotatedSource :EMMO_86ca9b93_1183_4b65_81b8_c0fcd3bba5ad ;
   owl:annotatedProperty skos:altLabel ;
   owl:annotatedTarget "TangibleProduct"@en ;
   :EMMO_705f27ae_954c_4f13_98aa_18473fc52b25 "From late Latin tangibilis, from tangere ‘to touch’."@en
 ] .

[ rdf:type owl:Axiom ;
   owl:annotatedSource :EMMO_86ca9b93_1183_4b65_81b8_c0fcd3bba5ad ;
   owl:annotatedProperty skos:prefLabel ;
   owl:annotatedTarget "ManufacturedProduct"@en ;
   :EMMO_705f27ae_954c_4f13_98aa_18473fc52b25 "From Latin manufacture: \"made by hand\"."@en
 ] .

###  http://emmo.info/emmo#EMMO_8786cb47_8e1f_4968_9b15_f6d41fc51252
:EMMO_8786cb47_8e1f_4968_9b15_f6d41fc51252 rdf:type owl:Class ;
                                           rdfs:subClassOf :EMMO_a4d66059_5dd3_4b90_b4cb_10960559441b ;
                                           :EMMO_967080e5_2f42_4eb2_a3a9_c58143e835f9 "A manufacturing with an output that is an object with a specific function, shape, or intended use, not simply a material."@en ;
                                           rdfs:seeAlso "DIN 8580:2020"@en ,
                                                        """ISO 15531-1:2004
discrete manufacturing: production of discrete items."""@en ,
                                                        """ISO 8887-1:2017
manufacturing: production of components"""@en ;
<<<<<<< HEAD
                                           skos:altLabel "DiscreteManufacturing"@en ,
                                                         "Werkstücke"@de ;
=======
                                           skos:altLabel "DiscreteManufacturing"@en ;
>>>>>>> 74d28b7e
                                           skos:prefLabel "WorkpieceManufacturing"@en .

[ rdf:type owl:Axiom ;
   owl:annotatedSource :EMMO_8786cb47_8e1f_4968_9b15_f6d41fc51252 ;
   owl:annotatedProperty rdfs:seeAlso ;
   owl:annotatedTarget """ISO 15531-1:2004
discrete manufacturing: production of discrete items."""@en ;
   rdfs:isDefinedBy "https://www.iso.org/obp/ui/#iso:std:iso:15531:-1:ed-1:v1:en:term:3.6.9"^^xsd:anyURI
 ] .

[ rdf:type owl:Axiom ;
   owl:annotatedSource :EMMO_8786cb47_8e1f_4968_9b15_f6d41fc51252 ;
   owl:annotatedProperty rdfs:seeAlso ;
   owl:annotatedTarget """ISO 8887-1:2017
manufacturing: production of components"""@en ;
   rdfs:isDefinedBy "https://www.iso.org/obp/ui/#iso:std:iso:8887:-1:ed-1:v1:en:term:3.1.5"^^xsd:anyURI
 ] .


###  http://emmo.info/emmo#EMMO_8b2fd84c_8f51_4731_9bd7_830545e78b23
:EMMO_8b2fd84c_8f51_4731_9bd7_830545e78b23 rdf:type owl:Class ;
                                           rdfs:subClassOf :EMMO_ae3c9eb3_289d_4133_99d6_77068367a58d ;
                                           skos:prefLabel "LowPressureCasting"@en .


###  http://emmo.info/emmo#EMMO_8f4d2c80_002f_44b4_a4f1_0d9ead0779ba
:EMMO_8f4d2c80_002f_44b4_a4f1_0d9ead0779ba rdf:type owl:Class ;
                                           rdfs:subClassOf :EMMO_6523cad7_ea54_471c_adb7_e783f824ec09 ;
                                           skos:prefLabel "Molds"@en .


###  http://emmo.info/emmo#EMMO_90589553_5625_4074_8f0d_0532fd7eb42b
:EMMO_90589553_5625_4074_8f0d_0532fd7eb42b rdf:type owl:Class ;
                                           rdfs:subClassOf :EMMO_8786cb47_8e1f_4968_9b15_f6d41fc51252 ;
                                           :EMMO_967080e5_2f42_4eb2_a3a9_c58143e835f9 "A manufacturing process in which the shape of a workpiece is changed by breaking the material cohesion at the processing point and thus the material cohesion is reduced overall."@en ;
                                           rdfs:seeAlso "DIN 8580:2020"@en ;
<<<<<<< HEAD
                                           skos:altLabel "CuttingManufacturing"@en ,
                                                         "Trennen"@de ;
                                           skos:prefLabel "SeparateManufacturing"@en .
=======
                                           skos:altLabel "CuttingManufacturing"@en ;
                                           skos:prefLabel "Trennen"@de ,
                                                          "WorkpiecePartSeparation"@en .
>>>>>>> 74d28b7e


###  http://emmo.info/emmo#EMMO_912ac3a2_a124_4233_92dd_06c9aebea46c
:EMMO_912ac3a2_a124_4233_92dd_06c9aebea46c rdf:type owl:Class ;
                                           rdfs:subClassOf :EMMO_6ab555fd_5803_4f03_82e8_127c01aabfea ;
                                           :EMMO_967080e5_2f42_4eb2_a3a9_c58143e835f9 "The act of connecting together the parts of something"@en ;
                                           :EMMO_c7b62dd7_063a_4c2a_8504_42f7264ba83f "No loss or adds of parts by the components, nor merging. In assemblying parts are losing some of theirs movement degrees of freedom."@en ;
                                           skos:prefLabel "Assemblying"@en .

[ rdf:type owl:Axiom ;
   owl:annotatedSource :EMMO_912ac3a2_a124_4233_92dd_06c9aebea46c ;
   owl:annotatedProperty skos:prefLabel ;
   owl:annotatedTarget "Assemblying"@en ;
   :EMMO_705f27ae_954c_4f13_98aa_18473fc52b25 "From Old French asembler, based on Latin ad- ‘to’ + simul ‘together’."@en
 ] .


###  http://emmo.info/emmo#EMMO_91c2db4b_83e2_4c36_aadf_453acc72e6d2
:EMMO_91c2db4b_83e2_4c36_aadf_453acc72e6d2 rdf:type owl:Class ;
                                           rdfs:subClassOf :EMMO_39d5c9c4_7d24_4409_ba3b_60ca3afde902 ;
                                           rdfs:comment "Continuous or stepwise pressure forming with one or more rotating tools (rollers), without or with additional tools, e.g. plugs or mandrels, rods, guide tools" ;
                                           skos:altLabel "Walzen" ;
                                           skos:prefLabel "Rolling"@en .

[ rdf:type owl:Axiom ;
   owl:annotatedSource :EMMO_91c2db4b_83e2_4c36_aadf_453acc72e6d2 ;
   owl:annotatedProperty rdfs:comment ;
   owl:annotatedTarget "Continuous or stepwise pressure forming with one or more rotating tools (rollers), without or with additional tools, e.g. plugs or mandrels, rods, guide tools" ;
   rdfs:seeAlso "DIN 8583-2:2003-09"
 ] .


###  http://emmo.info/emmo#EMMO_92028373_3a43_4b80_9a69_caca22df3918
:EMMO_92028373_3a43_4b80_9a69_caca22df3918 rdf:type owl:Class ;
                                           rdfs:subClassOf :EMMO_eb85216f_b872_4ee5_9f62_655aa2ae0470 ;
                                           :EMMO_967080e5_2f42_4eb2_a3a9_c58143e835f9 "A manufacturing in which an adherent layer of amorphous material is applied to a workpiece."@en ;
                                           rdfs:seeAlso "DIN 8580:2020"@en ;
<<<<<<< HEAD
                                           skos:altLabel "Beschichten"@de ;
                                           skos:prefLabel "CoatingManufacturing"@en .
=======
                                           skos:altLabel "NonWorkPieceToWorkPieceJoining" ;
                                           skos:prefLabel "Beschichten"@de ,
                                                          "CoatingManufacturing"@en .
>>>>>>> 74d28b7e


###  http://emmo.info/emmo#EMMO_92eaefcb_50be_4237_9ec0_4a019ce24921
:EMMO_92eaefcb_50be_4237_9ec0_4a019ce24921 rdf:type owl:Class ;
                                           rdfs:subClassOf :EMMO_90589553_5625_4074_8f0d_0532fd7eb42b ;
                                           rdfs:comment "Process for removing unwanted residual or waste material from a given product or material" ;
                                           skos:prefLabel "Cleaning"@en .

[ rdf:type owl:Axiom ;
   owl:annotatedSource :EMMO_92eaefcb_50be_4237_9ec0_4a019ce24921 ;
   owl:annotatedProperty rdfs:comment ;
   owl:annotatedTarget "Process for removing unwanted residual or waste material from a given product or material" ;
   rdfs:seeAlso "ISO 13574:2015-02"
 ] .


###  http://emmo.info/emmo#EMMO_95d4eb9b_d3d0_4705_a01c_4f87fb5f8d43
:EMMO_95d4eb9b_d3d0_4705_a01c_4f87fb5f8d43 rdf:type owl:Class ;
                                           rdfs:subClassOf :EMMO_494b372c_cfdf_47d3_a4de_5e037c540de8 ;
                                           skos:prefLabel "TransportationDevice"@en .


###  http://emmo.info/emmo#EMMO_96c38f8d_fabd_41dc_abda_d15419eb897d
:EMMO_96c38f8d_fabd_41dc_abda_d15419eb897d rdf:type owl:Class ;
                                           rdfs:subClassOf :EMMO_92028373_3a43_4b80_9a69_caca22df3918 ;
                                           skos:prefLabel "Painting"@en .


###  http://emmo.info/emmo#EMMO_9900d51c_bdd3_40e8_aa82_ad1aa7092f71
:EMMO_9900d51c_bdd3_40e8_aa82_ad1aa7092f71 rdf:type owl:Class ;
                                           rdfs:subClassOf :EMMO_dacfc7dc_5ddb_4f67_986b_dcd01d649d60 ;
                                           :EMMO_c7b62dd7_063a_4c2a_8504_42f7264ba83f "heat treatment consisting of heating and soaking at a suitable temperature, followed by cooling under conditions such that, after return to ambient temperature, the metal will be in a structural state closer to that of equilibrium" ;
                                           skos:prefLabel "Annealing"@en .

[ rdf:type owl:Axiom ;
   owl:annotatedSource :EMMO_9900d51c_bdd3_40e8_aa82_ad1aa7092f71 ;
   owl:annotatedProperty :EMMO_c7b62dd7_063a_4c2a_8504_42f7264ba83f ;
   owl:annotatedTarget "heat treatment consisting of heating and soaking at a suitable temperature, followed by cooling under conditions such that, after return to ambient temperature, the metal will be in a structural state closer to that of equilibrium" ;
   rdfs:seeAlso "EN 10028-1:2017-07"
 ] .


###  http://emmo.info/emmo#EMMO_9d74a963_8c62_4c20_a413_93b786bfbecc
:EMMO_9d74a963_8c62_4c20_a413_93b786bfbecc rdf:type owl:Class ;
                                           rdfs:subClassOf :EMMO_f8b20fd2_08b9_4368_b786_156e11d1cec8 ;
                                           skos:prefLabel "Presses"@en .


###  http://emmo.info/emmo#EMMO_9e452535_a369_404d_9afb_d41fd79d12b8
:EMMO_9e452535_a369_404d_9afb_d41fd79d12b8 rdf:type owl:Class ;
                                           rdfs:subClassOf :EMMO_a46f2e3f_6d06_4968_a02f_55274d131130 ;
                                           skos:prefLabel "ConcreteOrPlasterPouring"@en .


###  http://emmo.info/emmo#EMMO_a09a5342_cad4_40fa_a619_a5af0867cb8f
:EMMO_a09a5342_cad4_40fa_a619_a5af0867cb8f rdf:type owl:Class ;
                                           rdfs:subClassOf :EMMO_d7432d8c_3182_4d61_a08f_dc686efaabe9 ;
                                           skos:prefLabel "DippingForms"@en .


###  http://emmo.info/emmo#EMMO_a139c6d5_1a0b_4605_a6c0_9f383539f9b1
:EMMO_a139c6d5_1a0b_4605_a6c0_9f383539f9b1 rdf:type owl:Class ;
                                           rdfs:subClassOf :EMMO_326e7731_76c5_402d_a041_c9b48a736963 ;
                                           skos:prefLabel "ElectrolyticDeposition"@en .


###  http://emmo.info/emmo#EMMO_a46f2e3f_6d06_4968_a02f_55274d131130
:EMMO_a46f2e3f_6d06_4968_a02f_55274d131130 rdf:type owl:Class ;
                                           rdfs:subClassOf :EMMO_45fec702_54cb_4508_b47e_bdc581229e22 ;
                                           skos:prefLabel "FormingFromPulp"@en .


###  http://emmo.info/emmo#EMMO_a4d66059_5dd3_4b90_b4cb_10960559441b
:EMMO_a4d66059_5dd3_4b90_b4cb_10960559441b rdf:type owl:Class ;
                                           rdfs:subClassOf :EMMO_2b9cbfb5_dbd0_4a68_9c6f_acc41b40dd72 ,
                                                           [ rdf:type owl:Restriction ;
                                                             owl:onProperty :EMMO_35c29eb6_f57e_48d8_85af_854f9e926e77 ;
                                                             owl:someValuesFrom :EMMO_86ca9b93_1183_4b65_81b8_c0fcd3bba5ad
                                                           ] ,
                                                           [ rdf:type owl:Restriction ;
                                                             owl:onProperty :EMMO_35c29eb6_f57e_48d8_85af_854f9e926e77 ;
                                                             owl:someValuesFrom :EMMO_c0afb341_7d31_4883_a307_ae4606df2a1b
                                                           ] ,
                                                           [ rdf:type owl:Restriction ;
                                                             owl:onProperty :EMMO_c4bace1d_4db0_4cd3_87e9_18122bae2840 ;
                                                             owl:someValuesFrom :EMMO_479db031_b344_4488_9efa_4bc12c6c1765
                                                           ] ;
                                           :EMMO_967080e5_2f42_4eb2_a3a9_c58143e835f9 "The process of transforming precursor objects (e.g. raw materials) into a product by the use of manual labor, machinery or chemical/biological processes."@en ;
                                           :EMMO_c7b62dd7_063a_4c2a_8504_42f7264ba83f "Deals with entities that have a defined shape."@en ;
                                           :EMMO_c84c6752_6d64_48cc_9500_e54a3c34898d "https://de.wikipedia.org/wiki/Fertigungsverfahren"@en ;
                                           rdfs:seeAlso "DIN 8580:2020"@en ,
                                                        """ISO 15531-1:2004
manufacturing: function or act of converting or transforming material from raw material or semi-finished state to a state of further completion"""@en ,
                                                        """ISO 18435-1:2009
manufacturing process: set of processes in manufacturing involving a flow and/or transformation of material, information, energy, control, or any other element in a manufacturing area"""@en ;
                                           skos:prefLabel "Manufacturing"@en .

[ rdf:type owl:Axiom ;
   owl:annotatedSource :EMMO_a4d66059_5dd3_4b90_b4cb_10960559441b ;
   owl:annotatedProperty rdfs:seeAlso ;
   owl:annotatedTarget """ISO 15531-1:2004
manufacturing: function or act of converting or transforming material from raw material or semi-finished state to a state of further completion"""@en ;
   rdfs:isDefinedBy "https://www.iso.org/obp/ui/#iso:std:iso:15531:-1:ed-1:v1:en:term:3.6.22"^^xsd:anyURI
 ] .

[ rdf:type owl:Axiom ;
   owl:annotatedSource :EMMO_a4d66059_5dd3_4b90_b4cb_10960559441b ;
   owl:annotatedProperty rdfs:seeAlso ;
   owl:annotatedTarget """ISO 18435-1:2009
manufacturing process: set of processes in manufacturing involving a flow and/or transformation of material, information, energy, control, or any other element in a manufacturing area"""@en ;
   rdfs:isDefinedBy "https://www.iso.org/obp/ui/#iso:std:iso:18435:-1:ed-1:v1:en:term:3.16"^^xsd:anyURI
 ] .

[ rdf:type owl:Axiom ;
   owl:annotatedSource :EMMO_a4d66059_5dd3_4b90_b4cb_10960559441b ;
   owl:annotatedProperty skos:prefLabel ;
   owl:annotatedTarget "Manufacturing"@en ;
   :EMMO_705f27ae_954c_4f13_98aa_18473fc52b25 "From Latin manu factum (\"made by hand\")."@en
 ] .


###  http://emmo.info/emmo#EMMO_a85d0b8a_588e_423f_b799_97b0890e9183
:EMMO_a85d0b8a_588e_423f_b799_97b0890e9183 rdf:type owl:Class ;
                                           rdfs:subClassOf :EMMO_ae3c9eb3_289d_4133_99d6_77068367a58d ;
                                           skos:prefLabel "DieCasting"@en .


###  http://emmo.info/emmo#EMMO_aa446897_0683_4e9b_9b0e_b6081d2d70d8
:EMMO_aa446897_0683_4e9b_9b0e_b6081d2d70d8 rdf:type owl:Class ;
                                           rdfs:subClassOf :EMMO_78284835_f4ed_4a7c_914f_a7fdb460ed8e ;
                                           skos:prefLabel "Folding"@en .


###  http://emmo.info/emmo#EMMO_aced32dd_1a13_49b0_8d8f_c79313942d19
:EMMO_aced32dd_1a13_49b0_8d8f_c79313942d19 rdf:type owl:Class ;
                                           rdfs:subClassOf :EMMO_2b4783a6_36ad_48c8_8f5d_fe7c05ad298b ;
                                           rdfs:comment "Forming of a solid body, whereby the plastic state is essentially brought about by a bending stress." ;
                                           skos:altLabel "Biegeumformen" ;
                                           skos:prefLabel "FlexuralForming"@en .

[ rdf:type owl:Axiom ;
   owl:annotatedSource :EMMO_aced32dd_1a13_49b0_8d8f_c79313942d19 ;
   owl:annotatedProperty rdfs:comment ;
   owl:annotatedTarget "Forming of a solid body, whereby the plastic state is essentially brought about by a bending stress." ;
   rdfs:seeAlso "DIN 8586:2003-09"
 ] .


###  http://emmo.info/emmo#EMMO_ae3c9eb3_289d_4133_99d6_77068367a58d
:EMMO_ae3c9eb3_289d_4133_99d6_77068367a58d rdf:type owl:Class ;
                                           rdfs:subClassOf :EMMO_d7432d8c_3182_4d61_a08f_dc686efaabe9 ;
                                           skos:prefLabel "Casting"@en .


###  http://emmo.info/emmo#EMMO_b5efbfa6_8610_4e3e_ad36_93e426bd873e
:EMMO_b5efbfa6_8610_4e3e_ad36_93e426bd873e rdf:type owl:Class ;
                                           rdfs:subClassOf :EMMO_6523cad7_ea54_471c_adb7_e783f824ec09 ;
                                           skos:prefLabel "PlasticModeling"@en .


###  http://emmo.info/emmo#EMMO_b8ce01a5_1e0c_4c69_8e54_7235fd4fe47e
:EMMO_b8ce01a5_1e0c_4c69_8e54_7235fd4fe47e rdf:type owl:Class ;
                                           rdfs:subClassOf :EMMO_1a2cbca8_3d3b_4e2c_9a71_e39273937786 ;
                                           rdfs:comment "A manufacturing process in which metallic material is anodically dissolved under the influence of an electric current and an electrolyte solution. The current flow can be caused either by connection to an external current source or due to local element formation on the workpiece (etching)." ;
                                           skos:altLabel "elektrochemisches Abtragen" ;
                                           skos:prefLabel "SparkErosion"@en .

[ rdf:type owl:Axiom ;
   owl:annotatedSource :EMMO_b8ce01a5_1e0c_4c69_8e54_7235fd4fe47e ;
   owl:annotatedProperty rdfs:comment ;
   owl:annotatedTarget "A manufacturing process in which metallic material is anodically dissolved under the influence of an electric current and an electrolyte solution. The current flow can be caused either by connection to an external current source or due to local element formation on the workpiece (etching)." ;
   rdfs:seeAlso "DIN 8590 Berichtigung 1:2004-02"
 ] .


###  http://emmo.info/emmo#EMMO_bafc17b5_9be4_4823_8bbe_ab4e90b6738c
:EMMO_bafc17b5_9be4_4823_8bbe_ab4e90b6738c skos:altLabel "Project"@en .


###  http://emmo.info/emmo#EMMO_bbf12904_e25e_4f49_87f3_8bd210a6b535
:EMMO_bbf12904_e25e_4f49_87f3_8bd210a6b535 rdf:type owl:Class ;
                                           rdfs:subClassOf :EMMO_6ab555fd_5803_4f03_82e8_127c01aabfea ;
                                           rdfs:comment "A collective term for the processes in which, during joining, the parts to be joined and any auxiliary parts are essentially only elastically deformed and unintentional loosening is prevented by frictional connection." ;
                                           skos:altLabel "Anpressen" ;
                                           skos:prefLabel "Pressing"@en .

[ rdf:type owl:Axiom ;
   owl:annotatedSource :EMMO_bbf12904_e25e_4f49_87f3_8bd210a6b535 ;
   owl:annotatedProperty rdfs:comment ;
   owl:annotatedTarget "A collective term for the processes in which, during joining, the parts to be joined and any auxiliary parts are essentially only elastically deformed and unintentional loosening is prevented by frictional connection." ;
   rdfs:seeAlso "DIN 8593-3:2003-09"
 ] .


###  http://emmo.info/emmo#EMMO_bfce8136_8f58_4ea5_ab3a_1734170c5d92
:EMMO_bfce8136_8f58_4ea5_ab3a_1734170c5d92 rdf:type owl:Class ;
                                           rdfs:subClassOf :EMMO_8679c7d3_fd5d_49ba_bc1f_1bb820a1f73f ;
                                           :EMMO_967080e5_2f42_4eb2_a3a9_c58143e835f9 "A manufacturing in which material is removed from the workpiece in the form of chips."@en ;
                                           skos:altLabel "RemovingChipsFromWorkpiece" ;
                                           skos:prefLabel "Machining"@en .


###  http://emmo.info/emmo#EMMO_c0afb341_7d31_4883_a307_ae4606df2a1b
:EMMO_c0afb341_7d31_4883_a307_ae4606df2a1b rdf:type owl:Class ;
                                           rdfs:subClassOf :EMMO_4b32fc1e_5293_4247_9e8d_1175df9f1c0b ,
                                                           [ rdf:type owl:Restriction ;
                                                             owl:onProperty [ owl:inverseOf :EMMO_35c29eb6_f57e_48d8_85af_854f9e926e77
                                                                            ] ;
                                                             owl:someValuesFrom :EMMO_a4d66059_5dd3_4b90_b4cb_10960559441b
                                                           ] ;
                                           :EMMO_967080e5_2f42_4eb2_a3a9_c58143e835f9 "A strict fundamental object overcrossing a manufacturing process, the intersection being the agent that participates and drives the manufacturing process."@en ;
                                           skos:prefLabel "Manufacturer"@en .


###  http://emmo.info/emmo#EMMO_c0ec56d1_0deb_4452_a6a1_70570308b6bb
:EMMO_c0ec56d1_0deb_4452_a6a1_70570308b6bb rdf:type owl:Class ;
                                           rdfs:subClassOf :EMMO_03441eb3_d1fd_4906_b953_b83312d7589e ;
                                           skos:prefLabel "CeramicSintering"@en .


###  http://emmo.info/emmo#EMMO_c1dad83e_974f_432e_ac92_d016f2445279
:EMMO_c1dad83e_974f_432e_ac92_d016f2445279 rdf:type owl:Class ;
                                           rdfs:subClassOf :EMMO_bfce8136_8f58_4ea5_ab3a_1734170c5d92 ;
                                           rdfs:comment "machining with a circular cutting movement in which the axis of rotation of the tool and the axis of the internal surface to be produced are identical and the feed movement is in the direction of this axis. The axis of rotation of the cutting movement maintains its position relative to the workpiece independently of the feed movement (axis of rotation workpiece-bound)." ;
                                           skos:altLabel "Bohren" ;
                                           skos:prefLabel "Drilling"@en .

[ rdf:type owl:Axiom ;
   owl:annotatedSource :EMMO_c1dad83e_974f_432e_ac92_d016f2445279 ;
   owl:annotatedProperty rdfs:comment ;
   owl:annotatedTarget "machining with a circular cutting movement in which the axis of rotation of the tool and the axis of the internal surface to be produced are identical and the feed movement is in the direction of this axis. The axis of rotation of the cutting movement maintains its position relative to the workpiece independently of the feed movement (axis of rotation workpiece-bound)." ;
   rdfs:seeAlso "DIN 8589-2:2003-09"
 ] .


###  http://emmo.info/emmo#EMMO_c2d9d370_f9eb_40be_b01e_7ceba8f7457f
:EMMO_c2d9d370_f9eb_40be_b01e_7ceba8f7457f rdf:type owl:Class ;
                                           rdfs:subClassOf :EMMO_d7432d8c_3182_4d61_a08f_dc686efaabe9 ;
                                           skos:prefLabel "FiberReinforcePlasticManufacturing"@en .


###  http://emmo.info/emmo#EMMO_c30aaeb1_66cc_4c69_8890_d7812c1d608c
:EMMO_c30aaeb1_66cc_4c69_8890_d7812c1d608c rdf:type owl:Class ;
                                           rdfs:subClassOf :EMMO_fc859d37_408d_44b6_b345_a0ea0b65121e ;
                                           skos:prefLabel "Magnetizing"@en .


###  http://emmo.info/emmo#EMMO_c4fba898_896b_4d58_a24c_b5c0851fa2a2
:EMMO_c4fba898_896b_4d58_a24c_b5c0851fa2a2 rdf:type owl:Class ;
                                           rdfs:subClassOf :EMMO_fc859d37_408d_44b6_b345_a0ea0b65121e ;
                                           skos:prefLabel "Irradiate"@en .


###  http://emmo.info/emmo#EMMO_c4ffca76_fb0c_43c7_bc16_8c2430888c83
:EMMO_c4ffca76_fb0c_43c7_bc16_8c2430888c83 rdf:type owl:Class ;
                                           rdfs:subClassOf :EMMO_46dc0d51_b60f_49cd_8650_9aba7be3726c ;
                                           skos:prefLabel "HardeningByDrawing"@en .


###  http://emmo.info/emmo#EMMO_c5970406_0b66_4931_8a23_3e81162ba65b
:EMMO_c5970406_0b66_4931_8a23_3e81162ba65b rdf:type owl:Class ;
                                           rdfs:subClassOf :EMMO_c9f0abb6_d3e8_459e_bacc_c14ed5481998 ;
                                           skos:prefLabel "LaserCutting"@en .


###  http://emmo.info/emmo#EMMO_c62b76d5_c1cc_432a_8c9e_7684ab054669
:EMMO_c62b76d5_c1cc_432a_8c9e_7684ab054669 rdf:type owl:Class ;
                                           rdfs:subClassOf :EMMO_46dc0d51_b60f_49cd_8650_9aba7be3726c ;
                                           skos:prefLabel "HardeningByForging"@en .


###  http://emmo.info/emmo#EMMO_c7171429_b9e3_4812_95c1_e97309370538
:EMMO_c7171429_b9e3_4812_95c1_e97309370538 rdf:type owl:Class ;
                                           rdfs:subClassOf :EMMO_90589553_5625_4074_8f0d_0532fd7eb42b ;
                                           :EMMO_c7b62dd7_063a_4c2a_8504_42f7264ba83f "action to disassemble a product or a component by removing all or some of its constituent parts with the intent to salvage" ;
                                           skos:altLabel "Demontage" ;
                                           skos:prefLabel "Dismantling"@en .

[ rdf:type owl:Axiom ;
   owl:annotatedSource :EMMO_c7171429_b9e3_4812_95c1_e97309370538 ;
   owl:annotatedProperty :EMMO_c7b62dd7_063a_4c2a_8504_42f7264ba83f ;
   owl:annotatedTarget "action to disassemble a product or a component by removing all or some of its constituent parts with the intent to salvage" ;
   rdfs:seeAlso "DIN EN 9110:2018-08"
 ] .


###  http://emmo.info/emmo#EMMO_c790c7ff_2d10_4336_94ad_4f4e173109a9
:EMMO_c790c7ff_2d10_4336_94ad_4f4e173109a9 rdf:type owl:Class ;
                                           rdfs:subClassOf :EMMO_6ab555fd_5803_4f03_82e8_127c01aabfea ;
                                           rdfs:comment "Method of joining metallic materials with the aid of a molten filler metal (solder), optionally with the use of flow agents" ;
                                           skos:altLabel "Löten" ;
                                           skos:prefLabel "Soldering"@en .

[ rdf:type owl:Axiom ;
   owl:annotatedSource :EMMO_c790c7ff_2d10_4336_94ad_4f4e173109a9 ;
   owl:annotatedProperty rdfs:comment ;
   owl:annotatedTarget "Method of joining metallic materials with the aid of a molten filler metal (solder), optionally with the use of flow agents" ;
   rdfs:seeAlso "DIN 55405:2014-12"
 ] .


###  http://emmo.info/emmo#EMMO_c7d004db-59fa-5ae3-adb1-e75736aa721a
:EMMO_c7d004db-59fa-5ae3-adb1-e75736aa721a rdf:type owl:Class ;
                                           rdfs:subClassOf :EMMO_bfce8136_8f58_4ea5_ab3a_1734170c5d92 ;
                                           :EMMO_967080e5_2f42_4eb2_a3a9_c58143e835f9 "Process of cutting a workpiece into smaller parts that are either doughter parts, samples (e.g. for testing) or scrap."@en ;
                                           rdfs:comment "Cutting with circular or straight cutting motion, using a multi-toothed tool of small cutting width, the cutting motion being performed by the tool" ;
                                           skos:altLabel "Sägen" ;
                                           skos:prefLabel "Sawing"@en .

[ rdf:type owl:Axiom ;
   owl:annotatedSource :EMMO_c7d004db-59fa-5ae3-adb1-e75736aa721a ;
   owl:annotatedProperty rdfs:comment ;
   owl:annotatedTarget "Cutting with circular or straight cutting motion, using a multi-toothed tool of small cutting width, the cutting motion being performed by the tool" ;
   rdfs:seeAlso "DIN 8589-6:2003-09"
 ] .


###  http://emmo.info/emmo#EMMO_c7f4684e_ee74_4119_87e0_ecd255e10d2f
:EMMO_c7f4684e_ee74_4119_87e0_ecd255e10d2f rdf:type owl:Class ;
                                           rdfs:subClassOf :EMMO_6523cad7_ea54_471c_adb7_e783f824ec09 ;
                                           skos:prefLabel "Calendering"@en .


###  http://emmo.info/emmo#EMMO_c9a2307d_51d0_426b_ae2f_85f5a44934e0
:EMMO_c9a2307d_51d0_426b_ae2f_85f5a44934e0 rdf:type owl:Class ;
                                           rdfs:subClassOf :EMMO_2b4783a6_36ad_48c8_8f5d_fe7c05ad298b ,
                                                           :EMMO_6523cad7_ea54_471c_adb7_e783f824ec09 ;
                                           skos:prefLabel "Extrusion"@en .


###  http://emmo.info/emmo#EMMO_c9f0abb6_d3e8_459e_bacc_c14ed5481998
:EMMO_c9f0abb6_d3e8_459e_bacc_c14ed5481998 rdf:type owl:Class ;
                                           rdfs:subClassOf :EMMO_1a2cbca8_3d3b_4e2c_9a71_e39273937786 ;
                                           :EMMO_c7b62dd7_063a_4c2a_8504_42f7264ba83f "Thermal ablation is the separation of material particles in solid, liquid or gaseous state by heat processes as well as the removal of these material particles by mechanical or electromagnetic forces (from: DIN" ;
                                           skos:altLabel "Thermisches Abtragen" ;
                                           skos:prefLabel "ThermalCutting"@en .

[ rdf:type owl:Axiom ;
   owl:annotatedSource :EMMO_c9f0abb6_d3e8_459e_bacc_c14ed5481998 ;
   owl:annotatedProperty :EMMO_c7b62dd7_063a_4c2a_8504_42f7264ba83f ;
   owl:annotatedTarget "Thermal ablation is the separation of material particles in solid, liquid or gaseous state by heat processes as well as the removal of these material particles by mechanical or electromagnetic forces (from: DIN" ;
   rdfs:seeAlso "DIN 65099-4:1989-11"
 ] .


###  http://emmo.info/emmo#EMMO_d02f6f3e_9e32_4188_a116_29dc304ceb49
:EMMO_d02f6f3e_9e32_4188_a116_29dc304ceb49 rdf:type owl:Class ;
                                           rdfs:subClassOf :EMMO_6523cad7_ea54_471c_adb7_e783f824ec09 ;
                                           skos:prefLabel "DrawForms"@en .


###  http://emmo.info/emmo#EMMO_d320f878_2be4_4927_aea6_d36a2ae2dd89
:EMMO_d320f878_2be4_4927_aea6_d36a2ae2dd89 rdf:type owl:Class ;
                                           rdfs:subClassOf :EMMO_a46f2e3f_6d06_4968_a02f_55274d131130 ;
                                           skos:prefLabel "PorcelainOrCeramicCasting"@en .


###  http://emmo.info/emmo#EMMO_d3eecd54_e9bf_4c6f_bef8_6086cb9aa7b5
:EMMO_d3eecd54_e9bf_4c6f_bef8_6086cb9aa7b5 rdf:type owl:Class ;
                                           rdfs:subClassOf :EMMO_78284835_f4ed_4a7c_914f_a7fdb460ed8e ;
                                           skos:prefLabel "Riveting"@en .


###  http://emmo.info/emmo#EMMO_d5f98475_00ce_4987_99fb_262aed395e46
:EMMO_d5f98475_00ce_4987_99fb_262aed395e46 rdf:type owl:Class ;
                                           rdfs:subClassOf :EMMO_90589553_5625_4074_8f0d_0532fd7eb42b ;
                                           rdfs:comment "Mechanical separation of workpieces without the formation of shapeless material, i.e. also without chips (chipless)." ;
                                           skos:altLabel "Schneiden" ;
                                           skos:prefLabel "Cutting"@en .

[ rdf:type owl:Axiom ;
   owl:annotatedSource :EMMO_d5f98475_00ce_4987_99fb_262aed395e46 ;
   owl:annotatedProperty rdfs:comment ;
   owl:annotatedTarget "Mechanical separation of workpieces without the formation of shapeless material, i.e. also without chips (chipless)." ;
   rdfs:seeAlso "DIN 8588:2013-08"
 ] .


###  http://emmo.info/emmo#EMMO_d64920b5_acd0_4e29_893e_ae03b3d7cdaf
:EMMO_d64920b5_acd0_4e29_893e_ae03b3d7cdaf rdf:type owl:Class ;
                                           rdfs:subClassOf :EMMO_16cc6deb_d9f8_4ede_900a_a17cc86e57c4 ;
                                           :EMMO_967080e5_2f42_4eb2_a3a9_c58143e835f9 "A manufacturing process in which interchangeable parts are added to a product in a sequential manner to create an end product."@en ;
                                           rdfs:comment "Is not collection, since the connection between the elements of an assembly line occurs through the flow of objects that are processed."@en ;
                                           skos:prefLabel "AssemblyLine"@en .


###  http://emmo.info/emmo#EMMO_d700aed9_2eb9_4e26_ba30_81cc36157fb1
:EMMO_d700aed9_2eb9_4e26_ba30_81cc36157fb1 rdf:type owl:Class ;
                                           rdfs:subClassOf :EMMO_5e5656ef_971e_49e6_a32f_048b6e86c3e0 ;
                                           skos:prefLabel "FiberboardManufacturing"@en .


###  http://emmo.info/emmo#EMMO_d7432d8c_3182_4d61_a08f_dc686efaabe9
:EMMO_d7432d8c_3182_4d61_a08f_dc686efaabe9 rdf:type owl:Class ;
                                           rdfs:subClassOf :EMMO_45fec702_54cb_4508_b47e_bdc581229e22 ;
                                           skos:prefLabel "FormingFromLiquid"@en .


###  http://emmo.info/emmo#EMMO_dacfc7dc_5ddb_4f67_986b_dcd01d649d60
:EMMO_dacfc7dc_5ddb_4f67_986b_dcd01d649d60 rdf:type owl:Class ;
                                           rdfs:subClassOf :EMMO_fc859d37_408d_44b6_b345_a0ea0b65121e ;
                                           :EMMO_c7b62dd7_063a_4c2a_8504_42f7264ba83f "Heat to a temperature appropriate for the particular material, maintain at that temperature and then cool at an appropriate rate to reduce hardness, improve machinability or achieve desired properties." ;
                                           skos:altLabel "wärmebehandeln" ;
                                           skos:prefLabel "HeatTreatment"@en .

[ rdf:type owl:Axiom ;
   owl:annotatedSource :EMMO_dacfc7dc_5ddb_4f67_986b_dcd01d649d60 ;
   owl:annotatedProperty :EMMO_c7b62dd7_063a_4c2a_8504_42f7264ba83f ;
   owl:annotatedTarget "Heat to a temperature appropriate for the particular material, maintain at that temperature and then cool at an appropriate rate to reduce hardness, improve machinability or achieve desired properties." ;
   rdfs:seeAlso "DIN EN ISO 15156-3:2015-12"
 ] .


###  http://emmo.info/emmo#EMMO_dc0874e8_36e1_44df_947d_0d7c81167a09
:EMMO_dc0874e8_36e1_44df_947d_0d7c81167a09 rdf:type owl:Class ;
                                           rdfs:subClassOf :EMMO_46dc0d51_b60f_49cd_8650_9aba7be3726c ;
                                           :EMMO_c7b62dd7_063a_4c2a_8504_42f7264ba83f "(according to DIN 8200) Shot peening to generate residual compressive stresses in layers of the blasting material close to the surface in order to improve certain component properties, e.g. fatigue strength, corrosion resistance, wear resistance (from: DIN 8200:1982)" ;
                                           skos:altLabel "ShotPeening" ,
                                                         "Verfestigungsstrahlen" ;
                                           skos:prefLabel "Peening"@en .

[ rdf:type owl:Axiom ;
   owl:annotatedSource :EMMO_dc0874e8_36e1_44df_947d_0d7c81167a09 ;
   owl:annotatedProperty :EMMO_c7b62dd7_063a_4c2a_8504_42f7264ba83f ;
   owl:annotatedTarget "(according to DIN 8200) Shot peening to generate residual compressive stresses in layers of the blasting material close to the surface in order to improve certain component properties, e.g. fatigue strength, corrosion resistance, wear resistance (from: DIN 8200:1982)" ;
   rdfs:seeAlso "DIN 65099-7:1989-11"
 ] .


###  http://emmo.info/emmo#EMMO_dc3a6b2d_e31d_491a_ab40_c433f8dd8d48
:EMMO_dc3a6b2d_e31d_491a_ab40_c433f8dd8d48 rdf:type owl:Class ;
                                           rdfs:subClassOf :EMMO_22496460_c849_4bd7_8be0_9a1202506f18 ;
                                           skos:prefLabel "Cementing"@en .


###  http://emmo.info/emmo#EMMO_dd4b7d81_28a9_4801_8831_4cbab217e362
:EMMO_dd4b7d81_28a9_4801_8831_4cbab217e362 rdf:type owl:Class ;
                                           rdfs:subClassOf :EMMO_a4d66059_5dd3_4b90_b4cb_10960559441b ;
                                           rdfs:comment "A manufacturing in which it is formed a solid body with its shape from shapeless original material parts, whose cohesion is created during the process." ;
                                           skos:altLabel "ArchetypeForming" ,
                                                         "PrimitiveForming" ;
                                           skos:prefLabel "WorkpieceForming"@en .


###  http://emmo.info/emmo#EMMO_e1f38566_ba25_4c09_9282_eea2b86cb90b
:EMMO_e1f38566_ba25_4c09_9282_eea2b86cb90b rdf:type owl:Class ;
                                           rdfs:subClassOf :EMMO_ae3c9eb3_289d_4133_99d6_77068367a58d ;
                                           skos:prefLabel "CentrifugalCasting"@en .


###  http://emmo.info/emmo#EMMO_e258099f_5361_463c_ba1d_51d7d730630f
:EMMO_e258099f_5361_463c_ba1d_51d7d730630f rdf:type owl:Class ;
                                           rdfs:subClassOf :EMMO_c9f0abb6_d3e8_459e_bacc_c14ed5481998 ;
                                           skos:prefLabel "FlameCutting"@en .


###  http://emmo.info/emmo#EMMO_e2b08775_a0f6_4bf7_b228_53dc2299f114
:EMMO_e2b08775_a0f6_4bf7_b228_53dc2299f114 rdf:type owl:Class ;
                                           rdfs:subClassOf :EMMO_c9f0abb6_d3e8_459e_bacc_c14ed5481998 ;
                                           skos:prefLabel "PlasmaCutting"@en .


<<<<<<< HEAD
###  http://emmo.info/emmo#EMMO_e9244742_c185_4c50_b455_c57654852582
:EMMO_e9244742_c185_4c50_b455_c57654852582 rdf:type owl:Class ;
                                           rdfs:subClassOf :EMMO_8786cb47_8e1f_4968_9b15_f6d41fc51252 ;
                                           :EMMO_967080e5_2f42_4eb2_a3a9_c58143e835f9 "A manufacturing in which the product is a solid body with a well defined geometrical shape made from shapeless original material parts, whose cohesion is created during the process."@en ;
                                           rdfs:seeAlso "DIN 8580:2020"@en ;
                                           skos:altLabel "PrimitiveForming"@en ,
                                                         "Urformen"@de ;
                                           skos:prefLabel "ArchetypeManufacturing"@en .


=======
>>>>>>> 74d28b7e
###  http://emmo.info/emmo#EMMO_e9907887_f266_4d81_9b2d_ba5137c914dd
:EMMO_e9907887_f266_4d81_9b2d_ba5137c914dd rdf:type owl:Class ;
                                           rdfs:subClassOf :EMMO_03441eb3_d1fd_4906_b953_b83312d7589e ;
                                           skos:prefLabel "TransientLiquidPhaseSintering"@en .


###  http://emmo.info/emmo#EMMO_eb85216f_b872_4ee5_9f62_655aa2ae0470
:EMMO_eb85216f_b872_4ee5_9f62_655aa2ae0470 rdf:type owl:Class ;
                                           rdfs:subClassOf :EMMO_8786cb47_8e1f_4968_9b15_f6d41fc51252 ;
                                           skos:altLabel "AddingManufacturing" ;
                                           skos:prefLabel "MergingManufacturing"@en .


###  http://emmo.info/emmo#EMMO_ec7464a9_d99d_45f8_965b_4e9230ea8356
:EMMO_ec7464a9_d99d_45f8_965b_4e9230ea8356 rdf:type owl:Class ;
                                           owl:equivalentClass [ owl:intersectionOf ( :EMMO_4207e895_8b83_4318_996a_72cfb32acd94
                                                                                      :EMMO_86ca9b93_1183_4b65_81b8_c0fcd3bba5ad
                                                                                    ) ;
                                                                 rdf:type owl:Class
                                                               ] ;
                                           :EMMO_967080e5_2f42_4eb2_a3a9_c58143e835f9 "A material that is obtained through a manufacturing process."@en ;
                                           skos:altLabel "EngineeredMaterial"@en ,
                                                         "ProcessedMaterial"@en ;
                                           skos:prefLabel "ManufacturedMaterial"@en .


###  http://emmo.info/emmo#EMMO_ecc10f05_b301_4dcf_8c84_b6f511117234
:EMMO_ecc10f05_b301_4dcf_8c84_b6f511117234 rdf:type owl:Class ;
                                           rdfs:subClassOf :EMMO_6ab555fd_5803_4f03_82e8_127c01aabfea ;
                                           rdfs:comment "Process for joining two (base) materials by means of an adhesive polymer material" ;
                                           skos:altLabel "Kleben" ;
                                           skos:prefLabel "Gluing"@en .

[ rdf:type owl:Axiom ;
   owl:annotatedSource :EMMO_ecc10f05_b301_4dcf_8c84_b6f511117234 ;
   owl:annotatedProperty rdfs:comment ;
   owl:annotatedTarget "Process for joining two (base) materials by means of an adhesive polymer material" ;
   rdfs:seeAlso "DIN EN 62047-1:2016-12"
 ] .


###  http://emmo.info/emmo#EMMO_ecf78412_f0ca_4368_9078_559ffe8935d3
:EMMO_ecf78412_f0ca_4368_9078_559ffe8935d3 rdf:type owl:Class ;
                                           rdfs:subClassOf :EMMO_2b4783a6_36ad_48c8_8f5d_fe7c05ad298b ,
                                                           :EMMO_6fba4018_24bd_450c_abc3_354e2c7809c9 ;
                                           rdfs:comment "Forming of vessel parts from a flat mould into a three-dimensional shape by means of a press and tools, whereby material is neither removed nor added" ;
                                           skos:altLabel "Tiefziehen" ;
                                           skos:prefLabel "DeepDrawing"@en .

[ rdf:type owl:Axiom ;
   owl:annotatedSource :EMMO_ecf78412_f0ca_4368_9078_559ffe8935d3 ;
   owl:annotatedProperty rdfs:comment ;
   owl:annotatedTarget "Forming of vessel parts from a flat mould into a three-dimensional shape by means of a press and tools, whereby material is neither removed nor added" ;
   rdfs:seeAlso "DIN EN 13831:2007-12"
 ] .


###  http://emmo.info/emmo#EMMO_f0644f69_7337_4385_9d4a_4401b7bf3302
:EMMO_f0644f69_7337_4385_9d4a_4401b7bf3302 rdf:type owl:Class ;
                                           rdfs:subClassOf :EMMO_03441eb3_d1fd_4906_b953_b83312d7589e ;
                                           skos:prefLabel "SparkPlasmaSintering"@en .


###  http://emmo.info/emmo#EMMO_f1d0f28b_7575_4e82_8d22_cb5b46b84cfd
:EMMO_f1d0f28b_7575_4e82_8d22_cb5b46b84cfd rdf:type owl:Class ;
                                           rdfs:subClassOf :EMMO_ae3c9eb3_289d_4133_99d6_77068367a58d ;
                                           skos:prefLabel "GravityCasting"@en .


###  http://emmo.info/emmo#EMMO_f5655090_2266_41cb_b2e9_3b4569c45731
:EMMO_f5655090_2266_41cb_b2e9_3b4569c45731 rdf:type owl:Class ;
                                           rdfs:subClassOf :EMMO_bfce8136_8f58_4ea5_ab3a_1734170c5d92 ;
                                           rdfs:comment "Type of scratching behaviour where the scratching force and the (displacement) deflection of the scratching tip are constant over the scratching distance during the test." ;
                                           skos:altLabel "Hobeln" ;
                                           skos:prefLabel "Planing"@en .

[ rdf:type owl:Axiom ;
   owl:annotatedSource :EMMO_f5655090_2266_41cb_b2e9_3b4569c45731 ;
   owl:annotatedProperty rdfs:comment ;
   owl:annotatedTarget "Type of scratching behaviour where the scratching force and the (displacement) deflection of the scratching tip are constant over the scratching distance during the test." ;
   rdfs:seeAlso "DIN EN ISO 472/A1:2019-03"
 ] .


###  http://emmo.info/emmo#EMMO_f8b20fd2_08b9_4368_b786_156e11d1cec8
:EMMO_f8b20fd2_08b9_4368_b786_156e11d1cec8 rdf:type owl:Class ;
                                           rdfs:subClassOf :EMMO_45fec702_54cb_4508_b47e_bdc581229e22 ;
                                           skos:prefLabel "FormingFromPowder"@en .


###  http://emmo.info/emmo#EMMO_fa9cfc5d_9c3c_4856_a708_28be3858917e
:EMMO_fa9cfc5d_9c3c_4856_a708_28be3858917e rdf:type owl:Class ;
                                           rdfs:subClassOf :EMMO_71b7346e_5a4a_4b2b_8ac5_d41ecc9c7bfd ,
                                                           :EMMO_71d1c8f0_c6e3_44b5_a4b6_1b74ff35698a ;
                                           :EMMO_967080e5_2f42_4eb2_a3a9_c58143e835f9 "The creation of a material entity starting from fundamental substances, involving chemical phenomena (e.g. reaction, bonding)."@en ;
                                           :EMMO_c7b62dd7_063a_4c2a_8504_42f7264ba83f "Deals with undefined shapes both input and output."@en ;
                                           skos:prefLabel "MaterialSynthesis"@en .


###  http://emmo.info/emmo#EMMO_fc859d37_408d_44b6_b345_a0ea0b65121e
:EMMO_fc859d37_408d_44b6_b345_a0ea0b65121e rdf:type owl:Class ;
                                           rdfs:subClassOf :EMMO_71d1c8f0_c6e3_44b5_a4b6_1b74ff35698a ,
                                                           :EMMO_a4d66059_5dd3_4b90_b4cb_10960559441b ;
                                           :EMMO_967080e5_2f42_4eb2_a3a9_c58143e835f9 "The processing of a material aimed to transform its structure by means of any type of treatment, without involving relevant synthesis phenomena."@en ;
                                           :EMMO_c7b62dd7_063a_4c2a_8504_42f7264ba83f "Has shaped bodies as input and output."@en ,
                                                                                      "Manufacturing by changing the properties of the material of which a workpiece is made, which is done, among other things, by changes in the submicroscopic or atomic range, e.g. by diffusion of atoms, generation and movement of dislocations in the atomic lattice or chemical reactions, and where unavoidable changes in shape are not part of the essence of these processes." ;
                                           rdfs:comment "esce workpiece" ;
                                           rdfs:seeAlso "DIN 8580:2020"@en ;
                                           skos:altLabel "Stoffeigenschaft ändern" ,
                                                         "WorkPieceTreatment" ;
                                           skos:prefLabel "MaterialTreatment"@en .

[ rdf:type owl:Axiom ;
   owl:annotatedSource :EMMO_fc859d37_408d_44b6_b345_a0ea0b65121e ;
   owl:annotatedProperty :EMMO_c7b62dd7_063a_4c2a_8504_42f7264ba83f ;
   owl:annotatedTarget "Manufacturing by changing the properties of the material of which a workpiece is made, which is done, among other things, by changes in the submicroscopic or atomic range, e.g. by diffusion of atoms, generation and movement of dislocations in the atomic lattice or chemical reactions, and where unavoidable changes in shape are not part of the essence of these processes." ;
   rdfs:seeAlso "DIN 8580:2022-12"
 ] .


###  http://emmo.info/emmo#EMMO_fc86c700_ccea_441c_b628_ad236f030fe6
:EMMO_fc86c700_ccea_441c_b628_ad236f030fe6 rdf:type owl:Class ;
                                           rdfs:subClassOf :EMMO_dd4b7d81_28a9_4801_8831_4cbab217e362 ;
                                           skos:prefLabel "fromWorkPIecetoWorkPiece"@en .


###  Generated by the OWL API (version 4.5.9.2019-02-01T07:24:44Z) https://github.com/owlcs/owlapi<|MERGE_RESOLUTION|>--- conflicted
+++ resolved
@@ -363,13 +363,8 @@
 ###  http://emmo.info/emmo#EMMO_253e1d54_69af_4931_90d0_5ccfd7e690ad
 :EMMO_253e1d54_69af_4931_90d0_5ccfd7e690ad rdf:type owl:Class ;
                                            rdfs:subClassOf :EMMO_03eb9b46_8ff0_4fcd_b1a0_73f65ae7434e ;
-<<<<<<< HEAD
                                            :EMMO_967080e5_2f42_4eb2_a3a9_c58143e835f9 "Fabrication of objects through the deposition of a material using a print head, nozzle or another printer technology."@en ;
                                            :EMMO_c7b62dd7_063a_4c2a_8504_42f7264ba83f "This term is often used in a non-technical context synonymously with additive manufacturing and, in these cases, typically associated with machines used for non-industrial purposes including personal use."@en ;
-=======
-                                           rdfs:comment """fabrication of objects through the deposition of a material using a print head, nozzle or another printer technology
-Note 1 to entry: This term is often used in a non-technical context synonymously with additive manufacturing (3.1.2) and, in these cases, typically associated with machines used for non-industrial purposes including personal use.""" ;
->>>>>>> 74d28b7e
                                            skos:prefLabel "3DPrinting"@en .
 
 [ rdf:type owl:Axiom ;
@@ -413,15 +408,9 @@
                                            :EMMO_967080e5_2f42_4eb2_a3a9_c58143e835f9 "A manufacturing in which workpieces are produced from solid raw parts through permanent deformation, provided that neither material is added nor removed."@en ;
                                            :EMMO_c7b62dd7_063a_4c2a_8504_42f7264ba83f "The mass of the raw part is equal to the mass of the finished part."@en ;
                                            rdfs:seeAlso "DIN 8580:2020"@en ;
-<<<<<<< HEAD
                                            skos:altLabel "Forming"@en ,
                                                          "Umformen"@de ;
                                            skos:prefLabel "ReshapeManufacturing"@en .
-=======
-                                           skos:altLabel "Forming"@en ;
-                                           skos:prefLabel "Umformen"@de ,
-                                                          "WorkpieceShapeManufacturing"@en .
->>>>>>> 74d28b7e
 
 
 ###  http://emmo.info/emmo#EMMO_2b524942_4e3e_403a_b4ab_2b53750f3d3b
@@ -941,10 +930,7 @@
                                            rdfs:comment "The permanent joining or other bringing together of two or more workpieces of a geometric shape or of similar workpieces with shapeless material. In each case, the cohesion is created locally and increased as a whole." ;
                                            rdfs:seeAlso "DIN 8580:2020"@en ;
                                            skos:altLabel "Fügen"@de ;
-<<<<<<< HEAD
                                            skos:prefLabel "JoinManufacturing"@en .
-=======
-                                           skos:prefLabel "WorkpiecesJoining" .
 
 [ rdf:type owl:Axiom ;
    owl:annotatedSource :EMMO_6ab555fd_5803_4f03_82e8_127c01aabfea ;
@@ -952,7 +938,6 @@
    owl:annotatedTarget "The permanent joining or other bringing together of two or more workpieces of a geometric shape or of similar workpieces with shapeless material. In each case, the cohesion is created locally and increased as a whole." ;
    rdfs:seeAlso "DIN 8593-0:2003-09"
  ] .
->>>>>>> 74d28b7e
 
 
 ###  http://emmo.info/emmo#EMMO_6c213064_e525_45d4_99cf_afebed8bbddd
@@ -1159,12 +1144,8 @@
 discrete manufacturing: production of discrete items."""@en ,
                                                         """ISO 8887-1:2017
 manufacturing: production of components"""@en ;
-<<<<<<< HEAD
                                            skos:altLabel "DiscreteManufacturing"@en ,
                                                          "Werkstücke"@de ;
-=======
-                                           skos:altLabel "DiscreteManufacturing"@en ;
->>>>>>> 74d28b7e
                                            skos:prefLabel "WorkpieceManufacturing"@en .
 
 [ rdf:type owl:Axiom ;
@@ -1201,15 +1182,9 @@
                                            rdfs:subClassOf :EMMO_8786cb47_8e1f_4968_9b15_f6d41fc51252 ;
                                            :EMMO_967080e5_2f42_4eb2_a3a9_c58143e835f9 "A manufacturing process in which the shape of a workpiece is changed by breaking the material cohesion at the processing point and thus the material cohesion is reduced overall."@en ;
                                            rdfs:seeAlso "DIN 8580:2020"@en ;
-<<<<<<< HEAD
                                            skos:altLabel "CuttingManufacturing"@en ,
                                                          "Trennen"@de ;
                                            skos:prefLabel "SeparateManufacturing"@en .
-=======
-                                           skos:altLabel "CuttingManufacturing"@en ;
-                                           skos:prefLabel "Trennen"@de ,
-                                                          "WorkpiecePartSeparation"@en .
->>>>>>> 74d28b7e
 
 
 ###  http://emmo.info/emmo#EMMO_912ac3a2_a124_4233_92dd_06c9aebea46c
@@ -1247,14 +1222,8 @@
                                            rdfs:subClassOf :EMMO_eb85216f_b872_4ee5_9f62_655aa2ae0470 ;
                                            :EMMO_967080e5_2f42_4eb2_a3a9_c58143e835f9 "A manufacturing in which an adherent layer of amorphous material is applied to a workpiece."@en ;
                                            rdfs:seeAlso "DIN 8580:2020"@en ;
-<<<<<<< HEAD
                                            skos:altLabel "Beschichten"@de ;
                                            skos:prefLabel "CoatingManufacturing"@en .
-=======
-                                           skos:altLabel "NonWorkPieceToWorkPieceJoining" ;
-                                           skos:prefLabel "Beschichten"@de ,
-                                                          "CoatingManufacturing"@en .
->>>>>>> 74d28b7e
 
 
 ###  http://emmo.info/emmo#EMMO_92eaefcb_50be_4237_9ec0_4a019ce24921
@@ -1717,7 +1686,6 @@
                                            skos:prefLabel "PlasmaCutting"@en .
 
 
-<<<<<<< HEAD
 ###  http://emmo.info/emmo#EMMO_e9244742_c185_4c50_b455_c57654852582
 :EMMO_e9244742_c185_4c50_b455_c57654852582 rdf:type owl:Class ;
                                            rdfs:subClassOf :EMMO_8786cb47_8e1f_4968_9b15_f6d41fc51252 ;
@@ -1728,8 +1696,6 @@
                                            skos:prefLabel "ArchetypeManufacturing"@en .
 
 
-=======
->>>>>>> 74d28b7e
 ###  http://emmo.info/emmo#EMMO_e9907887_f266_4d81_9b2d_ba5137c914dd
 :EMMO_e9907887_f266_4d81_9b2d_ba5137c914dd rdf:type owl:Class ;
                                            rdfs:subClassOf :EMMO_03441eb3_d1fd_4906_b953_b83312d7589e ;

--- conflicted
+++ resolved
@@ -13,17 +13,8 @@
                                                owl:imports <http://emmo.info/emmo/1.0.0-beta4/disciplines/math> ,
                                                            <http://emmo.info/emmo/1.0.0-beta4/multiperspective/persholistic> ,
                                                            <http://emmo.info/emmo/1.0.0-beta4/multiperspective/properties> ,
-<<<<<<< HEAD
                                                            <http://emmo.info/emmo/1.0.0-beta4/multiperspective/symbolic> ,
                                                            <http://emmo.info/emmo/1.0.0-beta4/multiperspective/workflow> ;
-                                               dcterms:abstract """Defines the formal language of metrology, including theoretical and practical aspects of measurements.
-
-This module is based on the International vocabulary of metrology (VIM) as well as the ISO/IEC 80000 standard."""@en ;
-                                               dcterms:contributor "Gerhard Goldbeck, Goldbeck Consulting Ltd (UK)" ;
-                                               dcterms:creator "Emanuele Ghedini, University of Bologna, IT" ,
-                                                               "Jesper Friis, SINTEF, NO" ;
-=======
-                                                           <http://emmo.info/emmo/1.0.0-beta4/multiperspective/symbolic> ;
                                                dcterms:abstract """Defines the formal language of metrology, including theoretical and practical aspects of measurements.
 
 This module is based on the International vocabulary of metrology (VIM) as well as the ISO/IEC 80000 standard."""@en ;
@@ -37,7 +28,6 @@
                                                                "Georg Schmitz" ,
                                                                "Gerhard Goldbeck" ,
                                                                "Jesper Friis" ;
->>>>>>> cf4cf046
                                                dcterms:license "https://creativecommons.org/licenses/by/4.0/legalcode" ;
                                                dcterms:publisher "EMMC ASBL" ;
                                                dcterms:title "Metrology"@en ;
@@ -49,11 +39,7 @@
 Emanuele Ghedini
 University of Bologna (IT)
 email: emanuele.ghedini@unibo.it"""@en ,
-<<<<<<< HEAD
-                                                            "The EMMO requires FaCT++ reasoner plugin in order to visualize all inferences and class hierarchy (ctrl+R hotkey in Protege)."@en ;
-=======
                                                             "The EMMO requires FacT++ reasoner plugin in order to visualize all inferences and class hierarchy (ctrl+R hotkey in Protege)."@en ;
->>>>>>> cf4cf046
                                                owl:versionInfo "1.0.0-beta4" .
 
 #################################################################
@@ -327,21 +313,12 @@
                                            rdfs:subClassOf :EMMO_3b19eab4_79be_4b02_bdaf_ecf1f0067a68 ,
                                                            :EMMO_472a0ca2_58bf_4618_b561_6fe68bd9fd49 ,
                                                            [ rdf:type owl:Restriction ;
-<<<<<<< HEAD
-                                                             owl:onProperty :EMMO_ae2d1a96_bfa1_409a_a7d2_03d69e8a125a ;
-                                                             owl:someValuesFrom :EMMO_7dea2572_ab42_45bd_9fd7_92448cec762a
-                                                           ] ,
-                                                           [ rdf:type owl:Restriction ;
-                                                             owl:onProperty :EMMO_c4bace1d_4db0_4cd3_87e9_18122bae2840 ;
-                                                             owl:someValuesFrom :EMMO_0f6f0120_c079_4d95_bb11_4ddee05e530e
-=======
                                                              owl:onProperty :EMMO_35c29eb6_f57e_48d8_85af_854f9e926e77 ;
                                                              owl:someValuesFrom :EMMO_0f6f0120_c079_4d95_bb11_4ddee05e530e
                                                            ] ,
                                                            [ rdf:type owl:Restriction ;
                                                              owl:onProperty :EMMO_35c29eb6_f57e_48d8_85af_854f9e926e77 ;
                                                              owl:someValuesFrom :EMMO_7dea2572_ab42_45bd_9fd7_92448cec762a
->>>>>>> cf4cf046
                                                            ] ;
                                            :EMMO_967080e5_2f42_4eb2_a3a9_c58143e835f9 "An 'observation' that results in a quantitative comparison of a 'property' of an 'object' with a standard reference based on a well defined mesurement procedure."@en ;
                                            :EMMO_bb49844b_45d7_4f0d_8cae_8e552cbc20d6 "measurement"@en ;

@prefix : <http://emmo.info/emmo#> .
@prefix owl: <http://www.w3.org/2002/07/owl#> .
@prefix rdf: <http://www.w3.org/1999/02/22-rdf-syntax-ns#> .
@prefix xml: <http://www.w3.org/XML/1998/namespace> .
@prefix xsd: <http://www.w3.org/2001/XMLSchema#> .
@prefix rdfs: <http://www.w3.org/2000/01/rdf-schema#> .
@prefix skos: <http://www.w3.org/2004/02/skos/core#> .
@prefix dcterms: <http://purl.org/dc/terms/> .
@base <http://emmo.info/emmo#> .

<http://emmo.info/emmo/disciplines/computerscience> rdf:type owl:Ontology ;
                                                     owl:versionIRI <http://emmo.info/emmo/1.0.0-beta6/disciplines/computerscience> ;
                                                     owl:imports <http://emmo.info/emmo/1.0.0-beta6/disciplines/models> ,
                                                                 <http://emmo.info/emmo/1.0.0-beta6/multiperspective/symbolic> ,
                                                                 <http://emmo.info/emmo/1.0.0-beta6/perspectives/semiotics> ;
                                                     :EMMO_1246b120_abbe_4840_b0f8_3e4348b24a17 "emmo@emmc.info"^^xsd:anyURI ;
                                                     dcterms:abstract "Key concepts from the domain of computer science."@en ;
                                                     dcterms:creator "Emanuele Ghedini, University of Bologna, IT" ,
                                                                     "Francesca L. Bleken, SINTEF, NO" ,
                                                                     "Gerhard Goldbeck, Goldbeck Consulting Ltd, UK" ,
                                                                     "Jesper Friis (SINTEF, NO)" ,
                                                                     "Otello M. Roscioni, Goldbeck Consulting Ltd, UK" ;
                                                     dcterms:license "https://creativecommons.org/licenses/by/4.0/legalcode" ;
                                                     dcterms:publisher "EMMC ASBL" ;
                                                     dcterms:title "Computer science"@en ;
                                                     rdfs:comment "The EMMO requires HermiT reasoner plugin in order to visualize all inferences and class hierarchy (ctrl+R hotkey in Protege)."@en ;
                                                     owl:versionInfo "1.0.0-beta6" .
<<<<<<< HEAD

#################################################################
#    Datatypes
#################################################################

###  http://www.w3.org/1999/02/22-rdf-syntax-ns#JSON
rdf:JSON rdf:type rdfs:Datatype .

=======
>>>>>>> 0837c796

#################################################################
#    Object Properties
#################################################################

###  http://emmo.info/emmo#EMMO_a592c856_4103_43cf_8635_1982a1e5d5de
:EMMO_a592c856_4103_43cf_8635_1982a1e5d5de rdf:type owl:ObjectProperty ;
                                           rdfs:subPropertyOf :EMMO_eb3518bf_f799_4f9e_8c3e_ce59af11453b ;
                                           rdfs:range :EMMO_c404e6d9_261d_4d2e_ab0d_ba4e05062647 ;
                                           :EMMO_967080e5_2f42_4eb2_a3a9_c58143e835f9 "Relates a resource to its identifier."@en ;
                                           skos:prefLabel "hasResourceIdentifier"@en .


###  http://emmo.info/emmo#EMMO_e1097637_70d2_4895_973f_2396f04fa204
:EMMO_e1097637_70d2_4895_973f_2396f04fa204 rdf:type owl:ObjectProperty .


#################################################################
#    Data properties
#################################################################

###  http://emmo.info/emmo#EMMO_ac852bf0_3251_4d6b_9e57_acbfcb5e7e08
:EMMO_ac852bf0_3251_4d6b_9e57_acbfcb5e7e08 rdf:type owl:DatatypeProperty ;
                                           rdfs:subPropertyOf :EMMO_b35e92d7_7fa0_4661_aa5a_5cea7c8e6925 ;
                                           skos:prefLabel "hasURLValue"@en .


###  http://emmo.info/emmo#EMMO_b35e92d7_7fa0_4661_aa5a_5cea7c8e6925
:EMMO_b35e92d7_7fa0_4661_aa5a_5cea7c8e6925 rdf:type owl:DatatypeProperty ;
                                           rdfs:subPropertyOf :EMMO_b6292331_94af_4f00_976b_ea55960c2f1c ;
<<<<<<< HEAD
                                           rdfs:domain :EMMO_6470bbfa_04a6_4360_9534_1aa18d68329b ;
=======
>>>>>>> 0837c796
                                           rdfs:range xsd:anyURI ;
                                           skos:prefLabel "hasURIValue"@en .


###  http://emmo.info/emmo#EMMO_b7493aee_366c_442d_8f59_49ac7aa664d7
:EMMO_b7493aee_366c_442d_8f59_49ac7aa664d7 rdf:type owl:DatatypeProperty ;
                                           rdfs:subPropertyOf :EMMO_b35e92d7_7fa0_4661_aa5a_5cea7c8e6925 ;
                                           skos:prefLabel "hasURNValue"@en .


###  http://emmo.info/emmo#EMMO_faf79f53_749d_40b2_807c_d34244c192f4
:EMMO_faf79f53_749d_40b2_807c_d34244c192f4 rdfs:domain :EMMO_8b305b63_6fa3_44dd_9679_17eb8403a07a .


#################################################################
#    Classes
#################################################################

###  http://emmo.info/emmo#EMMO_0266ec8c_bd13_4c9c_be77_607498793ed3
:EMMO_0266ec8c_bd13_4c9c_be77_607498793ed3 rdf:type owl:Class ;
                                           owl:equivalentClass [ rdf:type owl:Restriction ;
                                                                 owl:onProperty :EMMO_b6292331_94af_4f00_976b_ea55960c2f1c ;
                                                                 owl:someValuesFrom xsd:NCName
                                                               ] ;
                                           skos:prefLabel "NCNameData"@en .


###  http://emmo.info/emmo#EMMO_03d4cd70_0d16_4403_b68c_d41a9117f981
:EMMO_03d4cd70_0d16_4403_b68c_d41a9117f981 rdf:type owl:Class ;
                                           rdfs:subClassOf :EMMO_18c4634c_b821_49a3_beff_5eb7515ffc40 ,
                                                           [ rdf:type owl:Restriction ;
                                                             owl:onProperty [ owl:inverseOf :EMMO_c58c799e_cc6c_4310_a3f1_78da70705b2a
                                                                            ] ;
                                                             owl:someValuesFrom :EMMO_9335cf09_431f_4613_9dab_ce4ceaca965b
                                                           ] ;
                                           :EMMO_967080e5_2f42_4eb2_a3a9_c58143e835f9 "A computer language used to describe simulations."@en ;
                                           :EMMO_c84c6752_6d64_48cc_9500_e54a3c34898d "https://en.wikipedia.org/wiki/Simulation_language"^^xsd:anyURI ;
                                           skos:prefLabel "SimulationLanguage"@en .


###  http://emmo.info/emmo#EMMO_09007bc0_b5f2_4fb9_af01_caf948cf2044
:EMMO_09007bc0_b5f2_4fb9_af01_caf948cf2044 rdf:type owl:Class ;
                                           rdfs:subClassOf :EMMO_1461e904_a2bf_4558_ad74_2706f5706b34 ;
                                           skos:prefLabel "Java"@en .


###  http://emmo.info/emmo#EMMO_13fea749_0b3b_4756_9c81_22cce620fc25
:EMMO_13fea749_0b3b_4756_9c81_22cce620fc25 rdf:type owl:Class ;
                                           rdfs:subClassOf :EMMO_19fe0747_6954_40cb_9f8f_b87498bc8e78 ;
                                           :EMMO_967080e5_2f42_4eb2_a3a9_c58143e835f9 "A computer language that is domain-independent and can be used for expressing data from any kind of discipline."@en ;
                                           :EMMO_b432d2d5_25f4_4165_99c5_5935a7763c1a "JSON, YAML, XML"@en ;
                                           :EMMO_c84c6752_6d64_48cc_9500_e54a3c34898d "https://en.wikipedia.org/wiki/Data_exchange#Data_exchange_languages"^^xsd:anyURI ;
                                           skos:prefLabel "DataExchangeLanguage"@en .


###  http://emmo.info/emmo#EMMO_1461e904_a2bf_4558_ad74_2706f5706b34
:EMMO_1461e904_a2bf_4558_ad74_2706f5706b34 rdf:type owl:Class ;
                                           rdfs:subClassOf :EMMO_9ffffb55_3496_4307_82b8_a0d78fe1fcd8 ;
                                           skos:prefLabel "CompiledLanguage"@en .


###  http://emmo.info/emmo#EMMO_161bef57_cc59_4246_8249_19dbdae96e7b
:EMMO_161bef57_cc59_4246_8249_19dbdae96e7b rdf:type owl:Class ;
                                           rdfs:subClassOf :EMMO_f84b1b92_1dc8_4146_99f0_b03cd53e455b ;
                                           skos:prefLabel "JavaScript"@en .


###  http://emmo.info/emmo#EMMO_18c4634c_b821_49a3_beff_5eb7515ffc40
:EMMO_18c4634c_b821_49a3_beff_5eb7515ffc40 rdf:type owl:Class ;
                                           rdfs:subClassOf :EMMO_19fe0747_6954_40cb_9f8f_b87498bc8e78 ;
                                           :EMMO_967080e5_2f42_4eb2_a3a9_c58143e835f9 "An artificial computer language used to express information or knowledge, often for use in computer system design."@en ;
                                           :EMMO_b432d2d5_25f4_4165_99c5_5935a7763c1a "Architecture description language – used as a language (or a conceptual model) to describe and represent system architectures."@en ,
                                                                                      """Hardware description language – used to model integrated circuits.

Architecture description language – used as a language (or a conceptual model) to describe and represent system architectures.

Algebraic Modeling Language which is a high-level programming languages for describing and solving high complexity problems like large-scale optimisation."""@en ;
                                           :EMMO_c84c6752_6d64_48cc_9500_e54a3c34898d "https://en.wikipedia.org/wiki/Modeling_language"^^xsd:anyURI ;
                                           skos:prefLabel "ModellingLanguage"@en .


###  http://emmo.info/emmo#EMMO_19fe0747_6954_40cb_9f8f_b87498bc8e78
:EMMO_19fe0747_6954_40cb_9f8f_b87498bc8e78 rdf:type owl:Class ;
                                           rdfs:subClassOf :EMMO_b45fbdc6_2519_4885_aa49_c56b394c3910 ;
                                           :EMMO_967080e5_2f42_4eb2_a3a9_c58143e835f9 "A formal language used to communicate with a computer."@en ;
                                           :EMMO_c7b62dd7_063a_4c2a_8504_42f7264ba83f """The categorisation of computer languages is based on

Guide to the Software Engineering Body of Knowledge (SWEBOK(R)): Version 3.0, January 2014. Editors Pierre Bourque, Richard E. Fairley. Publisher: IEEE Computer Society PressWashingtonDCUnited States. ISBN:978-0-7695-5166-1.
https://www.computer.org/education/bodies-of-knowledge/software-engineering"""@en ;
                                           :EMMO_c84c6752_6d64_48cc_9500_e54a3c34898d "https://en.wikipedia.org/wiki/Computer_language"^^xsd:anyURI ;
                                           skos:prefLabel "ComputerLanguage"@en .


###  http://emmo.info/emmo#EMMO_1abe0ea7_2378_402f_b950_89b0795d2f45
:EMMO_1abe0ea7_2378_402f_b950_89b0795d2f45 rdf:type owl:Class ;
                                           owl:equivalentClass [ rdf:type owl:Restriction ;
                                                                 owl:onProperty :EMMO_b6292331_94af_4f00_976b_ea55960c2f1c ;
                                                                 owl:someValuesFrom xsd:NMTOKEN
                                                               ] ;
                                           skos:prefLabel "NMTOKENData"@en .


###  http://emmo.info/emmo#EMMO_268a8a97_3a6f_4022_93da_962a66827cdc
:EMMO_268a8a97_3a6f_4022_93da_962a66827cdc rdf:type owl:Class ;
                                           rdfs:subClassOf :EMMO_1461e904_a2bf_4558_ad74_2706f5706b34 ;
                                           skos:altLabel "C#"@en ;
                                           skos:prefLabel "CSharp"@en .


###  http://emmo.info/emmo#EMMO_29791c75_2899_47a8_bfad_fc239aa4dd2d
:EMMO_29791c75_2899_47a8_bfad_fc239aa4dd2d rdf:type owl:Class ;
                                           rdfs:subClassOf :EMMO_3ab914c1_5d8d_4a6e_804b_84aa89623c48 ;
                                           :EMMO_967080e5_2f42_4eb2_a3a9_c58143e835f9 "A construction language used to make queries in databases and information systems."@en ;
                                           :EMMO_b432d2d5_25f4_4165_99c5_5935a7763c1a "SQL, SPARQL"@en ;
                                           :EMMO_c84c6752_6d64_48cc_9500_e54a3c34898d "https://en.wikipedia.org/wiki/Query_language"^^xsd:anyURI ;
                                           skos:prefLabel "QueryLanguage"@en .


###  http://emmo.info/emmo#EMMO_348d39f7_6a17_49d1_9860_9b33b69b51de
:EMMO_348d39f7_6a17_49d1_9860_9b33b69b51de rdf:type owl:Class ;
                                           rdfs:subClassOf :EMMO_8681074a_e225_4e38_b586_e85b0f43ce38 ,
                                                           :EMMO_9ffffb55_3496_4307_82b8_a0d78fe1fcd8 ;
                                           :EMMO_967080e5_2f42_4eb2_a3a9_c58143e835f9 "A programming language entity expressing a formal detailed plan of what a software is intended to do."@en ;
                                           :EMMO_c7b62dd7_063a_4c2a_8504_42f7264ba83f "A source code is the companion of an application, being it the entity used to generate the application list of CPU executable instructions."@en ,
                                                                                      "Source code (also referred to as source or code) is the version of software as it is originally written (i.e., typed into a computer) by a human in plain text (i.e., human readable alphanumeric characters)."@en ;
                                           skos:prefLabel "SourceCode"@en .

[ rdf:type owl:Axiom ;
   owl:annotatedSource :EMMO_348d39f7_6a17_49d1_9860_9b33b69b51de ;
   owl:annotatedProperty :EMMO_c7b62dd7_063a_4c2a_8504_42f7264ba83f ;
   owl:annotatedTarget "Source code (also referred to as source or code) is the version of software as it is originally written (i.e., typed into a computer) by a human in plain text (i.e., human readable alphanumeric characters)."@en ;
   rdfs:isDefinedBy "http://www.linfo.org/source_code.html"^^xsd:anyURI
 ] .


###  http://emmo.info/emmo#EMMO_36a9bf69_483b_42fd_8a0c_7ac9206320bc
:EMMO_36a9bf69_483b_42fd_8a0c_7ac9206320bc rdf:type owl:Class ;
                                           rdfs:subClassOf :EMMO_1461e904_a2bf_4558_ad74_2706f5706b34 ;
                                           skos:prefLabel "C"@en .


###  http://emmo.info/emmo#EMMO_3997e1f5_f478_4572_a030_4b8e7e5cc63a
:EMMO_3997e1f5_f478_4572_a030_4b8e7e5cc63a rdf:type owl:Class ;
                                           rdfs:subClassOf :EMMO_3ab914c1_5d8d_4a6e_804b_84aa89623c48 ;
                                           :EMMO_967080e5_2f42_4eb2_a3a9_c58143e835f9 "A construction language used to write configuration files."@en ;
                                           :EMMO_b432d2d5_25f4_4165_99c5_5935a7763c1a ".ini files"@en ,
                                                                                      "Files in the standard .config directory on Unix systems."@en ;
                                           :EMMO_c84c6752_6d64_48cc_9500_e54a3c34898d "https://en.wikipedia.org/wiki/Configuration_file#Configuration_languages"^^xsd:anyURI ;
                                           skos:prefLabel "ConfigurationLanguage"@en .


###  http://emmo.info/emmo#EMMO_3ab914c1_5d8d_4a6e_804b_84aa89623c48
:EMMO_3ab914c1_5d8d_4a6e_804b_84aa89623c48 rdf:type owl:Class ;
                                           rdfs:subClassOf :EMMO_19fe0747_6954_40cb_9f8f_b87498bc8e78 ;
                                           :EMMO_967080e5_2f42_4eb2_a3a9_c58143e835f9 "A computer language by which a human can specify an executable problem solution to a computer."@en ;
                                           :EMMO_c84c6752_6d64_48cc_9500_e54a3c34898d "https://en.wikipedia.org/wiki/Software_construction#Construction_languages"^^xsd:anyURI ;
                                           skos:prefLabel "ConstructionLanguage"@en .


###  http://emmo.info/emmo#EMMO_3b031fa9_8623_4ea5_8b57_bcafb70c5c8b
:EMMO_3b031fa9_8623_4ea5_8b57_bcafb70c5c8b rdf:type owl:Class ;
                                           rdfs:subClassOf :EMMO_8681074a_e225_4e38_b586_e85b0f43ce38 ;
                                           :EMMO_967080e5_2f42_4eb2_a3a9_c58143e835f9 "A program aimed to provide a specific high level function to the user, usually hiding lower level procedures."@en ;
                                           :EMMO_b432d2d5_25f4_4165_99c5_5935a7763c1a "Word processors, graphic image processing programs, database management systems, numerical simulation software and games."@en ;
                                           skos:altLabel "App"@en ,
                                                         "Application"@en ;
                                           skos:prefLabel "ApplicationProgram"@en .


###  http://emmo.info/emmo#EMMO_4db96fb7_e9e0_466d_942b_f6f17bfdc145
:EMMO_4db96fb7_e9e0_466d_942b_f6f17bfdc145 rdf:type owl:Class ;
                                           rdfs:subClassOf :EMMO_be8592a7_68d1_4a06_ad23_82f2b56ef926 ;
                                           :EMMO_967080e5_2f42_4eb2_a3a9_c58143e835f9 "Discrete data that are decoded as a sequence of 1/0, or true/false, or on/off."@en ;
                                           skos:altLabel "BinaryData"@en ;
                                           skos:prefLabel "DigitalData"@en .

[ rdf:type owl:Axiom ;
   owl:annotatedSource :EMMO_4db96fb7_e9e0_466d_942b_f6f17bfdc145 ;
   owl:annotatedProperty skos:prefLabel ;
   owl:annotatedTarget "DigitalData"@en ;
   :EMMO_705f27ae_954c_4f13_98aa_18473fc52b25 "From Latin digitus (“finger”)."
 ] .


###  http://emmo.info/emmo#EMMO_51645022_3a21_4fa9_a9ce_a795eebbeca7
:EMMO_51645022_3a21_4fa9_a9ce_a795eebbeca7 rdf:type owl:Class ;
                                           rdfs:subClassOf :EMMO_64963ed6_39c9_4258_85e0_6466c4b5420c ;
                                           :EMMO_b432d2d5_25f4_4165_99c5_5935a7763c1a "From a bash shell would e.g. `ls` be a command. Another example of a shell command would be `/path/to/executable arg1 arg2`."@en ;
                                           :EMMO_c7b62dd7_063a_4c2a_8504_42f7264ba83f "A command must be interpretable by the computer system."@en ,
                                                                                      "Commands are typically performed from a shell or a shell script, but not limited to them."@en ;
                                           rdfs:comment "An instruction to a computer system to perform a given task."@en ;
                                           skos:prefLabel "Command"@en .


###  http://emmo.info/emmo#EMMO_51f1ba0d_e92b_4be2_9a9d_4640b16ac7ed
:EMMO_51f1ba0d_e92b_4be2_9a9d_4640b16ac7ed rdf:type owl:Class ;
                                           rdfs:subClassOf :EMMO_90ae56e4_d197_49b6_be1a_0049e4756606 ,
                                                           [ rdf:type owl:Restriction ;
                                                             owl:onProperty [ owl:inverseOf :EMMO_a32021dc_58d8_454b_915d_3951b413b8b7
                                                                            ] ;
                                                             owl:someValuesFrom :EMMO_e7848014_ad79_422d_be02_74df892f7c11
                                                           ] ;
                                           :EMMO_967080e5_2f42_4eb2_a3a9_c58143e835f9 "Any physical or virtual component of limited availability within a computer system."@en ;
                                           skos:altLabel "Resource"@en ;
                                           skos:prefLabel "SystemResource"@en .


###  http://emmo.info/emmo#EMMO_53dd6f2a_f9de_4f83_b925_1bf39a4ab9a6
:EMMO_53dd6f2a_f9de_4f83_b925_1bf39a4ab9a6 rdf:type owl:Class ;
                                           rdfs:subClassOf :EMMO_f84b1b92_1dc8_4146_99f0_b03cd53e455b ;
                                           skos:prefLabel "Ruby"@en .


###  http://emmo.info/emmo#EMMO_58b17cac_3125_4486_9b9c_8c45ac254040
:EMMO_58b17cac_3125_4486_9b9c_8c45ac254040 rdf:type owl:Class ;
                                           rdfs:subClassOf :EMMO_8681074a_e225_4e38_b586_e85b0f43ce38 ;
                                           :EMMO_967080e5_2f42_4eb2_a3a9_c58143e835f9 "System program refers to operating systems and utility programs that manage computer resources at a low level enabling a computer to function."@en ;
                                           :EMMO_b432d2d5_25f4_4165_99c5_5935a7763c1a "An operating system. A graphic driver."@en ;
                                           skos:prefLabel "SystemProgram"@en .


###  http://emmo.info/emmo#EMMO_5c15f8c4_d2de_47a0_acdd_470b8dda979b
:EMMO_5c15f8c4_d2de_47a0_acdd_470b8dda979b rdf:type owl:Class ;
                                           rdfs:subClassOf :EMMO_70bbb94e_2ca7_4d73_ba01_6397f134d172 ,
                                                           :EMMO_c404e6d9_261d_4d2e_ab0d_ba4e05062647 ,
                                                           [ rdf:type owl:Restriction ;
                                                             owl:onProperty :EMMO_f68030be_94b8_4c61_a161_886468558054 ;
                                                             owl:qualifiedCardinality "1"^^xsd:nonNegativeInteger ;
                                                             owl:onClass :EMMO_e94a9156_fb6c_4e16_88ee_829ac9933155
                                                           ] ;
                                           :EMMO_967080e5_2f42_4eb2_a3a9_c58143e835f9 "An Internationalized Resource Identifier (IRI) is a compact sequence of characters that identifies an abstract or physical resource. It is similar to URI, but greatly extends the allowed character set from ASCII to the Universal Character Set (Unicode/ISO 10646).."@en ;
                                           :EMMO_b432d2d5_25f4_4165_99c5_5935a7763c1a "https://en.wiktionary.org/wiki/Ῥόδος"^^xsd:anyURI ;
                                           :EMMO_c7b62dd7_063a_4c2a_8504_42f7264ba83f "IRIs are commonly used as identifiers for ontological entities, although the extended unicode character set is rarely used."@en ;
                                           :EMMO_c84c6752_6d64_48cc_9500_e54a3c34898d "https://en.wikipedia.org/wiki/Internationalized_Resource_Identifier"^^xsd:anyURI ;
                                           skos:prefLabel "IRI"@en .

[ rdf:type owl:Axiom ;
   owl:annotatedSource :EMMO_5c15f8c4_d2de_47a0_acdd_470b8dda979b ;
   owl:annotatedProperty :EMMO_967080e5_2f42_4eb2_a3a9_c58143e835f9 ;
   owl:annotatedTarget "An Internationalized Resource Identifier (IRI) is a compact sequence of characters that identifies an abstract or physical resource. It is similar to URI, but greatly extends the allowed character set from ASCII to the Universal Character Set (Unicode/ISO 10646).."@en ;
   rdfs:isDefinedBy "https://datatracker.ietf.org/doc/rfc3987/"^^xsd:anyURI
 ] .


###  http://emmo.info/emmo#EMMO_6470bbfa_04a6_4360_9534_1aa18d68329b
:EMMO_6470bbfa_04a6_4360_9534_1aa18d68329b rdf:type owl:Class ;
                                           owl:equivalentClass [ rdf:type owl:Restriction ;
                                                                 owl:onProperty :EMMO_b6292331_94af_4f00_976b_ea55960c2f1c ;
                                                                 owl:someValuesFrom xsd:anyURI
                                                               ] ;
                                           rdfs:subClassOf :EMMO_5c15f8c4_d2de_47a0_acdd_470b8dda979b ,
                                                           :EMMO_b45fbdc6_2519_4885_aa49_c56b394c3910 ;
                                           :EMMO_967080e5_2f42_4eb2_a3a9_c58143e835f9 "A Uniform Resource Identifier (URI) is a compact sequence of characters that identifies an abstract or physical resource."@en ;
                                           :EMMO_c7b62dd7_063a_4c2a_8504_42f7264ba83f "URI = scheme \":\" [\"//\" authority] path [\"?\" query] [\"#\" fragment]"@en ;
                                           :EMMO_157fdf31_6387_42be_8e72_10530519214a "https://en.wikipedia.org/wiki/File:URI_syntax_diagram.svg"^^xsd:anyURI ;
                                           skos:prefLabel "URI"@en .

[ rdf:type owl:Axiom ;
   owl:annotatedSource :EMMO_6470bbfa_04a6_4360_9534_1aa18d68329b ;
   owl:annotatedProperty :EMMO_967080e5_2f42_4eb2_a3a9_c58143e835f9 ;
   owl:annotatedTarget "A Uniform Resource Identifier (URI) is a compact sequence of characters that identifies an abstract or physical resource."@en ;
   rdfs:isDefinedBy "https://www.ietf.org/rfc/rfc3986.txt"^^xsd:anyURI
 ] .


###  http://emmo.info/emmo#EMMO_64aba1e5_24b7_4140_8eb4_676c35698e79
:EMMO_64aba1e5_24b7_4140_8eb4_676c35698e79 rdf:type owl:Class ;
                                           rdfs:subClassOf :EMMO_1461e904_a2bf_4558_ad74_2706f5706b34 ;
                                           :EMMO_967080e5_2f42_4eb2_a3a9_c58143e835f9 "A language object respecting the syntactic rules of C++."@en ;
                                           skos:altLabel "C++"@en ;
                                           skos:prefLabel "CPlusPlus"@en .


###  http://emmo.info/emmo#EMMO_65411b3d_c8d3_4111_86a9_a2ce0a64c647
:EMMO_65411b3d_c8d3_4111_86a9_a2ce0a64c647 rdf:type owl:Class ;
                                           owl:equivalentClass [ rdf:type owl:Class ;
                                                                 owl:unionOf ( :EMMO_3b031fa9_8623_4ea5_8b57_bcafb70c5c8b
                                                                               :EMMO_58b17cac_3125_4486_9b9c_8c45ac254040
                                                                             )
                                                               ] ;
                                           rdfs:subClassOf :EMMO_8681074a_e225_4e38_b586_e85b0f43ce38 ;
                                           :EMMO_967080e5_2f42_4eb2_a3a9_c58143e835f9 "A set of instructions that tell a computer what to do."@en ;
                                           :EMMO_c7b62dd7_063a_4c2a_8504_42f7264ba83f "A program is a sequence of instructions understandable by a computer's central processing unit (CPU) that indicates which operations the computer should perform on a set of data."@en ;
                                           skos:altLabel "Executable"@en ;
                                           skos:prefLabel "Program"@en .

[ rdf:type owl:Axiom ;
   owl:annotatedSource :EMMO_65411b3d_c8d3_4111_86a9_a2ce0a64c647 ;
   owl:annotatedProperty :EMMO_c7b62dd7_063a_4c2a_8504_42f7264ba83f ;
   owl:annotatedTarget "A program is a sequence of instructions understandable by a computer's central processing unit (CPU) that indicates which operations the computer should perform on a set of data."@en ;
   rdfs:isDefinedBy "http://www.linfo.org/program.html"^^xsd:anyURI
 ] .


###  http://emmo.info/emmo#EMMO_6796ec88_e49f_4628_b28d_6559f9dd630a
:EMMO_6796ec88_e49f_4628_b28d_6559f9dd630a rdf:type owl:Class ;
                                           owl:equivalentClass [ rdf:type owl:Restriction ;
                                                                 owl:onProperty :EMMO_b6292331_94af_4f00_976b_ea55960c2f1c ;
                                                                 owl:someValuesFrom xsd:Name
                                                               ] ;
                                           skos:prefLabel "NameData"@en .


###  http://emmo.info/emmo#EMMO_826bd296_d8e2_4c43_8f54_d684bf00090a
:EMMO_826bd296_d8e2_4c43_8f54_d684bf00090a rdf:type owl:Class ;
                                           owl:equivalentClass [ rdf:type owl:Restriction ;
                                                                 owl:onProperty :EMMO_b6292331_94af_4f00_976b_ea55960c2f1c ;
                                                                 owl:someValuesFrom xsd:normalizedString
                                                               ] ;
                                           skos:prefLabel "NormalizedStringData"@en .


###  http://emmo.info/emmo#EMMO_8681074a_e225_4e38_b586_e85b0f43ce38
:EMMO_8681074a_e225_4e38_b586_e85b0f43ce38 rdf:type owl:Class ;
                                           rdfs:subClassOf :EMMO_4db96fb7_e9e0_466d_942b_f6f17bfdc145 ;
                                           :EMMO_967080e5_2f42_4eb2_a3a9_c58143e835f9 "All or part of the programs, procedures, rules, and associated documentation of an information processing system."@en ;
                                           :EMMO_c7b62dd7_063a_4c2a_8504_42f7264ba83f """Software is usually used as a generic term for programs. However, in its broadest sense it can refer to all information (i.e., both programs and data) in electronic form and can provide a distinction from hardware, which refers to computers or other electronic systems on which software can exist and be use.
Here we explicitly include in the definition also all the data (e.g. source code, script files) that takes part to the building of the executable, are necessary to the execution of a program or that document it for the users."""@en ;
                                           skos:prefLabel "Software"@en .

[ rdf:type owl:Axiom ;
   owl:annotatedSource :EMMO_8681074a_e225_4e38_b586_e85b0f43ce38 ;
   owl:annotatedProperty :EMMO_967080e5_2f42_4eb2_a3a9_c58143e835f9 ;
   owl:annotatedTarget "All or part of the programs, procedures, rules, and associated documentation of an information processing system."@en ;
   rdfs:isDefinedBy "https://www.iso.org/obp/ui/fr/#iso:std:iso-iec:2382:-1:ed-3:en"@en
 ] .

[ rdf:type owl:Axiom ;
   owl:annotatedSource :EMMO_8681074a_e225_4e38_b586_e85b0f43ce38 ;
   owl:annotatedProperty :EMMO_c7b62dd7_063a_4c2a_8504_42f7264ba83f ;
   owl:annotatedTarget """Software is usually used as a generic term for programs. However, in its broadest sense it can refer to all information (i.e., both programs and data) in electronic form and can provide a distinction from hardware, which refers to computers or other electronic systems on which software can exist and be use.
Here we explicitly include in the definition also all the data (e.g. source code, script files) that takes part to the building of the executable, are necessary to the execution of a program or that document it for the users."""@en ;
   rdfs:seeAlso "http://www.linfo.org/program.html"^^xsd:anyURI
 ] .

[ rdf:type owl:Axiom ;
   owl:annotatedSource :EMMO_8681074a_e225_4e38_b586_e85b0f43ce38 ;
   owl:annotatedProperty skos:prefLabel ;
   owl:annotatedTarget "Software"@en ;
   :EMMO_705f27ae_954c_4f13_98aa_18473fc52b25 "From soft +‎ -ware, by contrast with hardware (“the computer itself”). Coined by Paul Niquette in 1953."@en
 ] .


###  http://emmo.info/emmo#EMMO_8a8f664b_dc59_4e00_ae00_81fdf1e1d12e
:EMMO_8a8f664b_dc59_4e00_ae00_81fdf1e1d12e rdf:type owl:Class ;
                                           rdfs:subClassOf :EMMO_6470bbfa_04a6_4360_9534_1aa18d68329b ;
                                           :EMMO_967080e5_2f42_4eb2_a3a9_c58143e835f9 "The term \"Uniform Resource Locator\" (URL) refers to the subset of URIs that, in addition to identifying a resource, provide a means of locating the resource by describing its primary access mechanism (e.g., its network \"location\")."@en ;
                                           skos:prefLabel "URL"@en .

[ rdf:type owl:Axiom ;
   owl:annotatedSource :EMMO_8a8f664b_dc59_4e00_ae00_81fdf1e1d12e ;
   owl:annotatedProperty :EMMO_967080e5_2f42_4eb2_a3a9_c58143e835f9 ;
   owl:annotatedTarget "The term \"Uniform Resource Locator\" (URL) refers to the subset of URIs that, in addition to identifying a resource, provide a means of locating the resource by describing its primary access mechanism (e.g., its network \"location\")."@en ;
   rdfs:isDefinedBy "https://www.ietf.org/rfc/rfc3986.txt"^^xsd:anyURI
 ] .


<<<<<<< HEAD
###  http://emmo.info/emmo#EMMO_90bfd475_ba4a_4065_b0c1_1f08230be252
:EMMO_90bfd475_ba4a_4065_b0c1_1f08230be252 rdf:type owl:Class ;
                                           owl:equivalentClass [ rdf:type owl:Restriction ;
                                                                 owl:onProperty :EMMO_b6292331_94af_4f00_976b_ea55960c2f1c ;
                                                                 owl:someValuesFrom rdf:JSON
                                                               ] ;
                                           rdfs:subClassOf :EMMO_b45fbdc6_2519_4885_aa49_c56b394c3910 ;
                                           skos:prefLabel "JSONData"@en .


###  http://emmo.info/emmo#EMMO_998dd3a0-c85f-4c8d-9fb8-816a93cc3bb8
:EMMO_998dd3a0-c85f-4c8d-9fb8-816a93cc3bb8 rdf:type owl:Class ;
=======
###  http://emmo.info/emmo#EMMO_998dd3a0_c85f_4c8d_9fb8_816a93cc3bb8
:EMMO_998dd3a0_c85f_4c8d_9fb8_816a93cc3bb8 rdf:type owl:Class ;
>>>>>>> 0837c796
                                           rdfs:subClassOf :EMMO_4db96fb7_e9e0_466d_942b_f6f17bfdc145 ,
                                                           :EMMO_51f1ba0d_e92b_4be2_9a9d_4640b16ac7ed ,
                                                           [ rdf:type owl:Restriction ;
                                                             owl:onProperty :EMMO_a592c856_4103_43cf_8635_1982a1e5d5de ;
                                                             owl:someValuesFrom :EMMO_e94a9156_fb6c_4e16_88ee_829ac9933155
                                                           ] ;
                                           :EMMO_967080e5_2f42_4eb2_a3a9_c58143e835f9 "In computing, a computer file is a resource for recording data on a computer storage device, primarily identified by its file path."@en ;
                                           skos:prefLabel "File"@en .


###  http://emmo.info/emmo#EMMO_9e5f464a_658c_4b34_b80d_a5f8d5ec811a
:EMMO_9e5f464a_658c_4b34_b80d_a5f8d5ec811a rdf:type owl:Class ;
                                           owl:equivalentClass [ rdf:type owl:Restriction ;
                                                                 owl:onProperty :EMMO_b6292331_94af_4f00_976b_ea55960c2f1c ;
                                                                 owl:someValuesFrom xsd:language
                                                               ] ;
                                           skos:prefLabel "LanguageData"@en .


###  http://emmo.info/emmo#EMMO_9ffffb55_3496_4307_82b8_a0d78fe1fcd8
:EMMO_9ffffb55_3496_4307_82b8_a0d78fe1fcd8 rdf:type owl:Class ;
                                           rdfs:subClassOf :EMMO_3ab914c1_5d8d_4a6e_804b_84aa89623c48 ;
                                           :EMMO_967080e5_2f42_4eb2_a3a9_c58143e835f9 "A language object that follows syntactic rules of a programming language."@en ;
                                           :EMMO_c7b62dd7_063a_4c2a_8504_42f7264ba83f "A programming language object can also be a fragment (e.g. a C function) not suitable for exectution."@en ,
                                                                                      "Entities are not necessarily digital data, but can be code fragments printed on paper."@en ;
                                           skos:altLabel "Code"@en ,
                                                         "SoftwareCode"@en ;
                                           skos:prefLabel "ProgrammingLanguage"@en .


###  http://emmo.info/emmo#EMMO_aab6a0cc_2fbd_43ac_ac5a_b7b7b75331dc
:EMMO_aab6a0cc_2fbd_43ac_ac5a_b7b7b75331dc rdf:type owl:Class ;
                                           rdfs:subClassOf :EMMO_1461e904_a2bf_4558_ad74_2706f5706b34 ;
                                           skos:prefLabel "FORTRAN"@en .


###  http://emmo.info/emmo#EMMO_ad8b1096_4df1_44f5_a3b9_fc2ec9e7f5b1
:EMMO_ad8b1096_4df1_44f5_a3b9_fc2ec9e7f5b1 rdf:type owl:Class ;
                                           rdfs:subClassOf :EMMO_19fe0747_6954_40cb_9f8f_b87498bc8e78 ;
                                           :EMMO_967080e5_2f42_4eb2_a3a9_c58143e835f9 "A computer language that expresses the presentation of structured documents."@en ;
                                           :EMMO_b432d2d5_25f4_4165_99c5_5935a7763c1a "CSS"@en ;
                                           :EMMO_c84c6752_6d64_48cc_9500_e54a3c34898d "https://en.wikipedia.org/wiki/Style_sheet_language"^^xsd:anyURI ;
                                           skos:prefLabel "StyleSheetLanguage"@en .


###  http://emmo.info/emmo#EMMO_add2e29d_6d87_4b78_9706_588e25557093
:EMMO_add2e29d_6d87_4b78_9706_588e25557093 rdf:type owl:Class ;
                                           rdfs:subClassOf :EMMO_f84b1b92_1dc8_4146_99f0_b03cd53e455b ;
                                           skos:prefLabel "Python"@en .


###  http://emmo.info/emmo#EMMO_af7b627d_6528_4fdb_97df_ba4579c4bb5d
:EMMO_af7b627d_6528_4fdb_97df_ba4579c4bb5d rdf:type owl:Class ;
                                           rdfs:subClassOf :EMMO_19fe0747_6954_40cb_9f8f_b87498bc8e78 ;
                                           :EMMO_967080e5_2f42_4eb2_a3a9_c58143e835f9 "A grammar for annotating a document in a way that is syntactically distinguishable from the text."@en ;
                                           :EMMO_b432d2d5_25f4_4165_99c5_5935a7763c1a "HTML"@en ;
                                           :EMMO_c84c6752_6d64_48cc_9500_e54a3c34898d "https://en.wikipedia.org/wiki/Markup_language"^^xsd:anyURI ;
                                           skos:prefLabel "MarkupLanguage"@en .


###  http://emmo.info/emmo#EMMO_b45fbdc6_2519_4885_aa49_c56b394c3910
:EMMO_b45fbdc6_2519_4885_aa49_c56b394c3910 rdf:type owl:Class ;
                                           rdfs:subClassOf :EMMO_d8d2144e_5c8d_455d_a643_5caf4d8d9df8 ;
                                           :EMMO_967080e5_2f42_4eb2_a3a9_c58143e835f9 "A well-formed formula that follows the syntactic rules of computer science."@en ;
                                           :EMMO_c7b62dd7_063a_4c2a_8504_42f7264ba83f "A well-formed formula in computer science may be or not be interpreted by a computer. For example pseudo-code is only intended for human consumption."@en ;
                                           skos:prefLabel "ComputerScience"@en .


###  http://emmo.info/emmo#EMMO_be8680e5_28ec_4168_9206_d1cd33fbd458
:EMMO_be8680e5_28ec_4168_9206_d1cd33fbd458 rdf:type owl:Class ;
                                           owl:equivalentClass [ rdf:type owl:Restriction ;
                                                                 owl:onProperty :EMMO_b6292331_94af_4f00_976b_ea55960c2f1c ;
                                                                 owl:someValuesFrom xsd:token
                                                               ] ;
                                           skos:prefLabel "TokenData"@en .


###  http://emmo.info/emmo#EMMO_c404e6d9_261d_4d2e_ab0d_ba4e05062647
:EMMO_c404e6d9_261d_4d2e_ab0d_ba4e05062647 rdf:type owl:Class ;
                                           rdfs:subClassOf :EMMO_b45fbdc6_2519_4885_aa49_c56b394c3910 ,
                                                           [ rdf:type owl:Restriction ;
                                                             owl:onProperty [ owl:inverseOf :EMMO_eb3518bf_f799_4f9e_8c3e_ce59af11453b
                                                                            ] ;
                                                             owl:someValuesFrom :EMMO_51f1ba0d_e92b_4be2_9a9d_4640b16ac7ed
                                                           ] ;
                                           :EMMO_967080e5_2f42_4eb2_a3a9_c58143e835f9 "A formal computer-interpretable identifier of a system resource."@en ;
                                           skos:prefLabel "ResourceIdentifier"@en .


###  http://emmo.info/emmo#EMMO_c8fe15d0_caf7_46f7_883c_0e98081987f1
:EMMO_c8fe15d0_caf7_46f7_883c_0e98081987f1 rdf:type owl:Class ;
                                           rdfs:subClassOf :EMMO_3ab914c1_5d8d_4a6e_804b_84aa89623c48 ;
                                           :EMMO_967080e5_2f42_4eb2_a3a9_c58143e835f9 "An interpreted computer language for job control in computing."@en ;
                                           :EMMO_b432d2d5_25f4_4165_99c5_5935a7763c1a """Unix shell.
Batch programming languages."""@en ;
                                           :EMMO_c84c6752_6d64_48cc_9500_e54a3c34898d "https://en.wikipedia.org/wiki/Command_language"^^xsd:anyURI ;
                                           skos:prefLabel "CommandLanguage"@en .


###  http://emmo.info/emmo#EMMO_db99b1e5_2f34_467b_a784_d104946d9f00
:EMMO_db99b1e5_2f34_467b_a784_d104946d9f00 rdf:type owl:Class ;
                                           rdfs:subClassOf :EMMO_6470bbfa_04a6_4360_9534_1aa18d68329b ;
                                           :EMMO_967080e5_2f42_4eb2_a3a9_c58143e835f9 "The term \"Uniform Resource Name\" (URN) has been used historically to refer to both URIs under the \"urn\" scheme [RFC2141], which are required to remain globally unique and persistent even when the resource ceases to exist or becomes unavailable, and to any other URI with the properties of a name."@en ;
                                           skos:prefLabel "URN"@en .

[ rdf:type owl:Axiom ;
   owl:annotatedSource :EMMO_db99b1e5_2f34_467b_a784_d104946d9f00 ;
   owl:annotatedProperty :EMMO_967080e5_2f42_4eb2_a3a9_c58143e835f9 ;
   owl:annotatedTarget "The term \"Uniform Resource Name\" (URN) has been used historically to refer to both URIs under the \"urn\" scheme [RFC2141], which are required to remain globally unique and persistent even when the resource ceases to exist or becomes unavailable, and to any other URI with the properties of a name."@en ;
   rdfs:isDefinedBy "https://www.ietf.org/rfc/rfc3986.txt"^^xsd:anyURI
 ] .


###  http://emmo.info/emmo#EMMO_e7848014_ad79_422d_be02_74df892f7c11
:EMMO_e7848014_ad79_422d_be02_74df892f7c11 rdf:type owl:Class ;
                                           rdfs:subClassOf :EMMO_90ae56e4_d197_49b6_be1a_0049e4756606 ;
                                           :EMMO_967080e5_2f42_4eb2_a3a9_c58143e835f9 "Electronic device capable of processing data, typically in binary form, according to instructions given to it in a variable program."@en ;
                                           :EMMO_c84c6752_6d64_48cc_9500_e54a3c34898d "https://en.wikipedia.org/wiki/Computer"^^xsd:anyURI ;
                                           skos:altLabel "Computer"@en ;
                                           skos:prefLabel "ComputerSystem"@en .


###  http://emmo.info/emmo#EMMO_e94a9156_fb6c_4e16_88ee_829ac9933155
:EMMO_e94a9156_fb6c_4e16_88ee_829ac9933155 rdf:type owl:Class ;
                                           rdfs:subClassOf :EMMO_50ea1ec5_f157_41b0_b46b_a9032f17ca10 ,
                                                           :EMMO_c404e6d9_261d_4d2e_ab0d_ba4e05062647 ;
                                           :EMMO_967080e5_2f42_4eb2_a3a9_c58143e835f9 "A path is a string of characters used to uniquely identify a location in a directory structure according to a particular convention."@en ;
                                           :EMMO_b432d2d5_25f4_4165_99c5_5935a7763c1a """/etc/fstab  (UNIX-like path)
C:\\\\Users\\\\John\\\\Desktop  (DOS-like path)"""@en ;
                                           skos:prefLabel "Path"@en .

[ rdf:type owl:Axiom ;
   owl:annotatedSource :EMMO_e94a9156_fb6c_4e16_88ee_829ac9933155 ;
   owl:annotatedProperty :EMMO_967080e5_2f42_4eb2_a3a9_c58143e835f9 ;
   owl:annotatedTarget "A path is a string of characters used to uniquely identify a location in a directory structure according to a particular convention."@en ;
   :EMMO_c84c6752_6d64_48cc_9500_e54a3c34898d "https://en.wikipedia.org/wiki/Path_(computing)#Universal_Naming_Convention"
 ] .


###  http://emmo.info/emmo#EMMO_ea00dafc_ac92_4e67_aa65_ce5a29e77fcf
:EMMO_ea00dafc_ac92_4e67_aa65_ce5a29e77fcf rdf:type owl:Class ;
                                           rdfs:subClassOf :EMMO_3ab914c1_5d8d_4a6e_804b_84aa89623c48 ;
                                           :EMMO_967080e5_2f42_4eb2_a3a9_c58143e835f9 "A construction language designed to transform some input text in a certain formal language into a modified output text that meets some specific goal."@en ,
                                                                                      "https://en.wikipedia.org/wiki/Transformation_language"^^xsd:anyURI ;
                                           :EMMO_b432d2d5_25f4_4165_99c5_5935a7763c1a "Tritium, XSLT, XQuery, STX, FXT, XDuce, CDuce, HaXml, XMLambda, FleXML"@en ;
                                           skos:prefLabel "TransformationLanguage"@en .


###  http://emmo.info/emmo#EMMO_f42a0e95_c130_4a69_9660_6bfdbb897d4a
:EMMO_f42a0e95_c130_4a69_9660_6bfdbb897d4a rdf:type owl:Class ;
                                           rdfs:subClassOf :EMMO_c8fe15d0_caf7_46f7_883c_0e98081987f1 ;
                                           :EMMO_967080e5_2f42_4eb2_a3a9_c58143e835f9 "A command language designed to be run by a command-line interpreter, like a Unix shell."@en ;
                                           :EMMO_c84c6752_6d64_48cc_9500_e54a3c34898d "https://en.wikipedia.org/wiki/Shell_script" ;
                                           skos:prefLabel "ShellScript"@en .


###  http://emmo.info/emmo#EMMO_f84b1b92_1dc8_4146_99f0_b03cd53e455b
:EMMO_f84b1b92_1dc8_4146_99f0_b03cd53e455b rdf:type owl:Class ;
                                           rdfs:subClassOf :EMMO_9ffffb55_3496_4307_82b8_a0d78fe1fcd8 ;
                                           :EMMO_967080e5_2f42_4eb2_a3a9_c58143e835f9 "A programming language that is executed through runtime interpretation."@en ;
                                           skos:prefLabel "ScriptingLanguage"@en .


###  http://emmo.info/emmo#EMMO_fb294e8d_603c_4fe5_bd71_8f4d152b2fb5
:EMMO_fb294e8d_603c_4fe5_bd71_8f4d152b2fb5 rdf:type owl:Class ;
                                           rdfs:subClassOf :EMMO_19fe0747_6954_40cb_9f8f_b87498bc8e78 ;
                                           :EMMO_967080e5_2f42_4eb2_a3a9_c58143e835f9 "A language used to describe what a computer system should do."@en ;
                                           :EMMO_b432d2d5_25f4_4165_99c5_5935a7763c1a "ACSL, VDM, LOTUS, MML, ..."@en ;
                                           :EMMO_c84c6752_6d64_48cc_9500_e54a3c34898d "https://en.wikipedia.org/wiki/Specification_language"^^xsd:anyURI ;
                                           skos:prefLabel "SpecificationLanguage"@en .


###  http://emmo.info/emmo#3c5b33a1_4f28_41f9_b725_1994df79bf55
:EMMO_3c5b33a1_4f28_41f9_b725_1994df79bf55 rdf:type owl:Class ;
                                                             rdfs:subClassOf :EMMO_f84b1b92_1dc8_4146_99f0_b03cd53e455b ;
                                                             :EMMO_967080e5_2f42_4eb2_a3a9_c58143e835f9 "A scripting language developed specifically for an application, so that it's usage and interpretation is limited in this context." ;
                                                             :EMMO_b432d2d5_25f4_4165_99c5_5935a7763c1a "Scripting file for the execution of modelling software such as LAMMPS, OpenFOAM, or for general purpose platforms such as MATLAB or Mathematica." ;
                                                             skos:prefLabel "ApplicationSpecificScript"@en .


###  Generated by the OWL API (version 4.5.26.2023-07-17T20:34:13Z) https://github.com/owlcs/owlapi<|MERGE_RESOLUTION|>--- conflicted
+++ resolved
@@ -25,7 +25,6 @@
                                                      dcterms:title "Computer science"@en ;
                                                      rdfs:comment "The EMMO requires HermiT reasoner plugin in order to visualize all inferences and class hierarchy (ctrl+R hotkey in Protege)."@en ;
                                                      owl:versionInfo "1.0.0-beta6" .
-<<<<<<< HEAD
 
 #################################################################
 #    Datatypes
@@ -34,8 +33,6 @@
 ###  http://www.w3.org/1999/02/22-rdf-syntax-ns#JSON
 rdf:JSON rdf:type rdfs:Datatype .
 
-=======
->>>>>>> 0837c796
 
 #################################################################
 #    Object Properties
@@ -66,10 +63,7 @@
 ###  http://emmo.info/emmo#EMMO_b35e92d7_7fa0_4661_aa5a_5cea7c8e6925
 :EMMO_b35e92d7_7fa0_4661_aa5a_5cea7c8e6925 rdf:type owl:DatatypeProperty ;
                                            rdfs:subPropertyOf :EMMO_b6292331_94af_4f00_976b_ea55960c2f1c ;
-<<<<<<< HEAD
                                            rdfs:domain :EMMO_6470bbfa_04a6_4360_9534_1aa18d68329b ;
-=======
->>>>>>> 0837c796
                                            rdfs:range xsd:anyURI ;
                                            skos:prefLabel "hasURIValue"@en .
 
@@ -427,7 +421,6 @@
  ] .
 
 
-<<<<<<< HEAD
 ###  http://emmo.info/emmo#EMMO_90bfd475_ba4a_4065_b0c1_1f08230be252
 :EMMO_90bfd475_ba4a_4065_b0c1_1f08230be252 rdf:type owl:Class ;
                                            owl:equivalentClass [ rdf:type owl:Restriction ;
@@ -440,10 +433,6 @@
 
 ###  http://emmo.info/emmo#EMMO_998dd3a0-c85f-4c8d-9fb8-816a93cc3bb8
 :EMMO_998dd3a0-c85f-4c8d-9fb8-816a93cc3bb8 rdf:type owl:Class ;
-=======
-###  http://emmo.info/emmo#EMMO_998dd3a0_c85f_4c8d_9fb8_816a93cc3bb8
-:EMMO_998dd3a0_c85f_4c8d_9fb8_816a93cc3bb8 rdf:type owl:Class ;
->>>>>>> 0837c796
                                            rdfs:subClassOf :EMMO_4db96fb7_e9e0_466d_942b_f6f17bfdc145 ,
                                                            :EMMO_51f1ba0d_e92b_4be2_9a9d_4640b16ac7ed ,
                                                            [ rdf:type owl:Restriction ;

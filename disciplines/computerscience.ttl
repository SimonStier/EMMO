@prefix : <http://emmo.info/emmo#> .
@prefix owl: <http://www.w3.org/2002/07/owl#> .
@prefix rdf: <http://www.w3.org/1999/02/22-rdf-syntax-ns#> .
@prefix xml: <http://www.w3.org/XML/1998/namespace> .
@prefix xsd: <http://www.w3.org/2001/XMLSchema#> .
@prefix rdfs: <http://www.w3.org/2000/01/rdf-schema#> .
@prefix skos: <http://www.w3.org/2004/02/skos/core#> .
@prefix dcterms: <http://purl.org/dc/terms/> .
@base <http://emmo.info/emmo#> .

<http://emmo.info/emmo/disciplines/computerscience> rdf:type owl:Ontology ;
                                                     owl:versionIRI <http://emmo.info/emmo/1.0.0-beta5/disciplines/computerscience> ;
<<<<<<< HEAD
                                                     owl:imports <http://emmo.info/emmo/1.0.0-beta5/disciplines/math> ,
=======
                                                     owl:imports <http://emmo.info/emmo/1.0.0-beta5/disciplines/models> ,
>>>>>>> 17db16db
                                                                 <http://emmo.info/emmo/1.0.0-beta5/multiperspective/symbolic> ,
                                                                 <http://emmo.info/emmo/1.0.0-beta5/perspectives/semiotics> ;
                                                     :EMMO_1246b120_abbe_4840_b0f8_3e4348b24a17 "emmo@emmc.info"^^xsd:anyURI ;
                                                     dcterms:abstract "Key concepts from the domain of computer science."@en ;
                                                     dcterms:creator "Emanuele Ghedini, (University of Bologna, IT)" ,
                                                                     "Francesca L. Bleken (SINTEF, NO)" ,
                                                                     "Gerhard Goldbeck (Goldbeck Consulting Ltd, UK)" ,
                                                                     "Jesper Friis (SINTEF, NO)" ,
                                                                     "Otello Roscioni (Goldbeck Consulting Ltd, UK)" ;
                                                     dcterms:license "https://creativecommons.org/licenses/by/4.0/legalcode" ;
                                                     dcterms:publisher "EMMC ASBL" ;
                                                     dcterms:title "Computer science"@en ;
                                                     rdfs:comment "The EMMO requires HermiT reasoner plugin in order to visualize all inferences and class hierarchy (ctrl+R hotkey in Protege)."@en ;
                                                     owl:versionInfo "1.0.0-beta5" .

#################################################################
#    Datatypes
#################################################################

###  http://www.w3.org/1999/02/22-rdf-syntax-ns#JSON
rdf:JSON rdf:type rdfs:Datatype .


#################################################################
#    Object Properties
#################################################################

###  http://emmo.info/emmo#EMMO_a592c856_4103_43cf_8635_1982a1e5d5de
:EMMO_a592c856_4103_43cf_8635_1982a1e5d5de rdf:type owl:ObjectProperty ;
                                           rdfs:subPropertyOf :EMMO_eb3518bf_f799_4f9e_8c3e_ce59af11453b ;
                                           rdfs:range :EMMO_c404e6d9_261d_4d2e_ab0d_ba4e05062647 ;
                                           :EMMO_967080e5_2f42_4eb2_a3a9_c58143e835f9 "Relates a resource to its identifier."@en ;
                                           skos:prefLabel "hasResourceIdentifier"@en .


###  http://emmo.info/emmo#EMMO_e1097637_70d2_4895_973f_2396f04fa204
:EMMO_e1097637_70d2_4895_973f_2396f04fa204 rdf:type owl:ObjectProperty .


#################################################################
#    Data properties
#################################################################

###  http://emmo.info/emmo#EMMO_ac852bf0_3251_4d6b_9e57_acbfcb5e7e08
:EMMO_ac852bf0_3251_4d6b_9e57_acbfcb5e7e08 rdf:type owl:DatatypeProperty ;
                                           rdfs:subPropertyOf :EMMO_b35e92d7_7fa0_4661_aa5a_5cea7c8e6925 ;
                                           skos:prefLabel "hasURLValue"@en .


###  http://emmo.info/emmo#EMMO_b35e92d7_7fa0_4661_aa5a_5cea7c8e6925
:EMMO_b35e92d7_7fa0_4661_aa5a_5cea7c8e6925 rdf:type owl:DatatypeProperty ;
                                           rdfs:subPropertyOf :b6292331_94af_4f00_976b_ea55960c2f1c ;
<<<<<<< HEAD
                                           rdfs:domain :EMMO_6470bbfa_04a6_4360_9534_1aa18d68329b ;
=======
>>>>>>> 17db16db
                                           rdfs:range xsd:anyURI ;
                                           skos:prefLabel "hasURIValue"@en .


###  http://emmo.info/emmo#EMMO_b7493aee_366c_442d_8f59_49ac7aa664d7
:EMMO_b7493aee_366c_442d_8f59_49ac7aa664d7 rdf:type owl:DatatypeProperty ;
                                           rdfs:subPropertyOf :EMMO_b35e92d7_7fa0_4661_aa5a_5cea7c8e6925 ;
                                           skos:prefLabel "hasURNValue"@en .


###  http://emmo.info/emmo#EMMO_faf79f53_749d_40b2_807c_d34244c192f4
:EMMO_faf79f53_749d_40b2_807c_d34244c192f4 rdfs:domain :EMMO_8b305b63_6fa3_44dd_9679_17eb8403a07a .


#################################################################
#    Classes
#################################################################

<<<<<<< HEAD
###  http://emmo.info/emmo#EMMO_0266ec8c_bd13_4c9c_be77_607498793ed3
:EMMO_0266ec8c_bd13_4c9c_be77_607498793ed3 rdf:type owl:Class ;
                                           owl:equivalentClass [ rdf:type owl:Restriction ;
                                                                 owl:onProperty :b6292331_94af_4f00_976b_ea55960c2f1c ;
                                                                 owl:someValuesFrom xsd:NCName
                                                               ] ;
                                           skos:prefLabel "NCNameData"@en .
=======
###  http://emmo.info/emmo#EMMO_03d4cd70_0d16_4403_b68c_d41a9117f981
:EMMO_03d4cd70_0d16_4403_b68c_d41a9117f981 rdf:type owl:Class ;
                                           rdfs:subClassOf :EMMO_18c4634c_b821_49a3_beff_5eb7515ffc40 ,
                                                           [ rdf:type owl:Restriction ;
                                                             owl:onProperty [ owl:inverseOf :EMMO_c58c799e_cc6c_4310_a3f1_78da70705b2a
                                                                            ] ;
                                                             owl:someValuesFrom :EMMO_9335cf09_431f_4613_9dab_ce4ceaca965b
                                                           ] ;
                                           :EMMO_967080e5_2f42_4eb2_a3a9_c58143e835f9 "A computer language used to describe simulations."@en ;
                                           :EMMO_c84c6752_6d64_48cc_9500_e54a3c34898d "https://en.wikipedia.org/wiki/Simulation_language"^^xsd:anyURI ;
                                           skos:prefLabel "SimulationLanguage"@en .
>>>>>>> 17db16db


###  http://emmo.info/emmo#EMMO_09007bc0_b5f2_4fb9_af01_caf948cf2044
:EMMO_09007bc0_b5f2_4fb9_af01_caf948cf2044 rdf:type owl:Class ;
                                           rdfs:subClassOf :EMMO_1461e904_a2bf_4558_ad74_2706f5706b34 ;
                                           skos:prefLabel "Java"@en .


###  http://emmo.info/emmo#EMMO_13fea749_0b3b_4756_9c81_22cce620fc25
:EMMO_13fea749_0b3b_4756_9c81_22cce620fc25 rdf:type owl:Class ;
                                           rdfs:subClassOf :EMMO_19fe0747_6954_40cb_9f8f_b87498bc8e78 ;
                                           :EMMO_967080e5_2f42_4eb2_a3a9_c58143e835f9 "A computer language that is domain-independent and can be used for expressing data from any kind of discipline."@en ;
                                           :EMMO_b432d2d5_25f4_4165_99c5_5935a7763c1a "JSON, YAML, XML"@en ;
                                           :EMMO_c84c6752_6d64_48cc_9500_e54a3c34898d "https://en.wikipedia.org/wiki/Data_exchange#Data_exchange_languages"^^xsd:anyURI ;
                                           skos:prefLabel "DataExchangeLanguage"@en .


###  http://emmo.info/emmo#EMMO_1461e904_a2bf_4558_ad74_2706f5706b34
:EMMO_1461e904_a2bf_4558_ad74_2706f5706b34 rdf:type owl:Class ;
                                           rdfs:subClassOf :EMMO_9ffffb55_3496_4307_82b8_a0d78fe1fcd8 ;
                                           skos:prefLabel "CompiledLanguage"@en .


###  http://emmo.info/emmo#EMMO_161bef57_cc59_4246_8249_19dbdae96e7b
:EMMO_161bef57_cc59_4246_8249_19dbdae96e7b rdf:type owl:Class ;
                                           rdfs:subClassOf :EMMO_f84b1b92_1dc8_4146_99f0_b03cd53e455b ;
                                           skos:prefLabel "JavaScript"@en .


<<<<<<< HEAD
###  http://emmo.info/emmo#EMMO_18d180e4_5e3e_42f7_820c_e08951223486
:EMMO_18d180e4_5e3e_42f7_820c_e08951223486 rdfs:subClassOf :EMMO_8b305b63_6fa3_44dd_9679_17eb8403a07a .


###  http://emmo.info/emmo#EMMO_1abe0ea7_2378_402f_b950_89b0795d2f45
:EMMO_1abe0ea7_2378_402f_b950_89b0795d2f45 rdf:type owl:Class ;
                                           owl:equivalentClass [ rdf:type owl:Restriction ;
                                                                 owl:onProperty :b6292331_94af_4f00_976b_ea55960c2f1c ;
                                                                 owl:someValuesFrom xsd:NMTOKEN
                                                               ] ;
                                           skos:prefLabel "NMTOKENData"@en .
=======
###  http://emmo.info/emmo#EMMO_18c4634c_b821_49a3_beff_5eb7515ffc40
:EMMO_18c4634c_b821_49a3_beff_5eb7515ffc40 rdf:type owl:Class ;
                                           rdfs:subClassOf :EMMO_19fe0747_6954_40cb_9f8f_b87498bc8e78 ;
                                           :EMMO_967080e5_2f42_4eb2_a3a9_c58143e835f9 "An artificial computer language used to express information or knowledge, often for use in computer system design."@en ;
                                           :EMMO_b432d2d5_25f4_4165_99c5_5935a7763c1a "Architecture description language – used as a language (or a conceptual model) to describe and represent system architectures."@en ,
                                                                                      """Hardware description language – used to model integrated circuits.

Architecture description language – used as a language (or a conceptual model) to describe and represent system architectures.

Algebraic Modeling Language which is a high-level programming languages for describing and solving high complexity problems like large-scale optimisation."""@en ;
                                           :EMMO_c84c6752_6d64_48cc_9500_e54a3c34898d "https://en.wikipedia.org/wiki/Modeling_language"^^xsd:anyURI ;
                                           skos:prefLabel "ModellingLanguage"@en .


###  http://emmo.info/emmo#EMMO_19fe0747_6954_40cb_9f8f_b87498bc8e78
:EMMO_19fe0747_6954_40cb_9f8f_b87498bc8e78 rdf:type owl:Class ;
                                           rdfs:subClassOf :EMMO_b45fbdc6_2519_4885_aa49_c56b394c3910 ;
                                           :EMMO_967080e5_2f42_4eb2_a3a9_c58143e835f9 "A formal language used to communicate with a computer."@en ;
                                           :EMMO_c7b62dd7_063a_4c2a_8504_42f7264ba83f """The categorisation of computer languages is based on

Guide to the Software Engineering Body of Knowledge (SWEBOK(R)): Version 3.0, January 2014. Editors Pierre Bourque, Richard E. Fairley. Publisher: IEEE Computer Society PressWashingtonDCUnited States. ISBN:978-0-7695-5166-1.
https://www.computer.org/education/bodies-of-knowledge/software-engineering"""@en ;
                                           :EMMO_c84c6752_6d64_48cc_9500_e54a3c34898d "https://en.wikipedia.org/wiki/Computer_language"^^xsd:anyURI ;
                                           skos:prefLabel "ComputerLanguage"@en .
>>>>>>> 17db16db


###  http://emmo.info/emmo#EMMO_268a8a97_3a6f_4022_93da_962a66827cdc
:EMMO_268a8a97_3a6f_4022_93da_962a66827cdc rdf:type owl:Class ;
                                           rdfs:subClassOf :EMMO_1461e904_a2bf_4558_ad74_2706f5706b34 ;
                                           skos:altLabel "C#"@en ;
                                           skos:prefLabel "CSharp"@en .


###  http://emmo.info/emmo#EMMO_29791c75_2899_47a8_bfad_fc239aa4dd2d
:EMMO_29791c75_2899_47a8_bfad_fc239aa4dd2d rdf:type owl:Class ;
                                           rdfs:subClassOf :EMMO_3ab914c1_5d8d_4a6e_804b_84aa89623c48 ;
                                           :EMMO_967080e5_2f42_4eb2_a3a9_c58143e835f9 "A construction language used to make queries in databases and information systems."@en ;
                                           :EMMO_b432d2d5_25f4_4165_99c5_5935a7763c1a "SQL, SPARQL"@en ;
                                           :EMMO_c84c6752_6d64_48cc_9500_e54a3c34898d "https://en.wikipedia.org/wiki/Query_language"^^xsd:anyURI ;
                                           skos:prefLabel "QueryLanguage"@en .


###  http://emmo.info/emmo#EMMO_348d39f7_6a17_49d1_9860_9b33b69b51de
:EMMO_348d39f7_6a17_49d1_9860_9b33b69b51de rdf:type owl:Class ;
                                           rdfs:subClassOf :EMMO_8681074a_e225_4e38_b586_e85b0f43ce38 ,
                                                           :EMMO_9ffffb55_3496_4307_82b8_a0d78fe1fcd8 ;
                                           :EMMO_967080e5_2f42_4eb2_a3a9_c58143e835f9 "A programming language entity expressing a formal detailed plan of what a software is intended to do."@en ;
                                           :EMMO_c7b62dd7_063a_4c2a_8504_42f7264ba83f "A source code is the companion of an application, being it the entity used to generate the application list of CPU executable instructions."@en ,
                                                                                      "Source code (also referred to as source or code) is the version of software as it is originally written (i.e., typed into a computer) by a human in plain text (i.e., human readable alphanumeric characters)."@en ;
                                           skos:prefLabel "SourceCode"@en .

[ rdf:type owl:Axiom ;
   owl:annotatedSource :EMMO_348d39f7_6a17_49d1_9860_9b33b69b51de ;
   owl:annotatedProperty :EMMO_c7b62dd7_063a_4c2a_8504_42f7264ba83f ;
   owl:annotatedTarget "Source code (also referred to as source or code) is the version of software as it is originally written (i.e., typed into a computer) by a human in plain text (i.e., human readable alphanumeric characters)."@en ;
   rdfs:isDefinedBy "http://www.linfo.org/source_code.html"^^xsd:anyURI
 ] .


###  http://emmo.info/emmo#EMMO_36a9bf69_483b_42fd_8a0c_7ac9206320bc
:EMMO_36a9bf69_483b_42fd_8a0c_7ac9206320bc rdf:type owl:Class ;
                                           rdfs:subClassOf :EMMO_1461e904_a2bf_4558_ad74_2706f5706b34 ;
                                           skos:prefLabel "C"@en .


###  http://emmo.info/emmo#EMMO_3997e1f5_f478_4572_a030_4b8e7e5cc63a
:EMMO_3997e1f5_f478_4572_a030_4b8e7e5cc63a rdf:type owl:Class ;
                                           rdfs:subClassOf :EMMO_3ab914c1_5d8d_4a6e_804b_84aa89623c48 ;
                                           :EMMO_967080e5_2f42_4eb2_a3a9_c58143e835f9 "A construction language used to write configuration files."@en ;
                                           :EMMO_b432d2d5_25f4_4165_99c5_5935a7763c1a ".ini files"@en ,
                                                                                      "Files in the standard .config directory on Unix systems."@en ;
                                           :EMMO_c84c6752_6d64_48cc_9500_e54a3c34898d "https://en.wikipedia.org/wiki/Configuration_file#Configuration_languages"^^xsd:anyURI ;
                                           skos:prefLabel "ConfigurationLanguage"@en .


###  http://emmo.info/emmo#EMMO_3ab914c1_5d8d_4a6e_804b_84aa89623c48
:EMMO_3ab914c1_5d8d_4a6e_804b_84aa89623c48 rdf:type owl:Class ;
                                           rdfs:subClassOf :EMMO_19fe0747_6954_40cb_9f8f_b87498bc8e78 ;
                                           :EMMO_967080e5_2f42_4eb2_a3a9_c58143e835f9 "A computer language by which a human can specify an executable problem solution to a computer."@en ;
                                           :EMMO_c84c6752_6d64_48cc_9500_e54a3c34898d "https://en.wikipedia.org/wiki/Software_construction#Construction_languages"^^xsd:anyURI ;
                                           skos:prefLabel "ConstructionLanguage"@en .


###  http://emmo.info/emmo#EMMO_3b031fa9_8623_4ea5_8b57_bcafb70c5c8b
:EMMO_3b031fa9_8623_4ea5_8b57_bcafb70c5c8b rdf:type owl:Class ;
                                           rdfs:subClassOf :EMMO_8681074a_e225_4e38_b586_e85b0f43ce38 ;
                                           :EMMO_967080e5_2f42_4eb2_a3a9_c58143e835f9 "A program aimed to provide a specific high level function to the user, usually hiding lower level procedures."@en ;
                                           :EMMO_b432d2d5_25f4_4165_99c5_5935a7763c1a "Word processors, graphic image processing programs, database management systems, numerical simulation software and games."@en ;
                                           skos:altLabel "App"@en ,
                                                         "Application"@en ;
                                           skos:prefLabel "ApplicationProgram"@en .


###  http://emmo.info/emmo#EMMO_49bafe5c_7b7f_4f82_81bb_754bf76ce9e3
:EMMO_49bafe5c_7b7f_4f82_81bb_754bf76ce9e3 rdf:type owl:Class ;
                                           rdfs:subClassOf :EMMO_6470bbfa_04a6_4360_9534_1aa18d68329b ;
                                           :EMMO_967080e5_2f42_4eb2_a3a9_c58143e835f9 "The Internationalized Resource Identifier (IRI) is a Uniform Resource Identifier (URI) that may additionally contain most characters from the Universal Character Set (Unicode/ISO 10646)."@en ;
                                           skos:prefLabel "IRI"@en .

[ rdf:type owl:Axiom ;
   owl:annotatedSource :EMMO_49bafe5c_7b7f_4f82_81bb_754bf76ce9e3 ;
   owl:annotatedProperty :EMMO_967080e5_2f42_4eb2_a3a9_c58143e835f9 ;
   owl:annotatedTarget "The Internationalized Resource Identifier (IRI) is a Uniform Resource Identifier (URI) that may additionally contain most characters from the Universal Character Set (Unicode/ISO 10646)."@en ;
   rdfs:isDefinedBy "https://datatracker.ietf.org/doc/html/rfc3987"^^xsd:anyURI
 ] .


###  http://emmo.info/emmo#EMMO_4db96fb7_e9e0_466d_942b_f6f17bfdc145
:EMMO_4db96fb7_e9e0_466d_942b_f6f17bfdc145 rdf:type owl:Class ;
                                           rdfs:subClassOf :EMMO_be8592a7_68d1_4a06_ad23_82f2b56ef926 ;
                                           :EMMO_967080e5_2f42_4eb2_a3a9_c58143e835f9 "Discrete data that are decoded as a sequence of 1/0, or true/false, or on/off."@en ;
                                           skos:altLabel "BinaryData"@en ;
                                           skos:prefLabel "DigitalData"@en .

<<<<<<< HEAD
[ rdf:type owl:Axiom ;
   owl:annotatedSource :EMMO_4db96fb7_e9e0_466d_942b_f6f17bfdc145 ;
   owl:annotatedProperty skos:prefLabel ;
   owl:annotatedTarget "DigitalData"@en ;
   :EMMO_705f27ae_954c_4f13_98aa_18473fc52b25 "From Latin digitus (“finger”)."
 ] .
=======

###  http://emmo.info/emmo#EMMO_51645022_3a21_4fa9_a9ce_a795eebbeca7
:EMMO_51645022_3a21_4fa9_a9ce_a795eebbeca7 rdf:type owl:Class ;
                                           rdfs:subClassOf :EMMO_64963ed6_39c9_4258_85e0_6466c4b5420c ;
                                           :EMMO_b432d2d5_25f4_4165_99c5_5935a7763c1a "From a bash shell would e.g. `ls` be a command. Another example of a shell command would be `/path/to/executable arg1 arg2`."@en ;
                                           :EMMO_c7b62dd7_063a_4c2a_8504_42f7264ba83f "A command must be interpretable by the computer system."@en ,
                                                                                      "Commands are typically performed from a shell or a shell script, but not limited to them."@en ;
                                           rdfs:comment "An instruction to a computer system to perform a given task."@en ;
                                           skos:prefLabel "Command"@en .


###  http://emmo.info/emmo#EMMO_51f1ba0d_e92b_4be2_9a9d_4640b16ac7ed
:EMMO_51f1ba0d_e92b_4be2_9a9d_4640b16ac7ed rdf:type owl:Class ;
                                           rdfs:subClassOf :EMMO_90ae56e4_d197_49b6_be1a_0049e4756606 ,
                                                           [ rdf:type owl:Restriction ;
                                                             owl:onProperty [ owl:inverseOf :a32021dc_58d8_454b_915d_3951b413b8b7
                                                                            ] ;
                                                             owl:someValuesFrom :EMMO_e7848014_ad79_422d_be02_74df892f7c11
                                                           ] ;
                                           :EMMO_967080e5_2f42_4eb2_a3a9_c58143e835f9 "Any physical or virtual component of limited availability within a computer system."@en ;
                                           skos:altLabel "Resource"@en ;
                                           skos:prefLabel "SystemResource"@en .
>>>>>>> 17db16db


###  http://emmo.info/emmo#EMMO_53dd6f2a_f9de_4f83_b925_1bf39a4ab9a6
:EMMO_53dd6f2a_f9de_4f83_b925_1bf39a4ab9a6 rdf:type owl:Class ;
                                           rdfs:subClassOf :EMMO_f84b1b92_1dc8_4146_99f0_b03cd53e455b ;
                                           skos:prefLabel "Ruby"@en .


###  http://emmo.info/emmo#EMMO_58b17cac_3125_4486_9b9c_8c45ac254040
:EMMO_58b17cac_3125_4486_9b9c_8c45ac254040 rdf:type owl:Class ;
                                           rdfs:subClassOf :EMMO_8681074a_e225_4e38_b586_e85b0f43ce38 ;
                                           :EMMO_967080e5_2f42_4eb2_a3a9_c58143e835f9 "System program refers to operating systems and utility programs that manage computer resources at a low level enabling a computer to function."@en ;
                                           :EMMO_b432d2d5_25f4_4165_99c5_5935a7763c1a "An operating system. A graphic driver."@en ;
                                           skos:prefLabel "SystemProgram"@en .


###  http://emmo.info/emmo#EMMO_5c15f8c4_d2de_47a0_acdd_470b8dda979b
:EMMO_5c15f8c4_d2de_47a0_acdd_470b8dda979b rdf:type owl:Class ;
                                           rdfs:subClassOf :EMMO_c404e6d9_261d_4d2e_ab0d_ba4e05062647 ,
                                                           [ rdf:type owl:Restriction ;
                                                             owl:onProperty :EMMO_f68030be_94b8_4c61_a161_886468558054 ;
                                                             owl:qualifiedCardinality "1"^^xsd:nonNegativeInteger ;
                                                             owl:onClass :EMMO_e94a9156_fb6c_4e16_88ee_829ac9933155
                                                           ] ;
                                           :EMMO_967080e5_2f42_4eb2_a3a9_c58143e835f9 "An Internationalized Resource Identifier (IRI) is a compact sequence of characters that identifies an abstract or physical resource. It is similar to URI, but greatly extends the allowed character set from ASCII to the Universal Character Set."@en ;
                                           :EMMO_b432d2d5_25f4_4165_99c5_5935a7763c1a "https://en.wiktionary.org/wiki/Ῥόδος"^^xsd:anyURI ;
                                           :EMMO_c7b62dd7_063a_4c2a_8504_42f7264ba83f "IRIs are commonly used as identifiers for ontological entities, although the extended unicode character set is rarely used."@en ;
                                           :EMMO_c84c6752_6d64_48cc_9500_e54a3c34898d "https://en.wikipedia.org/wiki/Internationalized_Resource_Identifier"^^xsd:anyURI ;
                                           skos:prefLabel "IRI"@en .

[ rdf:type owl:Axiom ;
   owl:annotatedSource :EMMO_5c15f8c4_d2de_47a0_acdd_470b8dda979b ;
   owl:annotatedProperty :EMMO_967080e5_2f42_4eb2_a3a9_c58143e835f9 ;
   owl:annotatedTarget "An Internationalized Resource Identifier (IRI) is a compact sequence of characters that identifies an abstract or physical resource. It is similar to URI, but greatly extends the allowed character set from ASCII to the Universal Character Set."@en ;
   rdfs:isDefinedBy "https://datatracker.ietf.org/doc/rfc3987/"^^xsd:anyURI
 ] .


###  http://emmo.info/emmo#EMMO_6470bbfa_04a6_4360_9534_1aa18d68329b
:EMMO_6470bbfa_04a6_4360_9534_1aa18d68329b rdf:type owl:Class ;
<<<<<<< HEAD
                                           owl:equivalentClass [ rdf:type owl:Restriction ;
                                                                 owl:onProperty :b6292331_94af_4f00_976b_ea55960c2f1c ;
                                                                 owl:someValuesFrom xsd:anyURI
                                                               ] ;
                                           rdfs:subClassOf :EMMO_b45fbdc6_2519_4885_aa49_c56b394c3910 ;
=======
                                           rdfs:subClassOf :EMMO_5c15f8c4_d2de_47a0_acdd_470b8dda979b ;
>>>>>>> 17db16db
                                           :EMMO_967080e5_2f42_4eb2_a3a9_c58143e835f9 "A Uniform Resource Identifier (URI) is a compact sequence of characters that identifies an abstract or physical resource."@en ;
                                           :EMMO_c7b62dd7_063a_4c2a_8504_42f7264ba83f "URI = scheme \":\" [\"//\" authority] path [\"?\" query] [\"#\" fragment]"@en ;
                                           <http://emmo.info/emmo#157fdf31_6387_42be_8e72_10530519214a> "https://en.wikipedia.org/wiki/File:URI_syntax_diagram.svg"^^xsd:anyURI ;
                                           skos:prefLabel "URI"@en .

[ rdf:type owl:Axiom ;
   owl:annotatedSource :EMMO_6470bbfa_04a6_4360_9534_1aa18d68329b ;
   owl:annotatedProperty :EMMO_967080e5_2f42_4eb2_a3a9_c58143e835f9 ;
   owl:annotatedTarget "A Uniform Resource Identifier (URI) is a compact sequence of characters that identifies an abstract or physical resource."@en ;
   rdfs:isDefinedBy "https://www.ietf.org/rfc/rfc3986.txt"^^xsd:anyURI
 ] .


###  http://emmo.info/emmo#EMMO_64aba1e5_24b7_4140_8eb4_676c35698e79
:EMMO_64aba1e5_24b7_4140_8eb4_676c35698e79 rdf:type owl:Class ;
                                           rdfs:subClassOf :EMMO_1461e904_a2bf_4558_ad74_2706f5706b34 ;
                                           :EMMO_967080e5_2f42_4eb2_a3a9_c58143e835f9 "A language object respecting the syntactic rules of C++."@en ;
                                           skos:altLabel "C++"@en ;
                                           skos:prefLabel "CPlusPlus"@en .


###  http://emmo.info/emmo#EMMO_65411b3d_c8d3_4111_86a9_a2ce0a64c647
:EMMO_65411b3d_c8d3_4111_86a9_a2ce0a64c647 rdf:type owl:Class ;
                                           owl:equivalentClass [ rdf:type owl:Class ;
                                                                 owl:unionOf ( :EMMO_3b031fa9_8623_4ea5_8b57_bcafb70c5c8b
                                                                               :EMMO_58b17cac_3125_4486_9b9c_8c45ac254040
                                                                             )
                                                               ] ;
                                           rdfs:subClassOf :EMMO_8681074a_e225_4e38_b586_e85b0f43ce38 ;
                                           :EMMO_967080e5_2f42_4eb2_a3a9_c58143e835f9 "A set of instructions that tell a computer what to do."@en ;
                                           :EMMO_c7b62dd7_063a_4c2a_8504_42f7264ba83f "A program is a sequence of instructions understandable by a computer's central processing unit (CPU) that indicates which operations the computer should perform on a set of data."@en ;
                                           skos:altLabel "Executable"@en ;
                                           skos:prefLabel "Program"@en .

[ rdf:type owl:Axiom ;
   owl:annotatedSource :EMMO_65411b3d_c8d3_4111_86a9_a2ce0a64c647 ;
   owl:annotatedProperty :EMMO_c7b62dd7_063a_4c2a_8504_42f7264ba83f ;
   owl:annotatedTarget "A program is a sequence of instructions understandable by a computer's central processing unit (CPU) that indicates which operations the computer should perform on a set of data."@en ;
   rdfs:isDefinedBy "http://www.linfo.org/program.html"^^xsd:anyURI
 ] .


###  http://emmo.info/emmo#EMMO_6796ec88_e49f_4628_b28d_6559f9dd630a
:EMMO_6796ec88_e49f_4628_b28d_6559f9dd630a rdf:type owl:Class ;
                                           owl:equivalentClass [ rdf:type owl:Restriction ;
                                                                 owl:onProperty :b6292331_94af_4f00_976b_ea55960c2f1c ;
                                                                 owl:someValuesFrom xsd:Name
                                                               ] ;
                                           skos:prefLabel "NameData"@en .


###  http://emmo.info/emmo#EMMO_826bd296_d8e2_4c43_8f54_d684bf00090a
:EMMO_826bd296_d8e2_4c43_8f54_d684bf00090a rdf:type owl:Class ;
                                           owl:equivalentClass [ rdf:type owl:Restriction ;
                                                                 owl:onProperty :b6292331_94af_4f00_976b_ea55960c2f1c ;
                                                                 owl:someValuesFrom xsd:normalizedString
                                                               ] ;
                                           skos:prefLabel "NormalizedStringData"@en .


###  http://emmo.info/emmo#EMMO_8681074a_e225_4e38_b586_e85b0f43ce38
:EMMO_8681074a_e225_4e38_b586_e85b0f43ce38 rdf:type owl:Class ;
                                           rdfs:subClassOf :EMMO_4db96fb7_e9e0_466d_942b_f6f17bfdc145 ;
                                           :EMMO_967080e5_2f42_4eb2_a3a9_c58143e835f9 "All or part of the programs, procedures, rules, and associated documentation of an information processing system."@en ;
                                           :EMMO_c7b62dd7_063a_4c2a_8504_42f7264ba83f """Software is usually used as a generic term for programs. However, in its broadest sense it can refer to all information (i.e., both programs and data) in electronic form and can provide a distinction from hardware, which refers to computers or other electronic systems on which software can exist and be use.
Here we explicitly include in the definition also all the data (e.g. source code, script files) that takes part to the building of the executable, are necessary to the execution of a program or that document it for the users."""@en ;
                                           skos:prefLabel "Software"@en .

[ rdf:type owl:Axiom ;
   owl:annotatedSource :EMMO_8681074a_e225_4e38_b586_e85b0f43ce38 ;
   owl:annotatedProperty :EMMO_967080e5_2f42_4eb2_a3a9_c58143e835f9 ;
   owl:annotatedTarget "All or part of the programs, procedures, rules, and associated documentation of an information processing system."@en ;
   rdfs:isDefinedBy "https://www.iso.org/obp/ui/fr/#iso:std:iso-iec:2382:-1:ed-3:en"@en
 ] .

[ rdf:type owl:Axiom ;
   owl:annotatedSource :EMMO_8681074a_e225_4e38_b586_e85b0f43ce38 ;
   owl:annotatedProperty :EMMO_c7b62dd7_063a_4c2a_8504_42f7264ba83f ;
   owl:annotatedTarget """Software is usually used as a generic term for programs. However, in its broadest sense it can refer to all information (i.e., both programs and data) in electronic form and can provide a distinction from hardware, which refers to computers or other electronic systems on which software can exist and be use.
Here we explicitly include in the definition also all the data (e.g. source code, script files) that takes part to the building of the executable, are necessary to the execution of a program or that document it for the users."""@en ;
   rdfs:seeAlso "http://www.linfo.org/program.html"^^xsd:anyURI
 ] .

[ rdf:type owl:Axiom ;
   owl:annotatedSource :EMMO_8681074a_e225_4e38_b586_e85b0f43ce38 ;
   owl:annotatedProperty skos:prefLabel ;
   owl:annotatedTarget "Software"@en ;
   :EMMO_705f27ae_954c_4f13_98aa_18473fc52b25 "From soft +‎ -ware, by contrast with hardware (“the computer itself”). Coined by Paul Niquette in 1953."@en
 ] .


###  http://emmo.info/emmo#EMMO_88a34881_b8d0_474b_9a08_40dbd414d834
:EMMO_88a34881_b8d0_474b_9a08_40dbd414d834 rdfs:subClassOf :EMMO_8b305b63_6fa3_44dd_9679_17eb8403a07a .


###  http://emmo.info/emmo#EMMO_8a8f664b_dc59_4e00_ae00_81fdf1e1d12e
:EMMO_8a8f664b_dc59_4e00_ae00_81fdf1e1d12e rdf:type owl:Class ;
                                           rdfs:subClassOf :EMMO_6470bbfa_04a6_4360_9534_1aa18d68329b ;
                                           :EMMO_967080e5_2f42_4eb2_a3a9_c58143e835f9 "The term \"Uniform Resource Locator\" (URL) refers to the subset of URIs that, in addition to identifying a resource, provide a means of locating the resource by describing its primary access mechanism (e.g., its network \"location\")."@en ;
                                           skos:prefLabel "URL"@en .

[ rdf:type owl:Axiom ;
   owl:annotatedSource :EMMO_8a8f664b_dc59_4e00_ae00_81fdf1e1d12e ;
   owl:annotatedProperty :EMMO_967080e5_2f42_4eb2_a3a9_c58143e835f9 ;
   owl:annotatedTarget "The term \"Uniform Resource Locator\" (URL) refers to the subset of URIs that, in addition to identifying a resource, provide a means of locating the resource by describing its primary access mechanism (e.g., its network \"location\")."@en ;
   rdfs:isDefinedBy "https://www.ietf.org/rfc/rfc3986.txt"^^xsd:anyURI
 ] .


###  http://emmo.info/emmo#EMMO_8b305b63_6fa3_44dd_9679_17eb8403a07a
:EMMO_8b305b63_6fa3_44dd_9679_17eb8403a07a rdf:type owl:Class ;
                                           rdfs:subClassOf :EMMO_70bbb94e_2ca7_4d73_ba01_6397f134d172 ;
                                           skos:prefLabel "NumericData"@en .


###  http://emmo.info/emmo#EMMO_90bfd475_ba4a_4065_b0c1_1f08230be252
:EMMO_90bfd475_ba4a_4065_b0c1_1f08230be252 rdf:type owl:Class ;
                                           owl:equivalentClass [ rdf:type owl:Restriction ;
                                                                 owl:onProperty :b6292331_94af_4f00_976b_ea55960c2f1c ;
                                                                 owl:someValuesFrom rdf:JSON
                                                               ] ;
                                           rdfs:subClassOf :EMMO_b45fbdc6_2519_4885_aa49_c56b394c3910 ;
                                           skos:prefLabel "JSONData"@en .


###  http://emmo.info/emmo#EMMO_998dd3a0-c85f-4c8d-9fb8-816a93cc3bb8
:EMMO_998dd3a0-c85f-4c8d-9fb8-816a93cc3bb8 rdf:type owl:Class ;
                                           rdfs:subClassOf :EMMO_4db96fb7_e9e0_466d_942b_f6f17bfdc145 ,
                                                           :EMMO_51f1ba0d_e92b_4be2_9a9d_4640b16ac7ed ,
                                                           [ rdf:type owl:Restriction ;
                                                             owl:onProperty :EMMO_a592c856_4103_43cf_8635_1982a1e5d5de ;
                                                             owl:someValuesFrom :EMMO_e94a9156_fb6c_4e16_88ee_829ac9933155
                                                           ] ;
                                           :EMMO_967080e5_2f42_4eb2_a3a9_c58143e835f9 "In computing, a computer file is a resource for recording data on a computer storage device, primarily identified by its file path."@en ;
                                           skos:prefLabel "File"@en .


###  http://emmo.info/emmo#EMMO_9e5f464a_658c_4b34_b80d_a5f8d5ec811a
:EMMO_9e5f464a_658c_4b34_b80d_a5f8d5ec811a rdf:type owl:Class ;
                                           owl:equivalentClass [ rdf:type owl:Restriction ;
                                                                 owl:onProperty :b6292331_94af_4f00_976b_ea55960c2f1c ;
                                                                 owl:someValuesFrom xsd:language
                                                               ] ;
                                           skos:prefLabel "LanguageData"@en .


###  http://emmo.info/emmo#EMMO_9ffffb55_3496_4307_82b8_a0d78fe1fcd8
:EMMO_9ffffb55_3496_4307_82b8_a0d78fe1fcd8 rdf:type owl:Class ;
                                           rdfs:subClassOf :EMMO_3ab914c1_5d8d_4a6e_804b_84aa89623c48 ;
                                           :EMMO_967080e5_2f42_4eb2_a3a9_c58143e835f9 "A language object that follows syntactic rules of a programming language."@en ;
                                           :EMMO_c7b62dd7_063a_4c2a_8504_42f7264ba83f "A programming language object can also be a fragment (e.g. a C function) not suitable for exectution."@en ,
                                                                                      "Entities are not necessarily digital data, but can be code fragments printed on paper."@en ;
                                           skos:altLabel "Code"@en ,
                                                         "SoftwareCode"@en ;
                                           skos:prefLabel "ProgrammingLanguage"@en .


###  http://emmo.info/emmo#EMMO_aab6a0cc_2fbd_43ac_ac5a_b7b7b75331dc
:EMMO_aab6a0cc_2fbd_43ac_ac5a_b7b7b75331dc rdf:type owl:Class ;
                                           rdfs:subClassOf :EMMO_1461e904_a2bf_4558_ad74_2706f5706b34 ;
                                           skos:prefLabel "FORTRAN"@en .


###  http://emmo.info/emmo#EMMO_ad8b1096_4df1_44f5_a3b9_fc2ec9e7f5b1
:EMMO_ad8b1096_4df1_44f5_a3b9_fc2ec9e7f5b1 rdf:type owl:Class ;
                                           rdfs:subClassOf :EMMO_19fe0747_6954_40cb_9f8f_b87498bc8e78 ;
                                           :EMMO_967080e5_2f42_4eb2_a3a9_c58143e835f9 "A computer language that expresses the presentation of structured documents."@en ;
                                           :EMMO_b432d2d5_25f4_4165_99c5_5935a7763c1a "CSS"@en ;
                                           :EMMO_c84c6752_6d64_48cc_9500_e54a3c34898d "https://en.wikipedia.org/wiki/Style_sheet_language"^^xsd:anyURI ;
                                           skos:prefLabel "StyleSheetLanguage"@en .


###  http://emmo.info/emmo#EMMO_add2e29d_6d87_4b78_9706_588e25557093
:EMMO_add2e29d_6d87_4b78_9706_588e25557093 rdf:type owl:Class ;
                                           rdfs:subClassOf :EMMO_f84b1b92_1dc8_4146_99f0_b03cd53e455b ;
                                           skos:prefLabel "Python"@en .


###  http://emmo.info/emmo#EMMO_af7b627d_6528_4fdb_97df_ba4579c4bb5d
:EMMO_af7b627d_6528_4fdb_97df_ba4579c4bb5d rdf:type owl:Class ;
                                           rdfs:subClassOf :EMMO_19fe0747_6954_40cb_9f8f_b87498bc8e78 ;
                                           :EMMO_967080e5_2f42_4eb2_a3a9_c58143e835f9 "A grammar for annotating a document in a way that is syntactically distinguishable from the text."@en ;
                                           :EMMO_b432d2d5_25f4_4165_99c5_5935a7763c1a "HTML"@en ;
                                           :EMMO_c84c6752_6d64_48cc_9500_e54a3c34898d "https://en.wikipedia.org/wiki/Markup_language"^^xsd:anyURI ;
                                           skos:prefLabel "MarkupLanguage"@en .


###  http://emmo.info/emmo#EMMO_b45fbdc6_2519_4885_aa49_c56b394c3910
:EMMO_b45fbdc6_2519_4885_aa49_c56b394c3910 rdf:type owl:Class ;
                                           rdfs:subClassOf :EMMO_d8d2144e_5c8d_455d_a643_5caf4d8d9df8 ;
<<<<<<< HEAD
                                           :EMMO_967080e5_2f42_4eb2_a3a9_c58143e835f9 "The class of symbolic entities that follows rules defined in the computer science field."@en ;
                                           skos:prefLabel "ComputerScience"@en .


###  http://emmo.info/emmo#EMMO_be8680e5_28ec_4168_9206_d1cd33fbd458
:EMMO_be8680e5_28ec_4168_9206_d1cd33fbd458 rdf:type owl:Class ;
                                           owl:equivalentClass [ rdf:type owl:Restriction ;
                                                                 owl:onProperty :b6292331_94af_4f00_976b_ea55960c2f1c ;
                                                                 owl:someValuesFrom xsd:token
                                                               ] ;
                                           skos:prefLabel "TokenData"@en .
=======
                                           :EMMO_967080e5_2f42_4eb2_a3a9_c58143e835f9 "A well-formed formula that follows the syntactic rules of computer science."@en ;
                                           :EMMO_c7b62dd7_063a_4c2a_8504_42f7264ba83f "A well-formed formula in computer science may be or not be interpreted by a computer. For example pseudo-code is only intended for human consumption."@en ;
                                           skos:prefLabel "ComputerScience"@en .


###  http://emmo.info/emmo#EMMO_c404e6d9_261d_4d2e_ab0d_ba4e05062647
:EMMO_c404e6d9_261d_4d2e_ab0d_ba4e05062647 rdf:type owl:Class ;
                                           rdfs:subClassOf :EMMO_b45fbdc6_2519_4885_aa49_c56b394c3910 ,
                                                           [ rdf:type owl:Restriction ;
                                                             owl:onProperty [ owl:inverseOf :EMMO_eb3518bf_f799_4f9e_8c3e_ce59af11453b
                                                                            ] ;
                                                             owl:someValuesFrom :EMMO_51f1ba0d_e92b_4be2_9a9d_4640b16ac7ed
                                                           ] ;
                                           :EMMO_967080e5_2f42_4eb2_a3a9_c58143e835f9 "A formal computer-interpretable identifier of a system resource."@en ;
                                           skos:prefLabel "ResourceIdentifier"@en .


###  http://emmo.info/emmo#EMMO_c8fe15d0_caf7_46f7_883c_0e98081987f1
:EMMO_c8fe15d0_caf7_46f7_883c_0e98081987f1 rdf:type owl:Class ;
                                           rdfs:subClassOf :EMMO_3ab914c1_5d8d_4a6e_804b_84aa89623c48 ;
                                           :EMMO_967080e5_2f42_4eb2_a3a9_c58143e835f9 "An interpreted computer language for job control in computing."@en ;
                                           :EMMO_b432d2d5_25f4_4165_99c5_5935a7763c1a """Unix shell.
Batch programming languages."""@en ;
                                           :EMMO_c84c6752_6d64_48cc_9500_e54a3c34898d "https://en.wikipedia.org/wiki/Command_language"^^xsd:anyURI ;
                                           skos:prefLabel "CommandLanguage"@en .
>>>>>>> 17db16db


###  http://emmo.info/emmo#EMMO_db99b1e5_2f34_467b_a784_d104946d9f00
:EMMO_db99b1e5_2f34_467b_a784_d104946d9f00 rdf:type owl:Class ;
                                           rdfs:subClassOf :EMMO_6470bbfa_04a6_4360_9534_1aa18d68329b ;
                                           :EMMO_967080e5_2f42_4eb2_a3a9_c58143e835f9 "The term \"Uniform Resource Name\" (URN) has been used historically to refer to both URIs under the \"urn\" scheme [RFC2141], which are required to remain globally unique and persistent even when the resource ceases to exist or becomes unavailable, and to any other URI with the properties of a name."@en ;
                                           skos:prefLabel "URN"@en .

[ rdf:type owl:Axiom ;
   owl:annotatedSource :EMMO_db99b1e5_2f34_467b_a784_d104946d9f00 ;
   owl:annotatedProperty :EMMO_967080e5_2f42_4eb2_a3a9_c58143e835f9 ;
   owl:annotatedTarget "The term \"Uniform Resource Name\" (URN) has been used historically to refer to both URIs under the \"urn\" scheme [RFC2141], which are required to remain globally unique and persistent even when the resource ceases to exist or becomes unavailable, and to any other URI with the properties of a name."@en ;
   rdfs:isDefinedBy "https://www.ietf.org/rfc/rfc3986.txt"^^xsd:anyURI
 ] .


###  http://emmo.info/emmo#EMMO_e7848014_ad79_422d_be02_74df892f7c11
:EMMO_e7848014_ad79_422d_be02_74df892f7c11 rdf:type owl:Class ;
                                           rdfs:subClassOf :EMMO_90ae56e4_d197_49b6_be1a_0049e4756606 ;
                                           :EMMO_967080e5_2f42_4eb2_a3a9_c58143e835f9 "Electronic device capable of processing data, typically in binary form, according to instructions given to it in a variable program."@en ;
                                           :EMMO_c84c6752_6d64_48cc_9500_e54a3c34898d "https://en.wikipedia.org/wiki/Computer"^^xsd:anyURI ;
                                           skos:altLabel "Computer"@en ;
                                           skos:prefLabel "ComputerSystem"@en .


###  http://emmo.info/emmo#EMMO_e94a9156_fb6c_4e16_88ee_829ac9933155
:EMMO_e94a9156_fb6c_4e16_88ee_829ac9933155 rdf:type owl:Class ;
                                           rdfs:subClassOf :EMMO_50ea1ec5_f157_41b0_b46b_a9032f17ca10 ,
                                                           :EMMO_c404e6d9_261d_4d2e_ab0d_ba4e05062647 ;
                                           :EMMO_967080e5_2f42_4eb2_a3a9_c58143e835f9 "A path is a string of characters used to uniquely identify a location in a directory structure according to a particular convention."@en ;
                                           :EMMO_b432d2d5_25f4_4165_99c5_5935a7763c1a """/etc/fstab  (UNIX-like path)
C:\\\\Users\\\\John\\\\Desktop  (DOS-like path)"""@en ;
                                           skos:prefLabel "Path"@en .

[ rdf:type owl:Axiom ;
   owl:annotatedSource :EMMO_e94a9156_fb6c_4e16_88ee_829ac9933155 ;
   owl:annotatedProperty :EMMO_967080e5_2f42_4eb2_a3a9_c58143e835f9 ;
   owl:annotatedTarget "A path is a string of characters used to uniquely identify a location in a directory structure according to a particular convention."@en ;
   :EMMO_c84c6752_6d64_48cc_9500_e54a3c34898d "https://en.wikipedia.org/wiki/Path_(computing)#Universal_Naming_Convention"
 ] .


###  http://emmo.info/emmo#EMMO_ea00dafc_ac92_4e67_aa65_ce5a29e77fcf
:EMMO_ea00dafc_ac92_4e67_aa65_ce5a29e77fcf rdf:type owl:Class ;
                                           rdfs:subClassOf :EMMO_3ab914c1_5d8d_4a6e_804b_84aa89623c48 ;
                                           :EMMO_967080e5_2f42_4eb2_a3a9_c58143e835f9 "A construction language designed to transform some input text in a certain formal language into a modified output text that meets some specific goal."@en ,
                                                                                      "https://en.wikipedia.org/wiki/Transformation_language"^^xsd:anyURI ;
                                           :EMMO_b432d2d5_25f4_4165_99c5_5935a7763c1a "Tritium, XSLT, XQuery, STX, FXT, XDuce, CDuce, HaXml, XMLambda, FleXML"@en ;
                                           skos:prefLabel "TransformationLanguage"@en .


###  http://emmo.info/emmo#EMMO_f42a0e95_c130_4a69_9660_6bfdbb897d4a
:EMMO_f42a0e95_c130_4a69_9660_6bfdbb897d4a rdf:type owl:Class ;
                                           rdfs:subClassOf :EMMO_c8fe15d0_caf7_46f7_883c_0e98081987f1 ;
                                           :EMMO_967080e5_2f42_4eb2_a3a9_c58143e835f9 "A command language designed to be run by a command-line interpreter, like a Unix shell."@en ;
                                           :EMMO_c84c6752_6d64_48cc_9500_e54a3c34898d "https://en.wikipedia.org/wiki/Shell_script" ;
                                           skos:prefLabel "ShellScript"@en .


###  http://emmo.info/emmo#EMMO_f84b1b92_1dc8_4146_99f0_b03cd53e455b
:EMMO_f84b1b92_1dc8_4146_99f0_b03cd53e455b rdf:type owl:Class ;
                                           rdfs:subClassOf :EMMO_9ffffb55_3496_4307_82b8_a0d78fe1fcd8 ;
                                           :EMMO_967080e5_2f42_4eb2_a3a9_c58143e835f9 "A programming language that is executed through runtime interpretation."@en ;
                                           skos:prefLabel "ScriptingLanguage"@en .


###  http://emmo.info/emmo#EMMO_fb294e8d_603c_4fe5_bd71_8f4d152b2fb5
:EMMO_fb294e8d_603c_4fe5_bd71_8f4d152b2fb5 rdf:type owl:Class ;
                                           rdfs:subClassOf :EMMO_19fe0747_6954_40cb_9f8f_b87498bc8e78 ;
                                           :EMMO_967080e5_2f42_4eb2_a3a9_c58143e835f9 "A language used to describe what a computer system should do."@en ;
                                           :EMMO_b432d2d5_25f4_4165_99c5_5935a7763c1a "ACSL, VDM, LOTUS, MML, ..."@en ;
                                           :EMMO_c84c6752_6d64_48cc_9500_e54a3c34898d "https://en.wikipedia.org/wiki/Specification_language"^^xsd:anyURI ;
                                           skos:prefLabel "SpecificationLanguage"@en .


###  http://emmo.info/emmo#3c5b33a1_4f28_41f9_b725_1994df79bf55
<http://emmo.info/emmo#3c5b33a1_4f28_41f9_b725_1994df79bf55> rdf:type owl:Class ;
                                                             rdfs:subClassOf :EMMO_f84b1b92_1dc8_4146_99f0_b03cd53e455b ;
                                                             :EMMO_967080e5_2f42_4eb2_a3a9_c58143e835f9 "A scripting language developed specifically for an application, so that it's usage and interpretation is limited in this context." ;
                                                             :EMMO_b432d2d5_25f4_4165_99c5_5935a7763c1a "Scripting file for the execution of modelling software such as LAMMPS, OpenFOAM, or for general purpose platforms such as MATLAB or Mathematica." ;
                                                             skos:prefLabel "ApplicationSpecificScript"@en .


<<<<<<< HEAD
###  http://emmo.info/emmo#8d9db119_139d_48dc_9350_369e8fdbe608
<http://emmo.info/emmo#8d9db119_139d_48dc_9350_369e8fdbe608> rdf:type owl:Class ;
                                                             rdfs:subClassOf :EMMO_be8592a7_68d1_4a06_ad23_82f2b56ef926 ;
                                                             skos:prefLabel "DataStructure"@en .


###  Generated by the OWL API (version 4.5.26.2023-07-17T20:34:13Z) https://github.com/owlcs/owlapi
=======
###  Generated by the OWL API (version 4.5.25.2023-02-15T19:15:49Z) https://github.com/owlcs/owlapi
>>>>>>> 17db16db
<|MERGE_RESOLUTION|>--- conflicted
+++ resolved
@@ -10,11 +10,7 @@
 
 <http://emmo.info/emmo/disciplines/computerscience> rdf:type owl:Ontology ;
                                                      owl:versionIRI <http://emmo.info/emmo/1.0.0-beta5/disciplines/computerscience> ;
-<<<<<<< HEAD
-                                                     owl:imports <http://emmo.info/emmo/1.0.0-beta5/disciplines/math> ,
-=======
                                                      owl:imports <http://emmo.info/emmo/1.0.0-beta5/disciplines/models> ,
->>>>>>> 17db16db
                                                                  <http://emmo.info/emmo/1.0.0-beta5/multiperspective/symbolic> ,
                                                                  <http://emmo.info/emmo/1.0.0-beta5/perspectives/semiotics> ;
                                                      :EMMO_1246b120_abbe_4840_b0f8_3e4348b24a17 "emmo@emmc.info"^^xsd:anyURI ;
@@ -67,10 +63,7 @@
 ###  http://emmo.info/emmo#EMMO_b35e92d7_7fa0_4661_aa5a_5cea7c8e6925
 :EMMO_b35e92d7_7fa0_4661_aa5a_5cea7c8e6925 rdf:type owl:DatatypeProperty ;
                                            rdfs:subPropertyOf :b6292331_94af_4f00_976b_ea55960c2f1c ;
-<<<<<<< HEAD
                                            rdfs:domain :EMMO_6470bbfa_04a6_4360_9534_1aa18d68329b ;
-=======
->>>>>>> 17db16db
                                            rdfs:range xsd:anyURI ;
                                            skos:prefLabel "hasURIValue"@en .
 
@@ -89,7 +82,6 @@
 #    Classes
 #################################################################
 
-<<<<<<< HEAD
 ###  http://emmo.info/emmo#EMMO_0266ec8c_bd13_4c9c_be77_607498793ed3
 :EMMO_0266ec8c_bd13_4c9c_be77_607498793ed3 rdf:type owl:Class ;
                                            owl:equivalentClass [ rdf:type owl:Restriction ;
@@ -97,7 +89,8 @@
                                                                  owl:someValuesFrom xsd:NCName
                                                                ] ;
                                            skos:prefLabel "NCNameData"@en .
-=======
+
+
 ###  http://emmo.info/emmo#EMMO_03d4cd70_0d16_4403_b68c_d41a9117f981
 :EMMO_03d4cd70_0d16_4403_b68c_d41a9117f981 rdf:type owl:Class ;
                                            rdfs:subClassOf :EMMO_18c4634c_b821_49a3_beff_5eb7515ffc40 ,
@@ -109,7 +102,6 @@
                                            :EMMO_967080e5_2f42_4eb2_a3a9_c58143e835f9 "A computer language used to describe simulations."@en ;
                                            :EMMO_c84c6752_6d64_48cc_9500_e54a3c34898d "https://en.wikipedia.org/wiki/Simulation_language"^^xsd:anyURI ;
                                            skos:prefLabel "SimulationLanguage"@en .
->>>>>>> 17db16db
 
 
 ###  http://emmo.info/emmo#EMMO_09007bc0_b5f2_4fb9_af01_caf948cf2044
@@ -139,19 +131,6 @@
                                            skos:prefLabel "JavaScript"@en .
 
 
-<<<<<<< HEAD
-###  http://emmo.info/emmo#EMMO_18d180e4_5e3e_42f7_820c_e08951223486
-:EMMO_18d180e4_5e3e_42f7_820c_e08951223486 rdfs:subClassOf :EMMO_8b305b63_6fa3_44dd_9679_17eb8403a07a .
-
-
-###  http://emmo.info/emmo#EMMO_1abe0ea7_2378_402f_b950_89b0795d2f45
-:EMMO_1abe0ea7_2378_402f_b950_89b0795d2f45 rdf:type owl:Class ;
-                                           owl:equivalentClass [ rdf:type owl:Restriction ;
-                                                                 owl:onProperty :b6292331_94af_4f00_976b_ea55960c2f1c ;
-                                                                 owl:someValuesFrom xsd:NMTOKEN
-                                                               ] ;
-                                           skos:prefLabel "NMTOKENData"@en .
-=======
 ###  http://emmo.info/emmo#EMMO_18c4634c_b821_49a3_beff_5eb7515ffc40
 :EMMO_18c4634c_b821_49a3_beff_5eb7515ffc40 rdf:type owl:Class ;
                                            rdfs:subClassOf :EMMO_19fe0747_6954_40cb_9f8f_b87498bc8e78 ;
@@ -166,6 +145,10 @@
                                            skos:prefLabel "ModellingLanguage"@en .
 
 
+###  http://emmo.info/emmo#EMMO_18d180e4_5e3e_42f7_820c_e08951223486
+:EMMO_18d180e4_5e3e_42f7_820c_e08951223486 rdfs:subClassOf :EMMO_8b305b63_6fa3_44dd_9679_17eb8403a07a .
+
+
 ###  http://emmo.info/emmo#EMMO_19fe0747_6954_40cb_9f8f_b87498bc8e78
 :EMMO_19fe0747_6954_40cb_9f8f_b87498bc8e78 rdf:type owl:Class ;
                                            rdfs:subClassOf :EMMO_b45fbdc6_2519_4885_aa49_c56b394c3910 ;
@@ -176,7 +159,15 @@
 https://www.computer.org/education/bodies-of-knowledge/software-engineering"""@en ;
                                            :EMMO_c84c6752_6d64_48cc_9500_e54a3c34898d "https://en.wikipedia.org/wiki/Computer_language"^^xsd:anyURI ;
                                            skos:prefLabel "ComputerLanguage"@en .
->>>>>>> 17db16db
+
+
+###  http://emmo.info/emmo#EMMO_1abe0ea7_2378_402f_b950_89b0795d2f45
+:EMMO_1abe0ea7_2378_402f_b950_89b0795d2f45 rdf:type owl:Class ;
+                                           owl:equivalentClass [ rdf:type owl:Restriction ;
+                                                                 owl:onProperty :b6292331_94af_4f00_976b_ea55960c2f1c ;
+                                                                 owl:someValuesFrom xsd:NMTOKEN
+                                                               ] ;
+                                           skos:prefLabel "NMTOKENData"@en .
 
 
 ###  http://emmo.info/emmo#EMMO_268a8a97_3a6f_4022_93da_962a66827cdc
@@ -246,20 +237,6 @@
                                            skos:prefLabel "ApplicationProgram"@en .
 
 
-###  http://emmo.info/emmo#EMMO_49bafe5c_7b7f_4f82_81bb_754bf76ce9e3
-:EMMO_49bafe5c_7b7f_4f82_81bb_754bf76ce9e3 rdf:type owl:Class ;
-                                           rdfs:subClassOf :EMMO_6470bbfa_04a6_4360_9534_1aa18d68329b ;
-                                           :EMMO_967080e5_2f42_4eb2_a3a9_c58143e835f9 "The Internationalized Resource Identifier (IRI) is a Uniform Resource Identifier (URI) that may additionally contain most characters from the Universal Character Set (Unicode/ISO 10646)."@en ;
-                                           skos:prefLabel "IRI"@en .
-
-[ rdf:type owl:Axiom ;
-   owl:annotatedSource :EMMO_49bafe5c_7b7f_4f82_81bb_754bf76ce9e3 ;
-   owl:annotatedProperty :EMMO_967080e5_2f42_4eb2_a3a9_c58143e835f9 ;
-   owl:annotatedTarget "The Internationalized Resource Identifier (IRI) is a Uniform Resource Identifier (URI) that may additionally contain most characters from the Universal Character Set (Unicode/ISO 10646)."@en ;
-   rdfs:isDefinedBy "https://datatracker.ietf.org/doc/html/rfc3987"^^xsd:anyURI
- ] .
-
-
 ###  http://emmo.info/emmo#EMMO_4db96fb7_e9e0_466d_942b_f6f17bfdc145
 :EMMO_4db96fb7_e9e0_466d_942b_f6f17bfdc145 rdf:type owl:Class ;
                                            rdfs:subClassOf :EMMO_be8592a7_68d1_4a06_ad23_82f2b56ef926 ;
@@ -267,14 +244,13 @@
                                            skos:altLabel "BinaryData"@en ;
                                            skos:prefLabel "DigitalData"@en .
 
-<<<<<<< HEAD
 [ rdf:type owl:Axiom ;
    owl:annotatedSource :EMMO_4db96fb7_e9e0_466d_942b_f6f17bfdc145 ;
    owl:annotatedProperty skos:prefLabel ;
    owl:annotatedTarget "DigitalData"@en ;
    :EMMO_705f27ae_954c_4f13_98aa_18473fc52b25 "From Latin digitus (“finger”)."
  ] .
-=======
+
 
 ###  http://emmo.info/emmo#EMMO_51645022_3a21_4fa9_a9ce_a795eebbeca7
 :EMMO_51645022_3a21_4fa9_a9ce_a795eebbeca7 rdf:type owl:Class ;
@@ -297,7 +273,6 @@
                                            :EMMO_967080e5_2f42_4eb2_a3a9_c58143e835f9 "Any physical or virtual component of limited availability within a computer system."@en ;
                                            skos:altLabel "Resource"@en ;
                                            skos:prefLabel "SystemResource"@en .
->>>>>>> 17db16db
 
 
 ###  http://emmo.info/emmo#EMMO_53dd6f2a_f9de_4f83_b925_1bf39a4ab9a6
@@ -322,7 +297,7 @@
                                                              owl:qualifiedCardinality "1"^^xsd:nonNegativeInteger ;
                                                              owl:onClass :EMMO_e94a9156_fb6c_4e16_88ee_829ac9933155
                                                            ] ;
-                                           :EMMO_967080e5_2f42_4eb2_a3a9_c58143e835f9 "An Internationalized Resource Identifier (IRI) is a compact sequence of characters that identifies an abstract or physical resource. It is similar to URI, but greatly extends the allowed character set from ASCII to the Universal Character Set."@en ;
+                                           :EMMO_967080e5_2f42_4eb2_a3a9_c58143e835f9 "An Internationalized Resource Identifier (IRI) is a compact sequence of characters that identifies an abstract or physical resource. It is similar to URI, but greatly extends the allowed character set from ASCII to the Universal Character Set (Unicode/ISO 10646).."@en ;
                                            :EMMO_b432d2d5_25f4_4165_99c5_5935a7763c1a "https://en.wiktionary.org/wiki/Ῥόδος"^^xsd:anyURI ;
                                            :EMMO_c7b62dd7_063a_4c2a_8504_42f7264ba83f "IRIs are commonly used as identifiers for ontological entities, although the extended unicode character set is rarely used."@en ;
                                            :EMMO_c84c6752_6d64_48cc_9500_e54a3c34898d "https://en.wikipedia.org/wiki/Internationalized_Resource_Identifier"^^xsd:anyURI ;
@@ -331,22 +306,19 @@
 [ rdf:type owl:Axiom ;
    owl:annotatedSource :EMMO_5c15f8c4_d2de_47a0_acdd_470b8dda979b ;
    owl:annotatedProperty :EMMO_967080e5_2f42_4eb2_a3a9_c58143e835f9 ;
-   owl:annotatedTarget "An Internationalized Resource Identifier (IRI) is a compact sequence of characters that identifies an abstract or physical resource. It is similar to URI, but greatly extends the allowed character set from ASCII to the Universal Character Set."@en ;
+   owl:annotatedTarget "An Internationalized Resource Identifier (IRI) is a compact sequence of characters that identifies an abstract or physical resource. It is similar to URI, but greatly extends the allowed character set from ASCII to the Universal Character Set (Unicode/ISO 10646).."@en ;
    rdfs:isDefinedBy "https://datatracker.ietf.org/doc/rfc3987/"^^xsd:anyURI
  ] .
 
 
 ###  http://emmo.info/emmo#EMMO_6470bbfa_04a6_4360_9534_1aa18d68329b
 :EMMO_6470bbfa_04a6_4360_9534_1aa18d68329b rdf:type owl:Class ;
-<<<<<<< HEAD
                                            owl:equivalentClass [ rdf:type owl:Restriction ;
                                                                  owl:onProperty :b6292331_94af_4f00_976b_ea55960c2f1c ;
                                                                  owl:someValuesFrom xsd:anyURI
                                                                ] ;
-                                           rdfs:subClassOf :EMMO_b45fbdc6_2519_4885_aa49_c56b394c3910 ;
-=======
-                                           rdfs:subClassOf :EMMO_5c15f8c4_d2de_47a0_acdd_470b8dda979b ;
->>>>>>> 17db16db
+                                           rdfs:subClassOf :EMMO_5c15f8c4_d2de_47a0_acdd_470b8dda979b ,
+                                                           :EMMO_b45fbdc6_2519_4885_aa49_c56b394c3910 ;
                                            :EMMO_967080e5_2f42_4eb2_a3a9_c58143e835f9 "A Uniform Resource Identifier (URI) is a compact sequence of characters that identifies an abstract or physical resource."@en ;
                                            :EMMO_c7b62dd7_063a_4c2a_8504_42f7264ba83f "URI = scheme \":\" [\"//\" authority] path [\"?\" query] [\"#\" fragment]"@en ;
                                            <http://emmo.info/emmo#157fdf31_6387_42be_8e72_10530519214a> "https://en.wikipedia.org/wiki/File:URI_syntax_diagram.svg"^^xsd:anyURI ;
@@ -537,22 +509,18 @@
 ###  http://emmo.info/emmo#EMMO_b45fbdc6_2519_4885_aa49_c56b394c3910
 :EMMO_b45fbdc6_2519_4885_aa49_c56b394c3910 rdf:type owl:Class ;
                                            rdfs:subClassOf :EMMO_d8d2144e_5c8d_455d_a643_5caf4d8d9df8 ;
-<<<<<<< HEAD
-                                           :EMMO_967080e5_2f42_4eb2_a3a9_c58143e835f9 "The class of symbolic entities that follows rules defined in the computer science field."@en ;
-                                           skos:prefLabel "ComputerScience"@en .
-
-
-###  http://emmo.info/emmo#EMMO_be8680e5_28ec_4168_9206_d1cd33fbd458
-:EMMO_be8680e5_28ec_4168_9206_d1cd33fbd458 rdf:type owl:Class ;
-                                           owl:equivalentClass [ rdf:type owl:Restriction ;
-                                                                 owl:onProperty :b6292331_94af_4f00_976b_ea55960c2f1c ;
-                                                                 owl:someValuesFrom xsd:token
-                                                               ] ;
-                                           skos:prefLabel "TokenData"@en .
-=======
                                            :EMMO_967080e5_2f42_4eb2_a3a9_c58143e835f9 "A well-formed formula that follows the syntactic rules of computer science."@en ;
                                            :EMMO_c7b62dd7_063a_4c2a_8504_42f7264ba83f "A well-formed formula in computer science may be or not be interpreted by a computer. For example pseudo-code is only intended for human consumption."@en ;
                                            skos:prefLabel "ComputerScience"@en .
+
+
+###  http://emmo.info/emmo#EMMO_be8680e5_28ec_4168_9206_d1cd33fbd458
+:EMMO_be8680e5_28ec_4168_9206_d1cd33fbd458 rdf:type owl:Class ;
+                                           owl:equivalentClass [ rdf:type owl:Restriction ;
+                                                                 owl:onProperty :b6292331_94af_4f00_976b_ea55960c2f1c ;
+                                                                 owl:someValuesFrom xsd:token
+                                                               ] ;
+                                           skos:prefLabel "TokenData"@en .
 
 
 ###  http://emmo.info/emmo#EMMO_c404e6d9_261d_4d2e_ab0d_ba4e05062647
@@ -575,7 +543,6 @@
 Batch programming languages."""@en ;
                                            :EMMO_c84c6752_6d64_48cc_9500_e54a3c34898d "https://en.wikipedia.org/wiki/Command_language"^^xsd:anyURI ;
                                            skos:prefLabel "CommandLanguage"@en .
->>>>>>> 17db16db
 
 
 ###  http://emmo.info/emmo#EMMO_db99b1e5_2f34_467b_a784_d104946d9f00
@@ -659,14 +626,4 @@
                                                              skos:prefLabel "ApplicationSpecificScript"@en .
 
 
-<<<<<<< HEAD
-###  http://emmo.info/emmo#8d9db119_139d_48dc_9350_369e8fdbe608
-<http://emmo.info/emmo#8d9db119_139d_48dc_9350_369e8fdbe608> rdf:type owl:Class ;
-                                                             rdfs:subClassOf :EMMO_be8592a7_68d1_4a06_ad23_82f2b56ef926 ;
-                                                             skos:prefLabel "DataStructure"@en .
-
-
-###  Generated by the OWL API (version 4.5.26.2023-07-17T20:34:13Z) https://github.com/owlcs/owlapi
-=======
-###  Generated by the OWL API (version 4.5.25.2023-02-15T19:15:49Z) https://github.com/owlcs/owlapi
->>>>>>> 17db16db
+###  Generated by the OWL API (version 4.5.26.2023-07-17T20:34:13Z) https://github.com/owlcs/owlapi
--- conflicted
+++ resolved
@@ -690,10 +690,6 @@
 
 ###  https://w3id.org/emmo#EMMO_8246541a_f1f6_4d03_8bd7_fc6b76d17375
 :EMMO_8246541a_f1f6_4d03_8bd7_fc6b76d17375 rdf:type owl:Class ;
-<<<<<<< HEAD
-                                           rdfs:subClassOf :EMMO_feb03a8a_bbb6_4918_a891_46713ef557f4 ;
-=======
->>>>>>> 454a2ac2
                                            owl:disjointUnionOf ( :EMMO_1e85f9fa_ded6_4856_81be_ccca3c474314
                                                                  :EMMO_60b78cc3_6011_4134_95ab_956f56d4bdc1
                                                                ) ;

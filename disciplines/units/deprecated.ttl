@prefix : <https://w3id.org/emmo#> .
@prefix owl: <http://www.w3.org/2002/07/owl#> .
@prefix rdf: <http://www.w3.org/1999/02/22-rdf-syntax-ns#> .
@prefix xml: <http://www.w3.org/XML/1998/namespace> .
@prefix xsd: <http://www.w3.org/2001/XMLSchema#> .
@prefix rdfs: <http://www.w3.org/2000/01/rdf-schema#> .
@prefix skos: <http://www.w3.org/2004/02/skos/core#> .
@prefix dcterms: <http://purl.org/dc/terms/> .
@base <https://w3id.org/emmo#> .

<<<<<<< HEAD
<https://w3id.org/emmo/disciplines/deprecated> rdf:type owl:Ontology ;
                                                owl:versionIRI <https://w3id.org/emmo/1.0.0-beta7/disciplines/deprecated> ;
                                                owl:imports <https://w3id.org/emmo/1.0.0-beta7/disciplines/units/sidimensionalunits> ,
                                                            <https://w3id.org/emmo/1.0.0-beta7/disciplines/prefixedunits> ;
=======
<http://emmo.info/emmo/disciplines/deprecated> rdf:type owl:Ontology ;
                                                owl:versionIRI <http://emmo.info/emmo/1.0.0-beta7/disciplines/deprecated> ;
                                                owl:imports <http://emmo.info/emmo/1.0.0-beta7/disciplines/units/sidimensionalunits> ,
                                                            <http://emmo.info/emmo/1.0.0-beta7/disciplines/prefixedunits> ;
>>>>>>> bde7d9dd
                                                dcterms:abstract "This module contains deprecated IRIs with references."@en ;
                                                dcterms:contributor "Gerhard Goldbeck, Goldbeck Consulting Ltd, UK" ;
                                                dcterms:creator "Emanuele Ghedini, University of Bologna, IT" ,
                                                                "Jesper Friis, SINTEF, NO" ;
                                                dcterms:license "https://creativecommons.org/licenses/by/4.0/legalcode" ;
                                                dcterms:publisher "EMMC ASBL" ;
                                                dcterms:title "SI units"@en ;
                                                rdfs:comment "Contacts: emmo@emmc.eu"@en ,
                                                             "The EMMO should be reasoned with HermiT to visualize all inferences and class hierarchy (ctrl+R hotkey in Protege)."@en ;
                                                owl:versionInfo "1.0.0-beta7" .

#################################################################
#    Classes
#################################################################

###  https://w3id.org/emmo#EMMO_00199e76_69dc_45b6_a9c6_98cc90cdc0f5
:EMMO_00199e76_69dc_45b6_a9c6_98cc90cdc0f5 rdf:type owl:Class ;
                                           rdfs:subClassOf owl:Thing ;
                                           dcterms:isReplacedBy "https://w3id.org/emmo#Gray" ;
                                           owl:deprecated "true"^^xsd:boolean .


###  https://w3id.org/emmo#EMMO_00dd79e0_31a6_427e_9b9c_90f3097e4a96
:EMMO_00dd79e0_31a6_427e_9b9c_90f3097e4a96 rdf:type owl:Class ;
                                           rdfs:subClassOf owl:Thing ;
                                           dcterms:isReplacedBy "https://w3id.org/emmo#Dalton" ;
                                           owl:deprecated "true"^^xsd:boolean .


###  https://w3id.org/emmo#EMMO_053648ea_3c0a_468c_89cb_eb009239323a
:EMMO_053648ea_3c0a_468c_89cb_eb009239323a rdf:type owl:Class ;
                                           rdfs:subClassOf owl:Thing ;
                                           dcterms:isReplacedBy "https://w3id.org/emmo#AstromicalUnit" ;
                                           owl:deprecated "true"^^xsd:boolean .


###  https://w3id.org/emmo#EMMO_080052a1_f295_44be_a60f_1326ce13f1ba
:EMMO_080052a1_f295_44be_a60f_1326ce13f1ba rdf:type owl:Class ;
                                           rdfs:subClassOf owl:Thing ;
                                           dcterms:isReplacedBy "https://w3id.org/emmo#Watt" ;
                                           owl:deprecated "true"^^xsd:boolean .


###  https://w3id.org/emmo#EMMO_1e0b665d_db6c_4752_a6d4_262d3a8dbb46
:EMMO_1e0b665d_db6c_4752_a6d4_262d3a8dbb46 rdf:type owl:Class ;
                                           rdfs:subClassOf owl:Thing ;
                                           dcterms:isReplacedBy "https://w3id.org/emmo#ArcMinute" ;
                                           owl:deprecated "true"^^xsd:boolean .


###  https://w3id.org/emmo#EMMO_21ef2ed6_c086_4d24_8a75_980d2bcc9282
:EMMO_21ef2ed6_c086_4d24_8a75_980d2bcc9282 rdf:type owl:Class ;
                                           rdfs:subClassOf owl:Thing ;
                                           dcterms:isReplacedBy "https://w3id.org/emmo#Hour" ;
                                           owl:deprecated "true"^^xsd:boolean .


###  https://w3id.org/emmo#EMMO_27c530c4_dfcd_486e_b324_54ad4448cd26
:EMMO_27c530c4_dfcd_486e_b324_54ad4448cd26 rdf:type owl:Class ;
                                           rdfs:subClassOf owl:Thing ;
                                           dcterms:isReplacedBy "https://w3id.org/emmo#Angstrom" ;
                                           owl:deprecated "true"^^xsd:boolean .


###  https://w3id.org/emmo#EMMO_28ef05a7_ecc1_4df6_8116_c53251fbd4a8
:EMMO_28ef05a7_ecc1_4df6_8116_c53251fbd4a8 rdf:type owl:Class ;
                                           rdfs:subClassOf owl:Thing ;
                                           dcterms:isReplacedBy "https://w3id.org/emmo#Day" ;
                                           owl:deprecated "true"^^xsd:boolean .


###  https://w3id.org/emmo#EMMO_2e5e45fc_f52c_4294_bdc2_5ed7a06dfce7
:EMMO_2e5e45fc_f52c_4294_bdc2_5ed7a06dfce7 rdf:type owl:Class ;
                                           rdfs:subClassOf owl:Thing ;
                                           dcterms:isReplacedBy "https://w3id.org/emmo#Kelvin" ;
                                           owl:deprecated "true"^^xsd:boolean .


###  https://w3id.org/emmo#EMMO_314ba716_2d3d_4462_9a4f_d3419ae1df43
:EMMO_314ba716_2d3d_4462_9a4f_d3419ae1df43 rdf:type owl:Class ;
                                           rdfs:subClassOf owl:Thing ;
                                           dcterms:isReplacedBy "https://w3id.org/emmo#Second" ;
                                           owl:deprecated "true"^^xsd:boolean .


###  https://w3id.org/emmo#EMMO_33b67e69_3645_4c73_b100_5ea6759221b4
:EMMO_33b67e69_3645_4c73_b100_5ea6759221b4 rdf:type owl:Class ;
                                           rdfs:subClassOf owl:Thing ;
                                           dcterms:isReplacedBy "https://w3id.org/emmo#Katal" ;
                                           owl:deprecated "true"^^xsd:boolean .


###  https://w3id.org/emmo#EMMO_59c10c5c_47bd_4348_ba39_38836607dfa1
:EMMO_59c10c5c_47bd_4348_ba39_38836607dfa1 rdf:type owl:Class ;
                                           rdfs:subClassOf owl:Thing ;
                                           dcterms:isReplacedBy "https://w3id.org/emmo#Ohm" ;
                                           owl:deprecated "true"^^xsd:boolean .


###  https://w3id.org/emmo#EMMO_696ed548_9477_45ea_993c_6a8f5271914a
:EMMO_696ed548_9477_45ea_993c_6a8f5271914a rdf:type owl:Class ;
                                           rdfs:subClassOf owl:Thing ;
                                           dcterms:isReplacedBy "https://w3id.org/emmo#Coulomb" ;
                                           owl:deprecated "true"^^xsd:boolean .


###  https://w3id.org/emmo#EMMO_6a4547ab_3abb_430d_b81b_ce32d47729f5
:EMMO_6a4547ab_3abb_430d_b81b_ce32d47729f5 rdf:type owl:Class ;
                                           rdfs:subClassOf owl:Thing ;
                                           dcterms:isReplacedBy "https://w3id.org/emmo#ArcSecond" ;
                                           owl:deprecated "true"^^xsd:boolean .


###  https://w3id.org/emmo#EMMO_6c7160fc_cc64_46f0_b43b_aba65e9952e3
:EMMO_6c7160fc_cc64_46f0_b43b_aba65e9952e3 rdf:type owl:Class ;
                                           rdfs:subClassOf owl:Thing ;
                                           dcterms:isReplacedBy "https://w3id.org/emmo#Bel" ;
                                           owl:deprecated "true"^^xsd:boolean .


###  https://w3id.org/emmo#EMMO_7db11dbf_a643_464a_9b56_07eabcc3e9c5
:EMMO_7db11dbf_a643_464a_9b56_07eabcc3e9c5 rdf:type owl:Class ;
                                           rdfs:subClassOf owl:Thing ;
                                           dcterms:isReplacedBy "https://w3id.org/emmo#Metre" ;
                                           owl:deprecated "true"^^xsd:boolean .


###  https://w3id.org/emmo#EMMO_8a70dea4_d6ab_4260_b931_a3e990982416
:EMMO_8a70dea4_d6ab_4260_b931_a3e990982416 rdf:type owl:Class ;
                                           rdfs:subClassOf owl:Thing ;
                                           dcterms:isReplacedBy "https://w3id.org/emmo#Joule" ;
                                           owl:deprecated "true"^^xsd:boolean .


###  https://w3id.org/emmo#EMMO_8d00f093_3f45_4ea3_986c_b3545c3c2f4c
:EMMO_8d00f093_3f45_4ea3_986c_b3545c3c2f4c rdf:type owl:Class ;
                                           rdfs:subClassOf owl:Thing ;
                                           dcterms:isReplacedBy "https://w3id.org/emmo#Candela" ;
                                           owl:deprecated "true"^^xsd:boolean .


###  https://w3id.org/emmo#EMMO_9bfd6f1e_b0ce_459c_beb7_8f1f41708bba
:EMMO_9bfd6f1e_b0ce_459c_beb7_8f1f41708bba rdf:type owl:Class ;
                                           rdfs:subClassOf owl:Thing ;
                                           dcterms:isReplacedBy "https://w3id.org/emmo#Kilogram" ;
                                           owl:deprecated "true"^^xsd:boolean .


###  https://w3id.org/emmo#EMMO_a121bb1d_5225_4c78_809b_0268c3012208
:EMMO_a121bb1d_5225_4c78_809b_0268c3012208 rdf:type owl:Class ;
                                           rdfs:subClassOf owl:Thing ;
                                           dcterms:isReplacedBy "https://w3id.org/emmo#Radian" ;
                                           owl:deprecated "true"^^xsd:boolean .


###  https://w3id.org/emmo#EMMO_a155dc93_d266_487e_b5e7_2a2c72d5ebf9
:EMMO_a155dc93_d266_487e_b5e7_2a2c72d5ebf9 rdf:type owl:Class ;
                                           rdfs:subClassOf owl:Thing ;
                                           dcterms:isReplacedBy "https://w3id.org/emmo#Litre" ;
                                           owl:deprecated "true"^^xsd:boolean .


###  https://w3id.org/emmo#EMMO_a80dc6f5_b1aa_41a7_a3a8_cd5040da2162
:EMMO_a80dc6f5_b1aa_41a7_a3a8_cd5040da2162 rdf:type owl:Class ;
                                           rdfs:subClassOf owl:Thing ;
                                           dcterms:isReplacedBy "https://w3id.org/emmo#Pascal" ;
                                           owl:deprecated "true"^^xsd:boolean .


###  https://w3id.org/emmo#EMMO_a9201b2f_e6de_442a_b3a6_d292a5820bc5
:EMMO_a9201b2f_e6de_442a_b3a6_d292a5820bc5 rdf:type owl:Class ;
                                           rdfs:subClassOf owl:Thing ;
                                           dcterms:isReplacedBy "https://w3id.org/emmo#Farad" ;
                                           owl:deprecated "true"^^xsd:boolean .


###  https://w3id.org/emmo#EMMO_a979c531_f9fa_4a6e_93c1_a2960241ca64
:EMMO_a979c531_f9fa_4a6e_93c1_a2960241ca64 rdf:type owl:Class ;
                                           rdfs:subClassOf owl:Thing ;
                                           dcterms:isReplacedBy "https://w3id.org/emmo#Newton" ;
                                           owl:deprecated "true"^^xsd:boolean .


###  https://w3id.org/emmo#EMMO_acb50123_87a2_4753_b36c_f87114ad4de2
:EMMO_acb50123_87a2_4753_b36c_f87114ad4de2 rdf:type owl:Class ;
                                           rdfs:subClassOf owl:Thing ;
                                           dcterms:isReplacedBy "https://w3id.org/emmo#Tesla" ;
                                           owl:deprecated "true"^^xsd:boolean .


###  https://w3id.org/emmo#EMMO_b20be325_8bfd_4237_bee7_201ab0fd9c75
:EMMO_b20be325_8bfd_4237_bee7_201ab0fd9c75 rdf:type owl:Class ;
                                           rdfs:subClassOf owl:Thing ;
                                           dcterms:isReplacedBy "https://w3id.org/emmo#DegreeCelsius" ;
                                           owl:deprecated "true"^^xsd:boolean .


###  https://w3id.org/emmo#EMMO_b41515a9_28d8_4d78_8165_74b2fc72f89e
:EMMO_b41515a9_28d8_4d78_8165_74b2fc72f89e rdf:type owl:Class ;
                                           rdfs:subClassOf owl:Thing ;
                                           dcterms:isReplacedBy "https://w3id.org/emmo#Neper" ;
                                           owl:deprecated "true"^^xsd:boolean .


###  https://w3id.org/emmo#EMMO_b71e4ba5_8f73_4199_8c96_7ea7f94d9e2a
:EMMO_b71e4ba5_8f73_4199_8c96_7ea7f94d9e2a rdf:type owl:Class ;
                                           rdfs:subClassOf owl:Thing ;
                                           dcterms:isReplacedBy "https://w3id.org/emmo#Becquerel" ;
                                           owl:deprecated "true"^^xsd:boolean .


###  https://w3id.org/emmo#EMMO_b8830065_3809_41b7_be3c_e33795567fd9
:EMMO_b8830065_3809_41b7_be3c_e33795567fd9 rdf:type owl:Class ;
                                           rdfs:subClassOf owl:Thing ;
                                           dcterms:isReplacedBy "https://w3id.org/emmo#Degree" ;
                                           owl:deprecated "true"^^xsd:boolean .


###  https://w3id.org/emmo#EMMO_cabb20f0_05c7_448f_9485_e129725f15a4
:EMMO_cabb20f0_05c7_448f_9485_e129725f15a4 rdf:type owl:Class ;
                                           rdfs:subClassOf owl:Thing ;
                                           dcterms:isReplacedBy "https://w3id.org/emmo#Minute" ;
                                           owl:deprecated "true"^^xsd:boolean .


###  https://w3id.org/emmo#EMMO_cf3dd6cc_c5d6_4b3d_aef4_82f3b7a361af
:EMMO_cf3dd6cc_c5d6_4b3d_aef4_82f3b7a361af rdf:type owl:Class ;
                                           rdfs:subClassOf owl:Thing ;
                                           dcterms:isReplacedBy "https://w3id.org/emmo#Steradian" ;
                                           owl:deprecated "true"^^xsd:boolean .


###  https://w3id.org/emmo#EMMO_d6eb0176_a0d7_4b4e_8df0_50e912be2342
:EMMO_d6eb0176_a0d7_4b4e_8df0_50e912be2342 rdf:type owl:Class ;
                                           rdfs:subClassOf owl:Thing ;
                                           dcterms:isReplacedBy "https://w3id.org/emmo#Hectare" ;
                                           owl:deprecated "true"^^xsd:boolean .


###  https://w3id.org/emmo#EMMO_d7b7fd1e_645a_42cb_8f40_85f0d034d3ae
:EMMO_d7b7fd1e_645a_42cb_8f40_85f0d034d3ae rdf:type owl:Class ;
                                           rdfs:subClassOf owl:Thing ;
                                           dcterms:isReplacedBy "https://w3id.org/emmo#Lumen" ;
                                           owl:deprecated "true"^^xsd:boolean .


###  https://w3id.org/emmo#EMMO_d7f11b34_a121_4519_87c0_aa754f1c4737
:EMMO_d7f11b34_a121_4519_87c0_aa754f1c4737 rdf:type owl:Class ;
                                           rdfs:subClassOf owl:Thing ;
                                           dcterms:isReplacedBy "https://w3id.org/emmo#Weber" ;
                                           owl:deprecated "true"^^xsd:boolean .


###  https://w3id.org/emmo#EMMO_da1dd4a7_c611_4ad4_bef6_7646f28aa598
:EMMO_da1dd4a7_c611_4ad4_bef6_7646f28aa598 rdf:type owl:Class ;
                                           rdfs:subClassOf owl:Thing ;
                                           dcterms:isReplacedBy "https://w3id.org/emmo#Lux" ;
                                           owl:deprecated "true"^^xsd:boolean .


###  https://w3id.org/emmo#EMMO_db5dd38d_ac79_4af6_8782_fee7e7150ae8
:EMMO_db5dd38d_ac79_4af6_8782_fee7e7150ae8 rdf:type owl:Class ;
                                           rdfs:subClassOf owl:Thing ;
                                           dcterms:isReplacedBy "https://w3id.org/emmo#Ampere" ;
                                           owl:deprecated "true"^^xsd:boolean .


###  https://w3id.org/emmo#EMMO_dc232f53_8ed8_4ddd_9f41_cc057985eadb
:EMMO_dc232f53_8ed8_4ddd_9f41_cc057985eadb rdf:type owl:Class ;
                                           rdfs:subClassOf owl:Thing ;
                                           dcterms:isReplacedBy "https://w3id.org/emmo#Sievert" ;
                                           owl:deprecated "true"^^xsd:boolean .


###  https://w3id.org/emmo#EMMO_df6eeb01_1b41_4bd8_9257_a04fbd7cf000
:EMMO_df6eeb01_1b41_4bd8_9257_a04fbd7cf000 rdf:type owl:Class ;
                                           rdfs:subClassOf owl:Thing ;
                                           dcterms:isReplacedBy "https://w3id.org/emmo#Mole" ;
                                           owl:deprecated "true"^^xsd:boolean .


###  https://w3id.org/emmo#EMMO_e2207e91_02b0_4a8a_b13e_61d2a2a839f1
:EMMO_e2207e91_02b0_4a8a_b13e_61d2a2a839f1 rdf:type owl:Class ;
                                           rdfs:subClassOf owl:Thing ;
                                           dcterms:isReplacedBy "https://w3id.org/emmo#Volt" ;
                                           owl:deprecated "true"^^xsd:boolean .


###  https://w3id.org/emmo#EMMO_e29f84db_4c1c_46ae_aa38_c4d47536b972
:EMMO_e29f84db_4c1c_46ae_aa38_c4d47536b972 rdf:type owl:Class ;
                                           rdfs:subClassOf owl:Thing ;
                                           dcterms:isReplacedBy "https://w3id.org/emmo#ElectronVolt" ;
                                           owl:deprecated "true"^^xsd:boolean .


###  https://w3id.org/emmo#EMMO_e75f580e_52bf_4dd5_af70_df409cec08fd
:EMMO_e75f580e_52bf_4dd5_af70_df409cec08fd rdf:type owl:Class ;
                                           rdfs:subClassOf owl:Thing ;
                                           dcterms:isReplacedBy "https://w3id.org/emmo#Hertz" ;
                                           owl:deprecated "true"^^xsd:boolean .


###  https://w3id.org/emmo#EMMO_f2523820_04a6_44ab_bb67_8237dda2b0c2
:EMMO_f2523820_04a6_44ab_bb67_8237dda2b0c2 rdf:type owl:Class ;
                                           rdfs:subClassOf owl:Thing ;
                                           dcterms:isReplacedBy "https://w3id.org/emmo#Siemens" ;
                                           owl:deprecated "true"^^xsd:boolean .


###  https://w3id.org/emmo#EMMO_f8b92999_3cde_46e3_99d5_664da3090a02
:EMMO_f8b92999_3cde_46e3_99d5_664da3090a02 rdf:type owl:Class ;
                                           rdfs:subClassOf owl:Thing ;
                                           dcterms:isReplacedBy "https://w3id.org/emmo#Tonne" ;
                                           owl:deprecated "true"^^xsd:boolean .


###  https://w3id.org/emmo#EMMO_f992dc76_f9a6_45f6_8873_c8e20d16fbbe
:EMMO_f992dc76_f9a6_45f6_8873_c8e20d16fbbe rdf:type owl:Class ;
                                           rdfs:subClassOf owl:Thing ;
                                           dcterms:isReplacedBy "https://w3id.org/emmo#Gram" ;
                                           owl:deprecated "true"^^xsd:boolean .


###  https://w3id.org/emmo#EMMO_fab003c8_f7a6_4346_9988_7161325ed7a3
:EMMO_fab003c8_f7a6_4346_9988_7161325ed7a3 rdf:type owl:Class ;
                                           rdfs:subClassOf owl:Thing ;
                                           dcterms:isReplacedBy "https://w3id.org/emmo#Henry" ;
                                           owl:deprecated "true"^^xsd:boolean .


###  Generated by the OWL API (version 4.5.25.2023-02-15T19:15:49Z) https://github.com/owlcs/owlapi<|MERGE_RESOLUTION|>--- conflicted
+++ resolved
@@ -8,17 +8,10 @@
 @prefix dcterms: <http://purl.org/dc/terms/> .
 @base <https://w3id.org/emmo#> .
 
-<<<<<<< HEAD
-<https://w3id.org/emmo/disciplines/deprecated> rdf:type owl:Ontology ;
-                                                owl:versionIRI <https://w3id.org/emmo/1.0.0-beta7/disciplines/deprecated> ;
-                                                owl:imports <https://w3id.org/emmo/1.0.0-beta7/disciplines/units/sidimensionalunits> ,
-                                                            <https://w3id.org/emmo/1.0.0-beta7/disciplines/prefixedunits> ;
-=======
 <http://emmo.info/emmo/disciplines/deprecated> rdf:type owl:Ontology ;
                                                 owl:versionIRI <http://emmo.info/emmo/1.0.0-beta7/disciplines/deprecated> ;
                                                 owl:imports <http://emmo.info/emmo/1.0.0-beta7/disciplines/units/sidimensionalunits> ,
                                                             <http://emmo.info/emmo/1.0.0-beta7/disciplines/prefixedunits> ;
->>>>>>> bde7d9dd
                                                 dcterms:abstract "This module contains deprecated IRIs with references."@en ;
                                                 dcterms:contributor "Gerhard Goldbeck, Goldbeck Consulting Ltd, UK" ;
                                                 dcterms:creator "Emanuele Ghedini, University of Bologna, IT" ,

@prefix : <http://emmo.info/emmo#> .
@prefix owl: <http://www.w3.org/2002/07/owl#> .
@prefix rdf: <http://www.w3.org/1999/02/22-rdf-syntax-ns#> .
@prefix xml: <http://www.w3.org/XML/1998/namespace> .
@prefix xsd: <http://www.w3.org/2001/XMLSchema#> .
@prefix rdfs: <http://www.w3.org/2000/01/rdf-schema#> .
@prefix skos: <http://www.w3.org/2004/02/skos/core#> .
@prefix dcterms: <http://purl.org/dc/terms/> .
@base <http://emmo.info/emmo#> .

<http://emmo.info/emmo/perspectives/standardmodel> rdf:type owl:Ontology ;
                                                    owl:versionIRI <http://emmo.info/emmo/1.0.0-beta6/perspectives/standardmodel> ;
                                                    owl:imports <http://emmo.info/emmo/1.0.0-beta6/mereocausality> ;
                                                    dcterms:abstract "Defines the root of the physicalistic perspective that introduces the concept of real world objects that have a meaning for the ontologist under an applied physics perspective."@en ;
                                                    dcterms:contributor "Adham Hashibon, University College of London, UK" ,
                                                                        "Georg Schmitz, Access, DE" ,
                                                                        "Gerhard Goldbeck, Goldbeck Consulting Ltd, UK" ,
                                                                        "Jesper Friis, SINTEF, NO" ;
                                                    dcterms:creator "Emanuele Ghedini, University of Bologna, IT" ;
                                                    dcterms:license "https://creativecommons.org/licenses/by/4.0/legalcode" ;
                                                    dcterms:publisher "EMMC ASBL" ;
                                                    dcterms:title "Physicalistic"@en ;
                                                    rdfs:comment """Contacts:
Gerhard Goldbeck
Goldbeck Consulting Ltd (UK)
email: gerhard@goldbeck-consulting.com

Emanuele Ghedini
University of Bologna (IT)
email: emanuele.ghedini@unibo.it"""@en ,
                                                                 "The EMMO requires HermiT reasoner plugin in order to visualize all inferences and class hierarchy (ctrl+R hotkey in Protege)."@en ;
                                                    owl:versionInfo "1.0.0-beta6" .

#################################################################
#    Classes
#################################################################

###  http://emmo.info/emmo#EMMO_07bb613c_e8d0_425f_abcc_47c58b14704e
:EMMO_07bb613c_e8d0_425f_abcc_47c58b14704e rdf:type owl:Class ;
                                           skos:prefLabel "RightHandedParticle"@en .


###  http://emmo.info/emmo#EMMO_09f0ac34_c349_46b5_acf0_0edeae52cca1
:EMMO_09f0ac34_c349_46b5_acf0_0edeae52cca1 rdf:type owl:Class ;
                                           owl:disjointUnionOf ( :EMMO_5cc4e111_3eb1_44a3_9369_5af3846cf605
                                                                 :EMMO_b56c3aa6_28e5_4f9b_a4a5_93d8c68e1570
                                                               ) ;
                                           :EMMO_967080e5_2f42_4eb2_a3a9_c58143e835f9 "A causally bonded system is a system in which there are at least thwo causal paths that are interacting."@en ;
                                           skos:prefLabel "PhysicallyInteracting"@en .


###  http://emmo.info/emmo#EMMO_0a3f04a6_ba3a_49d9_99da_08b0e26f51f0
:EMMO_0a3f04a6_ba3a_49d9_99da_08b0e26f51f0 rdf:type owl:Class ;
                                           owl:disjointUnionOf ( :EMMO_506cb971_797d_4cfb_88c3_3020c4396365
                                                                 :EMMO_b57afc1a_93e9_43ba_b41f_9ec3598b4e46
                                                                 :EMMO_f321cf62_99e4_418e_bb3e_3dfcc91f701f
                                                               ) ;
                                           :EMMO_c84c6752_6d64_48cc_9500_e54a3c34898d "https://en.wikipedia.org/wiki/Up_quark" ;
                                           skos:prefLabel "UpQuark"@en .


###  http://emmo.info/emmo#EMMO_0f19d84e_05b4_47c9_a5de_bb2a913d211b
:EMMO_0f19d84e_05b4_47c9_a5de_bb2a913d211b rdf:type owl:Class ;
                                           :EMMO_967080e5_2f42_4eb2_a3a9_c58143e835f9 "A causal multipath system is a system made of causal paths that are not interacting between each others, or possibly merge and fork."@en ;
                                           :EMMO_c7b62dd7_063a_4c2a_8504_42f7264ba83f "A physically unbounded system is a combination of decays and/or annihilations, without any space-like interaction between elementary particles."@en ;
                                           skos:prefLabel "PhysicallyNonInteracting"@en .


###  http://emmo.info/emmo#EMMO_0f795e3e_c602_4577_9a43_d5a231aa1360
:EMMO_0f795e3e_c602_4577_9a43_d5a231aa1360 owl:disjointUnionOf ( :EMMO_7b79b2ac_3cf2_4d3b_8cdc_bcabb59d869e
                                                                 :EMMO_5e00b1db_48fc_445b_82e8_ab0e2255bf52
                                                               ) .


###  http://emmo.info/emmo#EMMO_124c07b7_38ea_405c_81b1_5c65eee1a41a
:EMMO_124c07b7_38ea_405c_81b1_5c65eee1a41a rdf:type owl:Class ;
                                           owl:equivalentClass [ rdf:type owl:Class ;
                                                                 owl:unionOf ( :EMMO_1ea2f3fc_da94_4685_99b4_352922fbc461
                                                                               :EMMO_22a6f189_7ad7_424d_af15_5efe002c1365
                                                                               :EMMO_2531fe94_1cdf_4f36_9abc_7ab7574310db
                                                                               :EMMO_29ce946a_f164_43ea_b9f8_0cb4f1022853
                                                                               :EMMO_2a0f30f5_bb26_4235_9d67_a6b22aca78e3
                                                                               :EMMO_68c0e0cd_6afd_4eb7_9dfa_91c2462002c9
                                                                               :EMMO_83550665_c68c_4015_86a7_308c9dd2fb4b
                                                                               :EMMO_f33cbdf9_c9d0_4dc5_a875_21d6f9c24ee4
                                                                             )
                                                               ] ;
                                           skos:prefLabel "SecondGenerationFermion"@en .


###  http://emmo.info/emmo#EMMO_12a3441c_4fe8_4d9c_a7db_9e86ce6c41ee
:EMMO_12a3441c_4fe8_4d9c_a7db_9e86ce6c41ee rdf:type owl:Class ;
                                           owl:disjointUnionOf ( :EMMO_1f8f92a8_4cc9_4fa3_9b5f_d5af5bab4fd2
                                                                 :EMMO_29d24a97_f3bd_4e9b_934d_9da589f719e5
                                                                 :EMMO_88ca735d_af0e_4773_b769_9c9bc6f8f91c
                                                               ) ;
                                           skos:prefLabel "BottomAntiQuark"@en .


###  http://emmo.info/emmo#EMMO_1d2bf964_5d54_4da6_a02d_7c908517ef91
:EMMO_1d2bf964_5d54_4da6_a02d_7c908517ef91 rdf:type owl:Class ;
                                           skos:prefLabel "BlueCharmQuark"@en .


###  http://emmo.info/emmo#EMMO_1d5305d7_5690_4e5a_92de_4611e8c356ef
:EMMO_1d5305d7_5690_4e5a_92de_4611e8c356ef rdf:type owl:Class ;
                                           :EMMO_967080e5_2f42_4eb2_a3a9_c58143e835f9 "A neutrino belonging to the first generation of leptons."@en ;
                                           :EMMO_c84c6752_6d64_48cc_9500_e54a3c34898d "https://en.wikipedia.org/wiki/Electron_neutrino" ;
                                           skos:prefLabel "ElectronNeutrino"@en .


###  http://emmo.info/emmo#EMMO_1dcc2b31_7ff4_49ed_a1bc_6e4c055c951c
:EMMO_1dcc2b31_7ff4_49ed_a1bc_6e4c055c951c rdf:type owl:Class ;
                                           owl:disjointUnionOf ( :EMMO_21a13e48_e4e2_450b_ad03_d9a112daee87
                                                                 :EMMO_f8e436fb_61ed_4512_a5a5_bee90f0cec2f
                                                               ) ;
                                           skos:prefLabel "WeakBoson"@en .


###  http://emmo.info/emmo#EMMO_1ea2f3fc_da94_4685_99b4_352922fbc461
:EMMO_1ea2f3fc_da94_4685_99b4_352922fbc461 rdf:type owl:Class ;
                                           owl:disjointUnionOf ( :EMMO_1d2bf964_5d54_4da6_a02d_7c908517ef91
                                                                 :EMMO_225775f9_3bf3_4309_a7e1_aa7305c9278a
                                                                 :EMMO_891d1351_3843_4da3_906b_3b30411bd512
                                                               ) ;
                                           :EMMO_c84c6752_6d64_48cc_9500_e54a3c34898d "https://en.wikipedia.org/wiki/Charm_quark" ;
                                           skos:prefLabel "CharmQuark"@en .


###  http://emmo.info/emmo#EMMO_1f2bfb9f_ecc6_46a0_9e41_2d6fcbf59e4b
:EMMO_1f2bfb9f_ecc6_46a0_9e41_2d6fcbf59e4b rdf:type owl:Class ;
                                           :EMMO_31252f35_c767_4b97_a877_1235076c3e13 "A causal collapse is a fundamental interaction that is expressed as a complete bipartite directed graph K(m,n), when m>n."@en ;
                                           skos:prefLabel "CausalCollapse"@en .


###  http://emmo.info/emmo#EMMO_1f8f92a8_4cc9_4fa3_9b5f_d5af5bab4fd2
:EMMO_1f8f92a8_4cc9_4fa3_9b5f_d5af5bab4fd2 rdf:type owl:Class ;
                                           skos:prefLabel "RedBottomAntiQuark"@en .


###  http://emmo.info/emmo#EMMO_21a13e48_e4e2_450b_ad03_d9a112daee87
:EMMO_21a13e48_e4e2_450b_ad03_d9a112daee87 rdf:type owl:Class ;
                                           owl:disjointUnionOf ( :EMMO_4dae1cac_d61a_4abb_8f74_2568b7f2d6d7
                                                                 :EMMO_e5728eea_e805_433e_a426_56c4fe811e67
                                                               ) ;
                                           :EMMO_967080e5_2f42_4eb2_a3a9_c58143e835f9 "A charged vector boson that mediate the weak interaction."@en ;
                                           :EMMO_c84c6752_6d64_48cc_9500_e54a3c34898d "https://en.wikipedia.org/wiki/W_and_Z_bosons" ;
                                           skos:altLabel "ChargedWeakBoson"@en ,
                                                         "IntermediateVectorBoson"@en ;
                                           skos:prefLabel "WBoson"@en .


###  http://emmo.info/emmo#EMMO_225775f9_3bf3_4309_a7e1_aa7305c9278a
:EMMO_225775f9_3bf3_4309_a7e1_aa7305c9278a rdf:type owl:Class ;
                                           skos:prefLabel "RedCharmQuark"@en .


###  http://emmo.info/emmo#EMMO_22a6f189_7ad7_424d_af15_5efe002c1365
:EMMO_22a6f189_7ad7_424d_af15_5efe002c1365 rdf:type owl:Class ;
                                           owl:disjointUnionOf ( :EMMO_470697b1_a5bd_44b9_b00d_a77c9bcfb066
                                                                 :EMMO_9eb96ea0_8827_4cb9_9a03_8e07f4eae1eb
                                                                 :EMMO_b8fa18b7_14c7_42cd_bd5f_4fc073677a5b
                                                               ) ;
                                           :EMMO_c84c6752_6d64_48cc_9500_e54a3c34898d "https://en.wikipedia.org/wiki/Strange_quark" ;
                                           skos:prefLabel "StrangeQuark"@en .


###  http://emmo.info/emmo#EMMO_2531fe94_1cdf_4f36_9abc_7ab7574310db
:EMMO_2531fe94_1cdf_4f36_9abc_7ab7574310db rdf:type owl:Class ;
                                           :EMMO_967080e5_2f42_4eb2_a3a9_c58143e835f9 "The class of individuals that stand for muon elementary particles belonging to the second generation of leptons."@en ;
                                           :EMMO_c84c6752_6d64_48cc_9500_e54a3c34898d "https://en.wikipedia.org/wiki/Muon" ;
                                           skos:prefLabel "Muon"@en .


###  http://emmo.info/emmo#EMMO_25f8b804_9a0b_4387_a3e7_b35bce5365ee
:EMMO_25f8b804_9a0b_4387_a3e7_b35bce5365ee rdf:type owl:Class ;
                                           :EMMO_967080e5_2f42_4eb2_a3a9_c58143e835f9 "The class of individuals that stand for photons elementary particles."@en ;
                                           :EMMO_c84c6752_6d64_48cc_9500_e54a3c34898d "https://en.wikipedia.org/wiki/Photon" ;
                                           skos:prefLabel "Photon"@en .


###  http://emmo.info/emmo#EMMO_26a38b26_38ea_4acf_b212_db9e34c71b7a
:EMMO_26a38b26_38ea_4acf_b212_db9e34c71b7a rdf:type owl:Class ;
                                           skos:prefLabel "Positron"@en .


###  http://emmo.info/emmo#EMMO_29836ff7_d416_49ae_b76b_f367c326b107
:EMMO_29836ff7_d416_49ae_b76b_f367c326b107 rdf:type owl:Class ;
                                           skos:prefLabel "GreenTopAntiQuark"@en .


###  http://emmo.info/emmo#EMMO_299f6949_6bf2_4ee6_9ec7_fd742881fb27
:EMMO_299f6949_6bf2_4ee6_9ec7_fd742881fb27 rdf:type owl:Class ;
                                           skos:prefLabel "GluonType8"@en .


###  http://emmo.info/emmo#EMMO_29ce946a_f164_43ea_b9f8_0cb4f1022853
:EMMO_29ce946a_f164_43ea_b9f8_0cb4f1022853 rdf:type owl:Class ;
                                           skos:prefLabel "AntiMuon"@en .


###  http://emmo.info/emmo#EMMO_29d24a97_f3bd_4e9b_934d_9da589f719e5
:EMMO_29d24a97_f3bd_4e9b_934d_9da589f719e5 rdf:type owl:Class ;
                                           skos:prefLabel "BlueBottomAntiQuark"@en .


###  http://emmo.info/emmo#EMMO_2a0f30f5_bb26_4235_9d67_a6b22aca78e3
:EMMO_2a0f30f5_bb26_4235_9d67_a6b22aca78e3 rdf:type owl:Class ;
                                           skos:prefLabel "MuonAntiNeutrino"@en .


###  http://emmo.info/emmo#EMMO_311ba558_6444_4de1_9c68_5009b9dfb80c
:EMMO_311ba558_6444_4de1_9c68_5009b9dfb80c rdf:type owl:Class ;
                                           skos:prefLabel "GluonType1"@en .


###  http://emmo.info/emmo#EMMO_387b0334_aff8_4b3f_9062_8ad051f72e91
:EMMO_387b0334_aff8_4b3f_9062_8ad051f72e91 rdf:type owl:Class ;
                                           skos:prefLabel "RedBottomQuark"@en .


###  http://emmo.info/emmo#EMMO_3a948fa6_033a_4bb2_a319_36a45741d832
:EMMO_3a948fa6_033a_4bb2_a319_36a45741d832 rdf:type owl:Class ;
                                           :EMMO_967080e5_2f42_4eb2_a3a9_c58143e835f9 "The class of individuals that stand for tau elementary particles belonging to the third generation of leptons."@en ;
                                           :EMMO_c84c6752_6d64_48cc_9500_e54a3c34898d "https://en.wikipedia.org/wiki/Tau_(particle)" ;
                                           skos:prefLabel "Tau"@en .


###  http://emmo.info/emmo#EMMO_3ab4154b_d163_4236_8251_8917b07c2788
:EMMO_3ab4154b_d163_4236_8251_8917b07c2788 rdf:type owl:Class ;
                                           skos:prefLabel "BlueTopQuark"@en .


###  http://emmo.info/emmo#EMMO_43a4e80d_6ae9_45ed_8cfb_fd0a5339bf87
:EMMO_43a4e80d_6ae9_45ed_8cfb_fd0a5339bf87 rdf:type owl:Class ;
                                           rdfs:subClassOf :EMMO_e7aac247_31d6_4b2e_9fd2_e842b1b7ccac ;
                                           owl:disjointUnionOf ( :EMMO_1f2bfb9f_ecc6_46a0_9e41_2d6fcbf59e4b
                                                                 :EMMO_50afa1a9_2c4e_40fd_aa93_0e33511f1f27
                                                                 :EMMO_a9891fff_fa7a_4806_b7bd_786de7358e8d
                                                               ) ;
                                           :EMMO_31252f35_c767_4b97_a877_1235076c3e13 """A fundamental physical process is made of one or more standard particles as input, and one or more standard particles as output, where each input is direct cause of each output.
Each fundamental physical phenomena refers to a Feynman diagram, hence is made at least of three standard model particles.
This requirement implies that a physical phenomena is either a decay, annihilation, interaction, collapse or creation phenomena (fundamental) or a composition of them (non-fundamental)."""@en ;
                                           :EMMO_967080e5_2f42_4eb2_a3a9_c58143e835f9 "A causal system that is the representation of a Feynman diagram, where quantum represents the real particles entering and exiting the system."@en ;
                                           :EMMO_c7b62dd7_063a_4c2a_8504_42f7264ba83f "A fundamental system is expressed as a complete bipartite directed graph K(m,n) of quantums, m being the number of originating quantums, and n being the receiving quantums."@en ;
                                           skos:prefLabel "FundamentalInteraction"@en .


###  http://emmo.info/emmo#EMMO_470697b1_a5bd_44b9_b00d_a77c9bcfb066
:EMMO_470697b1_a5bd_44b9_b00d_a77c9bcfb066 rdf:type owl:Class ;
                                           skos:prefLabel "GreenStrangeQuark"@en .


###  http://emmo.info/emmo#EMMO_4a465306_cb91_4458_a94a_2d0584d9aa95
:EMMO_4a465306_cb91_4458_a94a_2d0584d9aa95 rdf:type owl:Class ;
                                           skos:prefLabel "GreenUpAntiQuark"@en .


###  http://emmo.info/emmo#EMMO_4cc06415_9c11_4071_b732_fd05ad750f07
:EMMO_4cc06415_9c11_4071_b732_fd05ad750f07 rdf:type owl:Class ;
                                           skos:prefLabel "BlueUpAntiQuark"@en .


###  http://emmo.info/emmo#EMMO_4dae1cac_d61a_4abb_8f74_2568b7f2d6d7
:EMMO_4dae1cac_d61a_4abb_8f74_2568b7f2d6d7 rdf:type owl:Class ;
                                           skos:prefLabel "WNegativeBoson"@en .


###  http://emmo.info/emmo#EMMO_4e36a0b8_e6c7_456e_bef5_c830e3c0ed17
:EMMO_4e36a0b8_e6c7_456e_bef5_c830e3c0ed17 rdf:type owl:Class ;
                                           owl:disjointUnionOf ( :EMMO_26a38b26_38ea_4acf_b212_db9e34c71b7a
                                                                 :EMMO_29ce946a_f164_43ea_b9f8_0cb4f1022853
                                                                 :EMMO_b4abf29e_aab7_4c2f_af0b_536a92ef327f
                                                               ) ;
                                           skos:prefLabel "AntiElectronType"@en .


###  http://emmo.info/emmo#EMMO_4eb4cb62_10e3_41ef_9226_a53462d52357
:EMMO_4eb4cb62_10e3_41ef_9226_a53462d52357 rdf:type owl:Class ;
                                           skos:prefLabel "GluonType4"@en .


###  http://emmo.info/emmo#EMMO_506cb971_797d_4cfb_88c3_3020c4396365
:EMMO_506cb971_797d_4cfb_88c3_3020c4396365 rdf:type owl:Class ;
                                           skos:prefLabel "RedUpQuark"@en .


###  http://emmo.info/emmo#EMMO_50afa1a9_2c4e_40fd_aa93_0e33511f1f27
:EMMO_50afa1a9_2c4e_40fd_aa93_0e33511f1f27 rdf:type owl:Class ;
                                           :EMMO_31252f35_c767_4b97_a877_1235076c3e13 "A causal interaction is a fundamental causal system that is expressed as a complete bupartite directed graph K(m,n), when m=n."@en ;
                                           skos:prefLabel "CausalInteraction"@en .


###  http://emmo.info/emmo#EMMO_523f4260_31df_4967_84a6_218fd7d503b1
:EMMO_523f4260_31df_4967_84a6_218fd7d503b1 rdf:type owl:Class ;
                                           rdfs:subClassOf :EMMO_1f2bfb9f_ecc6_46a0_9e41_2d6fcbf59e4b ;
                                           :EMMO_31252f35_c767_4b97_a877_1235076c3e13 "A quantum annihilation is a fundamental causal system that is expressed as a complete bipartite directed graph K(m,1)."@en ;
                                           skos:prefLabel "QuantumAnnihilation"@en .


###  http://emmo.info/emmo#EMMO_5293c41e_4bbf_4aaa_8479_efd0737a0e8d
:EMMO_5293c41e_4bbf_4aaa_8479_efd0737a0e8d rdf:type owl:Class ;
                                           owl:disjointUnionOf ( :EMMO_4a465306_cb91_4458_a94a_2d0584d9aa95
                                                                 :EMMO_4cc06415_9c11_4071_b732_fd05ad750f07
                                                                 :EMMO_da9e740a_6056_4fa5_a663_c6622e1972d8
                                                               ) ;
                                           skos:prefLabel "UpAntiQuark"@en .


###  http://emmo.info/emmo#EMMO_5a77b7a6_7b16_48cd_8d69_a0c4b9174a3f
:EMMO_5a77b7a6_7b16_48cd_8d69_a0c4b9174a3f rdf:type owl:Class ;
                                           skos:prefLabel "BlueCharmAntiQuark"@en .


###  http://emmo.info/emmo#EMMO_5cc4e111_3eb1_44a3_9369_5af3846cf605
:EMMO_5cc4e111_3eb1_44a3_9369_5af3846cf605 rdf:type owl:Class ;
                                           :EMMO_967080e5_2f42_4eb2_a3a9_c58143e835f9 "A CausalSystem that includes quantum parts that are not bonded with the rest."@en ;
                                           skos:prefLabel "PhysicalPhenomena"@en .


###  http://emmo.info/emmo#EMMO_60d13cae_ea44_4a71_9ca7_ba65f72836a4
:EMMO_60d13cae_ea44_4a71_9ca7_ba65f72836a4 rdf:type owl:Class ;
                                           skos:prefLabel "ElectronAntiNeutrino"@en .


###  http://emmo.info/emmo#EMMO_676a29e6_d4e1_4b54_8961_25947bd20861
:EMMO_676a29e6_d4e1_4b54_8961_25947bd20861 rdf:type owl:Class ;
                                           :EMMO_967080e5_2f42_4eb2_a3a9_c58143e835f9 "An elementary bosonic particle with zero spin produced by the quantum excitation of the Higgs field."@en ;
                                           :EMMO_c84c6752_6d64_48cc_9500_e54a3c34898d "https://en.wikipedia.org/wiki/Higgs_boson" ;
                                           skos:prefLabel "HiggsBoson"@en .


###  http://emmo.info/emmo#EMMO_68c0e0cd_6afd_4eb7_9dfa_91c2462002c9
:EMMO_68c0e0cd_6afd_4eb7_9dfa_91c2462002c9 rdf:type owl:Class ;
                                           owl:disjointUnionOf ( :EMMO_5a77b7a6_7b16_48cd_8d69_a0c4b9174a3f
                                                                 :EMMO_aeebc6d5_bf98_45c1_b3eb_89de6722ba46
                                                                 :EMMO_fbf354a6_a466_4467_9473_a90b68f5d032
                                                               ) ;
                                           skos:prefLabel "CharmAntiQuark"@en .


###  http://emmo.info/emmo#EMMO_6fe3d1d5_4107_4a52_b1d0_3b7c4f871159
:EMMO_6fe3d1d5_4107_4a52_b1d0_3b7c4f871159 rdf:type owl:Class ;
                                           rdfs:subClassOf :EMMO_a9891fff_fa7a_4806_b7bd_786de7358e8d ;
                                           :EMMO_31252f35_c767_4b97_a877_1235076c3e13 "A quantum decay is a fundamental causal system that is expressed as a complete bipartite directed graph K(1,n)."@en ;
                                           skos:prefLabel "QuantumDecay"@en .


###  http://emmo.info/emmo#EMMO_70a1c163_7436_4ce3_9784_3aab0e62b900
:EMMO_70a1c163_7436_4ce3_9784_3aab0e62b900 rdf:type owl:Class ;
                                           skos:prefLabel "GluonType2"@en .


###  http://emmo.info/emmo#EMMO_716fadba_7ff8_4247_97fc_c6703437c018
:EMMO_716fadba_7ff8_4247_97fc_c6703437c018 rdf:type owl:Class ;
                                           owl:disjointUnionOf ( :EMMO_4e36a0b8_e6c7_456e_bef5_c830e3c0ed17
                                                                 :EMMO_edfa7d90_6b21_4669_b9b1_13c77de760eb
                                                               ) ;
                                           skos:prefLabel "AntiLepton"@en .


###  http://emmo.info/emmo#EMMO_72d53756_7fb1_46ed_980f_83f47efbe105
:EMMO_72d53756_7fb1_46ed_980f_83f47efbe105 rdf:type owl:Class ;
                                           owl:disjointUnionOf ( :EMMO_cf972459_e649_4aa8_9676_3d219b5e0fe6
                                                                 :EMMO_dcc63058_f36a_4f49_a109_a8c3de88d890
                                                                 :EMMO_dcca141c_dba1_4f83_86ac_f4cb2d9a1bdd
                                                               ) ,
                                                               ( :EMMO_fc47b76f_ad01_4cd0_8fc6_55532000e7c8
                                                                 :EMMO_ff010476_5153_422b_99ad_0cd59b226892
                                                               ) ;
                                           :EMMO_967080e5_2f42_4eb2_a3a9_c58143e835f9 "The class of individuals that stand for quarks elementary particles."@en ;
                                           :EMMO_c84c6752_6d64_48cc_9500_e54a3c34898d "https://en.wikipedia.org/wiki/Quark" ;
                                           skos:prefLabel "Quark"@en .


###  http://emmo.info/emmo#EMMO_73aa05b8_51be_4863_bb0b_35845ac9362b
:EMMO_73aa05b8_51be_4863_bb0b_35845ac9362b rdf:type owl:Class ;
                                           skos:prefLabel "RedStrangeAntiQuark"@en .


###  http://emmo.info/emmo#EMMO_74fd4dfc_a59e_4f66_8822_7fc3ad8a0664
:EMMO_74fd4dfc_a59e_4f66_8822_7fc3ad8a0664 rdf:type owl:Class ;
                                           owl:disjointUnionOf ( :EMMO_1f8f92a8_4cc9_4fa3_9b5f_d5af5bab4fd2
                                                                 :EMMO_73aa05b8_51be_4863_bb0b_35845ac9362b
                                                                 :EMMO_9bb271f2_80a1_481a_ba78_368c4dccc235
                                                                 :EMMO_aeebc6d5_bf98_45c1_b3eb_89de6722ba46
                                                                 :EMMO_b9277e83_016c_405f_b90a_7e93642c775b
                                                                 :EMMO_da9e740a_6056_4fa5_a663_c6622e1972d8
                                                               ) ;
                                           skos:prefLabel "RedAntiQuark"@en .


###  http://emmo.info/emmo#EMMO_76267214_2137_4909_83a4_0b815a62cbc3
:EMMO_76267214_2137_4909_83a4_0b815a62cbc3 rdf:type owl:Class ;
                                           skos:prefLabel "GreenTopQuark"@en .


###  http://emmo.info/emmo#EMMO_7773f63a_cd7c_4393_b36b_cd1b8a71565a
:EMMO_7773f63a_cd7c_4393_b36b_cd1b8a71565a rdf:type owl:Class ;
                                           owl:equivalentClass [ rdf:type owl:Class ;
                                                                 owl:unionOf ( :EMMO_0a3f04a6_ba3a_49d9_99da_08b0e26f51f0
                                                                               :EMMO_1d5305d7_5690_4e5a_92de_4611e8c356ef
                                                                               :EMMO_26a38b26_38ea_4acf_b212_db9e34c71b7a
                                                                               :EMMO_5293c41e_4bbf_4aaa_8479_efd0737a0e8d
                                                                               :EMMO_60d13cae_ea44_4a71_9ca7_ba65f72836a4
                                                                               :EMMO_8043d3c6_a4c1_4089_ba34_9744e28e5b3d
                                                                               :EMMO_a4edc1d4_bb38_4897_ba1e_f87e7aa31c5b
                                                                               :EMMO_e7adbaa9_ae34_42e4_8101_cbd38851dcab
                                                                             )
                                                               ] ;
                                           skos:prefLabel "FirstGenerationFermion"@en .


###  http://emmo.info/emmo#EMMO_7b79b2ac_3cf2_4d3b_8cdc_bcabb59d869e
:EMMO_7b79b2ac_3cf2_4d3b_8cdc_bcabb59d869e rdf:type owl:Class ;
                                           owl:disjointUnionOf ( :EMMO_820619ca_b23e_4c7a_8543_18a17722abc0
                                                                 :EMMO_cafd0f10_ce85_48b9_9a36_2b0af141ce21
                                                               ) ;
                                           :EMMO_31252f35_c767_4b97_a877_1235076c3e13 "An elementary particle is a causal chain of quantum entities of the same type. For example, an elementary electron is a sequence of fundamental electrons only."@en ;
                                           :EMMO_967080e5_2f42_4eb2_a3a9_c58143e835f9 "A chausal chain whose quantum parts are of the same standard model fundamental type."@en ;
                                           skos:altLabel "SingleParticleChain"@en ;
                                           skos:prefLabel "ElementaryParticle"@en .

[ rdf:type owl:Axiom ;
   owl:annotatedSource :EMMO_7b79b2ac_3cf2_4d3b_8cdc_bcabb59d869e ;
   owl:annotatedProperty skos:prefLabel ;
   owl:annotatedTarget "ElementaryParticle"@en ;
   :EMMO_705f27ae_954c_4f13_98aa_18473fc52b25 "From Latin elementārius (“elementary”), from elementum (“one of the four elements of antiquity; fundamentals”)."@en
 ] .


###  http://emmo.info/emmo#EMMO_7db59e56_f68b_48b7_ae99_891c35ae5c3b
:EMMO_7db59e56_f68b_48b7_ae99_891c35ae5c3b rdf:type owl:Class ;
                                           owl:disjointUnionOf ( :EMMO_299f6949_6bf2_4ee6_9ec7_fd742881fb27
                                                                 :EMMO_311ba558_6444_4de1_9c68_5009b9dfb80c
                                                                 :EMMO_4eb4cb62_10e3_41ef_9226_a53462d52357
                                                                 :EMMO_70a1c163_7436_4ce3_9784_3aab0e62b900
                                                                 :EMMO_8a83b7bd_85bd_48e4_a4ac_bb2eb97d3014
                                                                 :EMMO_9668ae43_d1a0_43ae_a91a_9051512b0a54
                                                                 :EMMO_e2000aeb_e3ab_41b7_a790_7c8bd02d0b6e
                                                                 :EMMO_ebb26c39_dbbc_4363_b784_88d9110e4d5b
                                                               ) ;
                                           :EMMO_967080e5_2f42_4eb2_a3a9_c58143e835f9 "The class of individuals that stand for gluons elementary particles."@en ;
                                           :EMMO_c84c6752_6d64_48cc_9500_e54a3c34898d "https://en.wikipedia.org/wiki/Gluon" ;
                                           skos:prefLabel "Gluon"@en .


###  http://emmo.info/emmo#EMMO_80252279_046c_4e33_bdf4_8932f79b6c91
:EMMO_80252279_046c_4e33_bdf4_8932f79b6c91 rdf:type owl:Class ;
                                           skos:prefLabel "GreenBottomQuark"@en .


###  http://emmo.info/emmo#EMMO_8043d3c6_a4c1_4089_ba34_9744e28e5b3d
:EMMO_8043d3c6_a4c1_4089_ba34_9744e28e5b3d rdf:type owl:Class ;
                                           :EMMO_967080e5_2f42_4eb2_a3a9_c58143e835f9 "The class of individuals that stand for electrons elementary particles belonging to the first generation of leptons."@en ;
                                           :EMMO_c84c6752_6d64_48cc_9500_e54a3c34898d "https://en.wikipedia.org/wiki/Electron" ;
                                           skos:prefLabel "Electron"@en .


###  http://emmo.info/emmo#EMMO_820619ca_b23e_4c7a_8543_18a17722abc0
:EMMO_820619ca_b23e_4c7a_8543_18a17722abc0 rdf:type owl:Class ;
                                           skos:prefLabel "ElementaryFermion"@en .


###  http://emmo.info/emmo#EMMO_82d6c4b3_a037_49de_9622_0407af40bdeb
:EMMO_82d6c4b3_a037_49de_9622_0407af40bdeb rdf:type owl:Class ;
                                           owl:equivalentClass [ rdf:type owl:Class ;
                                                                 owl:unionOf ( :EMMO_12a3441c_4fe8_4d9c_a7db_9e86ce6c41ee
                                                                               :EMMO_3a948fa6_033a_4bb2_a319_36a45741d832
                                                                               :EMMO_a589e6b8_2f5b_4118_8522_cdc4c89578dc
                                                                               :EMMO_b14894ce_aad8_45e6_8035_f902c0d339ad
                                                                               :EMMO_b4abf29e_aab7_4c2f_af0b_536a92ef327f
                                                                               :EMMO_d37eeb84_895f_4c30_bf60_387b3314a1a6
                                                                               :EMMO_de5e558c_2066_4b1f_b888_e2503bcafee0
                                                                               :EMMO_eb95a619_ca07_4678_a809_10021b25a13f
                                                                             )
                                                               ] ;
                                           skos:prefLabel "ThirdGenerationFermion"@en .


###  http://emmo.info/emmo#EMMO_83550665_c68c_4015_86a7_308c9dd2fb4b
:EMMO_83550665_c68c_4015_86a7_308c9dd2fb4b rdf:type owl:Class ;
                                           :EMMO_967080e5_2f42_4eb2_a3a9_c58143e835f9 "A neutrino belonging to the second generation of leptons."@en ;
                                           :EMMO_c84c6752_6d64_48cc_9500_e54a3c34898d "https://en.wikipedia.org/wiki/Muon_neutrino" ;
                                           skos:prefLabel "MuonNeutrino"@en .


###  http://emmo.info/emmo#EMMO_88ca735d_af0e_4773_b769_9c9bc6f8f91c
:EMMO_88ca735d_af0e_4773_b769_9c9bc6f8f91c rdf:type owl:Class ;
                                           skos:prefLabel "GreenBottomAntiQuark"@en .


###  http://emmo.info/emmo#EMMO_891d1351_3843_4da3_906b_3b30411bd512
:EMMO_891d1351_3843_4da3_906b_3b30411bd512 rdf:type owl:Class ;
                                           skos:prefLabel "GreenCharmQuark"@en .


###  http://emmo.info/emmo#EMMO_8a83b7bd_85bd_48e4_a4ac_bb2eb97d3014
:EMMO_8a83b7bd_85bd_48e4_a4ac_bb2eb97d3014 rdf:type owl:Class ;
                                           skos:prefLabel "GluonType5"@en .


###  http://emmo.info/emmo#EMMO_8ab3ff9d_35d4_44b7_9d66_7b0b30c40da8
:EMMO_8ab3ff9d_35d4_44b7_9d66_7b0b30c40da8 rdf:type owl:Class ;
                                           skos:prefLabel "LeftHandedParticle"@en .


###  http://emmo.info/emmo#EMMO_8dbaf3ca_8f0d_4c45_92e1_c6d805b83c87
:EMMO_8dbaf3ca_8f0d_4c45_92e1_c6d805b83c87 rdf:type owl:Class ;
                                           owl:disjointUnionOf ( :EMMO_07bb613c_e8d0_425f_abcc_47c58b14704e
                                                                 :EMMO_8ab3ff9d_35d4_44b7_9d66_7b0b30c40da8
                                                               ) ,
                                                               ( :EMMO_124c07b7_38ea_405c_81b1_5c65eee1a41a
                                                                 :EMMO_7773f63a_cd7c_4393_b36b_cd1b8a71565a
                                                                 :EMMO_82d6c4b3_a037_49de_9622_0407af40bdeb
                                                               ) ,
                                                               ( :EMMO_9226c7af_573f_4762_865c_e3a68a4832dd
                                                                 :EMMO_dad35c10_dd6c_4602_8474_f4ef68517fe9
                                                               ) ;
                                           :EMMO_31252f35_c767_4b97_a877_1235076c3e13 "A particle with half odd integer spin (1/2, 3/2, etc...) that follows Fermi-Dirac statistics."@en ;
                                           :EMMO_c84c6752_6d64_48cc_9500_e54a3c34898d "https://en.wikipedia.org/wiki/Fermion"@en ;
                                           skos:prefLabel "FundamentalFermion"@en .


###  http://emmo.info/emmo#EMMO_9226c7af_573f_4762_865c_e3a68a4832dd
:EMMO_9226c7af_573f_4762_865c_e3a68a4832dd rdf:type owl:Class ;
                                           owl:disjointUnionOf ( :EMMO_716fadba_7ff8_4247_97fc_c6703437c018
                                                                 :EMMO_cc741dde_2c7c_46ef_bb66_16a6d12c2a88
                                                               ) ;
                                           skos:prefLabel "FundamentalAntiMatterParticle"@en .


###  http://emmo.info/emmo#EMMO_94b07779_910a_4e56_bb34_2754dae4e376
:EMMO_94b07779_910a_4e56_bb34_2754dae4e376 rdf:type owl:Class ;
                                           skos:prefLabel "BlueDownQuark"@en .


###  http://emmo.info/emmo#EMMO_9668ae43_d1a0_43ae_a91a_9051512b0a54
:EMMO_9668ae43_d1a0_43ae_a91a_9051512b0a54 rdf:type owl:Class ;
                                           skos:prefLabel "GluonType7"@en .


###  http://emmo.info/emmo#EMMO_975bdc11_12db_44e7_a3c3_c5436b5e17cc
:EMMO_975bdc11_12db_44e7_a3c3_c5436b5e17cc rdf:type owl:Class ;
                                           skos:prefLabel "BlueStrangeAntiQuark"@en .


###  http://emmo.info/emmo#EMMO_9bb271f2_80a1_481a_ba78_368c4dccc235
:EMMO_9bb271f2_80a1_481a_ba78_368c4dccc235 rdf:type owl:Class ;
                                           skos:prefLabel "RedTopAntiQuark"@en .


###  http://emmo.info/emmo#EMMO_9d6eeca7_89a0_4a65_a497_9039f1164b96
:EMMO_9d6eeca7_89a0_4a65_a497_9039f1164b96 rdf:type owl:Class ;
                                           skos:prefLabel "BlueDownAntiQuark"@en .


###  http://emmo.info/emmo#EMMO_9eb96ea0_8827_4cb9_9a03_8e07f4eae1eb
:EMMO_9eb96ea0_8827_4cb9_9a03_8e07f4eae1eb rdf:type owl:Class ;
                                           skos:prefLabel "RedStrangeQuark"@en .


###  http://emmo.info/emmo#EMMO_a24cbaac_9595_4672_8a60_2818938cfc60
:EMMO_a24cbaac_9595_4672_8a60_2818938cfc60 rdf:type owl:Class ;
                                           owl:disjointUnionOf ( :EMMO_12a3441c_4fe8_4d9c_a7db_9e86ce6c41ee
                                                                 :EMMO_e7adbaa9_ae34_42e4_8101_cbd38851dcab
                                                                 :EMMO_f33cbdf9_c9d0_4dc5_a875_21d6f9c24ee4
                                                               ) ;
                                           skos:prefLabel "DownAntiQuarkType"@en .


###  http://emmo.info/emmo#EMMO_a4243cbf_b22e_4aa1_b9c1_130ce8c51ab2
:EMMO_a4243cbf_b22e_4aa1_b9c1_130ce8c51ab2 rdf:type owl:Class ;
                                           skos:prefLabel "RedTopQuark"@en .


###  http://emmo.info/emmo#EMMO_a4edc1d4_bb38_4897_ba1e_f87e7aa31c5b
:EMMO_a4edc1d4_bb38_4897_ba1e_f87e7aa31c5b rdf:type owl:Class ;
                                           owl:disjointUnionOf ( :EMMO_94b07779_910a_4e56_bb34_2754dae4e376
                                                                 :EMMO_d16ce022_5298_49a3_87a5_ca883faae18c
                                                                 :EMMO_d5e14e54_fa64_4638_83d3_faced4575e72
                                                               ) ;
                                           :EMMO_c84c6752_6d64_48cc_9500_e54a3c34898d "https://en.wikipedia.org/wiki/Down_quark" ;
                                           skos:prefLabel "DownQuark"@en .


###  http://emmo.info/emmo#EMMO_a589e6b8_2f5b_4118_8522_cdc4c89578dc
:EMMO_a589e6b8_2f5b_4118_8522_cdc4c89578dc rdf:type owl:Class ;
                                           owl:disjointUnionOf ( :EMMO_3ab4154b_d163_4236_8251_8917b07c2788
                                                                 :EMMO_76267214_2137_4909_83a4_0b815a62cbc3
                                                                 :EMMO_a4243cbf_b22e_4aa1_b9c1_130ce8c51ab2
                                                               ) ;
                                           :EMMO_c84c6752_6d64_48cc_9500_e54a3c34898d "https://en.wikipedia.org/wiki/Top_quark" ;
                                           skos:prefLabel "TopQuark"@en .


###  http://emmo.info/emmo#EMMO_a6d8e2e2_5e61_4838_977b_9a5dea421fc1
:EMMO_a6d8e2e2_5e61_4838_977b_9a5dea421fc1 rdf:type owl:Class ;
                                           :EMMO_31252f35_c767_4b97_a877_1235076c3e13 """It is natural to define entities made or more than one smaller parts according to some unity criteria. One of the most general one applicable to causal systems is to ask that all the quantum parts of the system are bonded to the rest.
In other words, causal convexity excludes all quantums that leave the system (no more interacting), or that are not yet part of it (not yet interacting).
So, a photon leaving a body is not part of the body as convex system, while a photon the is carrier of electromagnetic interaction between two molecular parts of the body, is part of the convex body."""@en ;
                                           :EMMO_967080e5_2f42_4eb2_a3a9_c58143e835f9 "A CausalSystem whose quantum parts are all bonded to the rest of the system."@en ;
                                           skos:prefLabel "CausalConvexSystem"@en .


###  http://emmo.info/emmo#EMMO_a9891fff_fa7a_4806_b7bd_786de7358e8d
:EMMO_a9891fff_fa7a_4806_b7bd_786de7358e8d rdf:type owl:Class ;
                                           :EMMO_31252f35_c767_4b97_a877_1235076c3e13 "A causal expansion is a fundamental causal system that is expressed as a complete bipartite directed graph K(m,n), when m<n."@en ;
                                           skos:prefLabel "CausalExpansion"@en .


###  http://emmo.info/emmo#EMMO_ab5ba485_7c16_4c9e_b65e_4cb7560f8e8c
:EMMO_ab5ba485_7c16_4c9e_b65e_4cb7560f8e8c rdf:type owl:Class ;
                                           skos:prefLabel "GreenDownAntiQuark"@en .


###  http://emmo.info/emmo#EMMO_ab922466_6333_4f13_91e6_03c3cad13ed8
:EMMO_ab922466_6333_4f13_91e6_03c3cad13ed8 rdf:type owl:Class ;
                                           skos:prefLabel "GreenStrangeAntiQuark"@en .


###  http://emmo.info/emmo#EMMO_ad6b0980_fa04_4ec3_b033_6aed9f4ed17c
:EMMO_ad6b0980_fa04_4ec3_b033_6aed9f4ed17c rdf:type owl:Class ;
                                           skos:prefLabel "BlueTopAntiQuark"@en .


###  http://emmo.info/emmo#EMMO_aeebc6d5_bf98_45c1_b3eb_89de6722ba46
:EMMO_aeebc6d5_bf98_45c1_b3eb_89de6722ba46 rdf:type owl:Class ;
                                           skos:prefLabel "RedCharmAntiQuark"@en .


###  http://emmo.info/emmo#EMMO_b14894ce_aad8_45e6_8035_f902c0d339ad
:EMMO_b14894ce_aad8_45e6_8035_f902c0d339ad rdf:type owl:Class ;
                                           owl:disjointUnionOf ( :EMMO_29836ff7_d416_49ae_b76b_f367c326b107
                                                                 :EMMO_9bb271f2_80a1_481a_ba78_368c4dccc235
                                                                 :EMMO_ad6b0980_fa04_4ec3_b033_6aed9f4ed17c
                                                               ) ;
                                           skos:prefLabel "TopAntiQuark"@en .


###  http://emmo.info/emmo#EMMO_b4abf29e_aab7_4c2f_af0b_536a92ef327f
:EMMO_b4abf29e_aab7_4c2f_af0b_536a92ef327f rdf:type owl:Class ;
                                           skos:prefLabel "AntiTau"@en .


###  http://emmo.info/emmo#EMMO_b57afc1a_93e9_43ba_b41f_9ec3598b4e46
:EMMO_b57afc1a_93e9_43ba_b41f_9ec3598b4e46 rdf:type owl:Class ;
                                           skos:prefLabel "GreenUpQuark"@en .


###  http://emmo.info/emmo#EMMO_b8fa18b7_14c7_42cd_bd5f_4fc073677a5b
:EMMO_b8fa18b7_14c7_42cd_bd5f_4fc073677a5b rdf:type owl:Class ;
                                           skos:prefLabel "BlueStrangeQuark"@en .


###  http://emmo.info/emmo#EMMO_b9277e83_016c_405f_b90a_7e93642c775b
:EMMO_b9277e83_016c_405f_b90a_7e93642c775b rdf:type owl:Class ;
                                           skos:prefLabel "RedDownAntiQuark"@en .


###  http://emmo.info/emmo#EMMO_c26a0340_d619_4928_b1a1_1a04e88bb89d
:EMMO_c26a0340_d619_4928_b1a1_1a04e88bb89d rdf:type owl:Class ;
                                           rdfs:subClassOf :EMMO_3f9ae00e_810c_4518_aec2_7200e424cf68 ;
                                           owl:disjointUnionOf ( :EMMO_8dbaf3ca_8f0d_4c45_92e1_c6d805b83c87
                                                                 :EMMO_fa3c9d4d_9fc9_4e8a_82c1_28c84e34133a
                                                               ) ;
                                           :EMMO_967080e5_2f42_4eb2_a3a9_c58143e835f9 "The union of all classes categorising elementary particles according to the Standard Model."@en ;
                                           :EMMO_c7b62dd7_063a_4c2a_8504_42f7264ba83f "Disjointness comes from the fact that standard model elementary particles are entities that possess objectively distinct and singular characters."@en ,
                                                                                      "Graviton is included, even if it is an hypothetical particle, to enable causality for gravitational interactions."@en ,
                                                                                      """This class represents only real particles that are the input and output of a Feynman diagram, and hence respect the E²-p²c²=m²c⁴ energy-momentum equality (on the mass shell). 
In the EMMO the virtual particles (off the mass shell), the internal propagators of the interaction within a Feynman diagram, are not represented as mereological entities but as object relations (binary predicates)."""@en ;
                                           skos:altLabel "ElementaryParticle"@en ;
                                           skos:prefLabel "StandardModelParticle"@en .

[ rdf:type owl:Axiom ;
   owl:annotatedSource :EMMO_c26a0340_d619_4928_b1a1_1a04e88bb89d ;
   owl:annotatedProperty skos:altLabel ;
   owl:annotatedTarget "ElementaryParticle"@en ;
   :EMMO_705f27ae_954c_4f13_98aa_18473fc52b25 "From Latin elementārius (“elementary”), from elementum (“one of the four elements of antiquity; fundamentals”)."@en
 ] .


###  http://emmo.info/emmo#EMMO_c88a0f70_482b_4e37_9ae2_ee66bbfc20a7
:EMMO_c88a0f70_482b_4e37_9ae2_ee66bbfc20a7 rdf:type owl:Class ;
                                           owl:disjointUnionOf ( :EMMO_29d24a97_f3bd_4e9b_934d_9da589f719e5
                                                                 :EMMO_4cc06415_9c11_4071_b732_fd05ad750f07
                                                                 :EMMO_5a77b7a6_7b16_48cd_8d69_a0c4b9174a3f
                                                                 :EMMO_975bdc11_12db_44e7_a3c3_c5436b5e17cc
                                                                 :EMMO_9d6eeca7_89a0_4a65_a497_9039f1164b96
                                                                 :EMMO_ad6b0980_fa04_4ec3_b033_6aed9f4ed17c
                                                               ) ;
                                           skos:prefLabel "BlueAntiQuark"@en .


###  http://emmo.info/emmo#EMMO_cafd0f10_ce85_48b9_9a36_2b0af141ce21
:EMMO_cafd0f10_ce85_48b9_9a36_2b0af141ce21 rdf:type owl:Class ;
                                           :EMMO_967080e5_2f42_4eb2_a3a9_c58143e835f9 "An elementary particle of a fundamental bosonic type."@en ;
                                           skos:prefLabel "ElementaryBoson"@en .


###  http://emmo.info/emmo#EMMO_cc741dde_2c7c_46ef_bb66_16a6d12c2a88
:EMMO_cc741dde_2c7c_46ef_bb66_16a6d12c2a88 rdf:type owl:Class ;
                                           owl:disjointUnionOf ( :EMMO_74fd4dfc_a59e_4f66_8822_7fc3ad8a0664
                                                                 :EMMO_c88a0f70_482b_4e37_9ae2_ee66bbfc20a7
                                                                 :EMMO_ffd65547_6a7e_499d_826a_cee9e7d669fd
                                                               ) ,
                                                               ( :EMMO_a24cbaac_9595_4672_8a60_2818938cfc60
                                                                 :EMMO_dd891386_9d00_4d6f_8fad_f69e0522d47a
                                                               ) ;
                                           skos:prefLabel "AntiQuark"@en .


###  http://emmo.info/emmo#EMMO_cf972459_e649_4aa8_9676_3d219b5e0fe6
:EMMO_cf972459_e649_4aa8_9676_3d219b5e0fe6 rdf:type owl:Class ;
                                           owl:disjointUnionOf ( :EMMO_225775f9_3bf3_4309_a7e1_aa7305c9278a
                                                                 :EMMO_387b0334_aff8_4b3f_9062_8ad051f72e91
                                                                 :EMMO_506cb971_797d_4cfb_88c3_3020c4396365
                                                                 :EMMO_9eb96ea0_8827_4cb9_9a03_8e07f4eae1eb
                                                                 :EMMO_a4243cbf_b22e_4aa1_b9c1_130ce8c51ab2
                                                                 :EMMO_d16ce022_5298_49a3_87a5_ca883faae18c
                                                               ) ;
                                           skos:prefLabel "RedQuark"@en .


###  http://emmo.info/emmo#EMMO_d16ce022_5298_49a3_87a5_ca883faae18c
:EMMO_d16ce022_5298_49a3_87a5_ca883faae18c rdf:type owl:Class ;
                                           skos:prefLabel "RedDownQuark"@en .


###  http://emmo.info/emmo#EMMO_d2fc9fc2_7f50_495d_a311_1832349db6cb
:EMMO_d2fc9fc2_7f50_495d_a311_1832349db6cb rdf:type owl:Class ;
                                           owl:disjointUnionOf ( :EMMO_2531fe94_1cdf_4f36_9abc_7ab7574310db
                                                                 :EMMO_3a948fa6_033a_4bb2_a319_36a45741d832
                                                                 :EMMO_8043d3c6_a4c1_4089_ba34_9744e28e5b3d
                                                               ) ;
                                           skos:prefLabel "ElectronType"@en .


###  http://emmo.info/emmo#EMMO_d324ae63_7574_4d73_b25b_96479e2626f2
:EMMO_d324ae63_7574_4d73_b25b_96479e2626f2 rdf:type owl:Class ;
                                           owl:disjointUnionOf ( :EMMO_d2fc9fc2_7f50_495d_a311_1832349db6cb
                                                                 :EMMO_dbb2ae7f_9f47_41b3_bf68_d9bece864e2c
                                                               ) ;
                                           :EMMO_967080e5_2f42_4eb2_a3a9_c58143e835f9 "An elementary particle of half-integer spin (spin 1⁄2) that does not undergo strong interactions."@en ;
                                           :EMMO_c84c6752_6d64_48cc_9500_e54a3c34898d "https://en.wikipedia.org/wiki/Lepton" ;
                                           skos:prefLabel "Lepton"@en .


###  http://emmo.info/emmo#EMMO_d37eeb84_895f_4c30_bf60_387b3314a1a6
:EMMO_d37eeb84_895f_4c30_bf60_387b3314a1a6 rdf:type owl:Class ;
                                           owl:disjointUnionOf ( :EMMO_387b0334_aff8_4b3f_9062_8ad051f72e91
                                                                 :EMMO_80252279_046c_4e33_bdf4_8932f79b6c91
                                                                 :EMMO_e1ae2427_e902_44ae_bac2_8ac80939c457
                                                               ) ;
                                           :EMMO_c84c6752_6d64_48cc_9500_e54a3c34898d "https://en.wikipedia.org/wiki/Bottom_quark" ;
                                           skos:prefLabel "BottomQuark"@en .


###  http://emmo.info/emmo#EMMO_d5e14e54_fa64_4638_83d3_faced4575e72
:EMMO_d5e14e54_fa64_4638_83d3_faced4575e72 rdf:type owl:Class ;
                                           skos:prefLabel "GreenDownQuark"@en .


###  http://emmo.info/emmo#EMMO_da9e740a_6056_4fa5_a663_c6622e1972d8
:EMMO_da9e740a_6056_4fa5_a663_c6622e1972d8 rdf:type owl:Class ;
                                           skos:prefLabel "RedUpAntiQuark"@en .


###  http://emmo.info/emmo#EMMO_dad35c10_dd6c_4602_8474_f4ef68517fe9
:EMMO_dad35c10_dd6c_4602_8474_f4ef68517fe9 rdf:type owl:Class ;
                                           owl:disjointUnionOf ( :EMMO_72d53756_7fb1_46ed_980f_83f47efbe105
                                                                 :EMMO_d324ae63_7574_4d73_b25b_96479e2626f2
                                                               ) ;
                                           skos:prefLabel "FundamentalMatterParticle"@en .


###  http://emmo.info/emmo#EMMO_dbb2ae7f_9f47_41b3_bf68_d9bece864e2c
:EMMO_dbb2ae7f_9f47_41b3_bf68_d9bece864e2c rdf:type owl:Class ;
                                           rdfs:subClassOf :EMMO_8ab3ff9d_35d4_44b7_9d66_7b0b30c40da8 ;
                                           owl:disjointUnionOf ( :EMMO_1d5305d7_5690_4e5a_92de_4611e8c356ef
                                                                 :EMMO_83550665_c68c_4015_86a7_308c9dd2fb4b
                                                                 :EMMO_eb95a619_ca07_4678_a809_10021b25a13f
                                                               ) ;
                                           :EMMO_967080e5_2f42_4eb2_a3a9_c58143e835f9 "An elementary particle with spin 1/2 that interacts only via the weak interaction and gravity."@en ;
                                           :EMMO_c84c6752_6d64_48cc_9500_e54a3c34898d "https://en.wikipedia.org/wiki/Neutrino" ;
                                           skos:prefLabel "NeutrinoType"@en .


###  http://emmo.info/emmo#EMMO_dcc63058_f36a_4f49_a109_a8c3de88d890
:EMMO_dcc63058_f36a_4f49_a109_a8c3de88d890 rdf:type owl:Class ;
                                           owl:disjointUnionOf ( :EMMO_470697b1_a5bd_44b9_b00d_a77c9bcfb066
                                                                 :EMMO_76267214_2137_4909_83a4_0b815a62cbc3
                                                                 :EMMO_80252279_046c_4e33_bdf4_8932f79b6c91
                                                                 :EMMO_891d1351_3843_4da3_906b_3b30411bd512
                                                                 :EMMO_b57afc1a_93e9_43ba_b41f_9ec3598b4e46
                                                                 :EMMO_d5e14e54_fa64_4638_83d3_faced4575e72
                                                               ) ;
                                           skos:prefLabel "GreenQuark"@en .


###  http://emmo.info/emmo#EMMO_dcca141c_dba1_4f83_86ac_f4cb2d9a1bdd
:EMMO_dcca141c_dba1_4f83_86ac_f4cb2d9a1bdd rdf:type owl:Class ;
                                           owl:disjointUnionOf ( :EMMO_1d2bf964_5d54_4da6_a02d_7c908517ef91
                                                                 :EMMO_3ab4154b_d163_4236_8251_8917b07c2788
                                                                 :EMMO_94b07779_910a_4e56_bb34_2754dae4e376
                                                                 :EMMO_b8fa18b7_14c7_42cd_bd5f_4fc073677a5b
                                                                 :EMMO_e1ae2427_e902_44ae_bac2_8ac80939c457
                                                                 :EMMO_f321cf62_99e4_418e_bb3e_3dfcc91f701f
                                                               ) ;
                                           skos:prefLabel "BlueQuark"@en .


###  http://emmo.info/emmo#EMMO_dd891386_9d00_4d6f_8fad_f69e0522d47a
:EMMO_dd891386_9d00_4d6f_8fad_f69e0522d47a rdf:type owl:Class ;
                                           owl:disjointUnionOf ( :EMMO_5293c41e_4bbf_4aaa_8479_efd0737a0e8d
                                                                 :EMMO_68c0e0cd_6afd_4eb7_9dfa_91c2462002c9
                                                                 :EMMO_b14894ce_aad8_45e6_8035_f902c0d339ad
                                                               ) ;
                                           skos:prefLabel "UpAntiQuarkType"@en .


###  http://emmo.info/emmo#EMMO_de5e558c_2066_4b1f_b888_e2503bcafee0
:EMMO_de5e558c_2066_4b1f_b888_e2503bcafee0 rdf:type owl:Class ;
                                           skos:prefLabel "TauAntiNeutrino"@en .


###  http://emmo.info/emmo#EMMO_e1ae2427_e902_44ae_bac2_8ac80939c457
:EMMO_e1ae2427_e902_44ae_bac2_8ac80939c457 rdf:type owl:Class ;
                                           skos:prefLabel "BlueBottomQuark"@en .


###  http://emmo.info/emmo#EMMO_e2000aeb_e3ab_41b7_a790_7c8bd02d0b6e
:EMMO_e2000aeb_e3ab_41b7_a790_7c8bd02d0b6e rdf:type owl:Class ;
                                           skos:prefLabel "GluonType6"@en .


###  http://emmo.info/emmo#EMMO_e5728eea_e805_433e_a426_56c4fe811e67
:EMMO_e5728eea_e805_433e_a426_56c4fe811e67 rdf:type owl:Class ;
                                           skos:prefLabel "WPositiveBoson"@en .


###  http://emmo.info/emmo#EMMO_e7aac247_31d6_4b2e_9fd2_e842b1b7ccac
:EMMO_e7aac247_31d6_4b2e_9fd2_e842b1b7ccac owl:disjointUnionOf ( :EMMO_09f0ac34_c349_46b5_acf0_0edeae52cca1
                                                                 :EMMO_0f19d84e_05b4_47c9_a5de_bb2a913d211b
                                                               ) ,
                                                               ( :EMMO_a6d8e2e2_5e61_4838_977b_9a5dea421fc1
                                                                 :EMMO_4bb03d40_78d2_45a4_9cb0_4336c9fc3b70
                                                               ) .


###  http://emmo.info/emmo#EMMO_e7adbaa9_ae34_42e4_8101_cbd38851dcab
:EMMO_e7adbaa9_ae34_42e4_8101_cbd38851dcab rdf:type owl:Class ;
                                           owl:disjointUnionOf ( :EMMO_9d6eeca7_89a0_4a65_a497_9039f1164b96
                                                                 :EMMO_ab5ba485_7c16_4c9e_b65e_4cb7560f8e8c
                                                                 :EMMO_b9277e83_016c_405f_b90a_7e93642c775b
                                                               ) ;
                                           skos:prefLabel "DownAntiQuark"@en .


###  http://emmo.info/emmo#EMMO_eb3c61f0_3983_4346_a0c6_e7f6b90a67a8
:EMMO_eb3c61f0_3983_4346_a0c6_e7f6b90a67a8 rdf:type owl:Class ;
                                           :EMMO_967080e5_2f42_4eb2_a3a9_c58143e835f9 "The class of individuals that stand for gravitons elementary particles."@en ;
                                           :EMMO_c7b62dd7_063a_4c2a_8504_42f7264ba83f """While this particle is only supposed to exist, the EMMO approach to classical and quantum systems represents fields as made of particles.

For this reason graviton is an useful concept to homogenize the approach between different fields."""@en ;
                                           :EMMO_c84c6752_6d64_48cc_9500_e54a3c34898d "https://en.wikipedia.org/wiki/Graviton" ;
                                           skos:prefLabel "Graviton"@en .


###  http://emmo.info/emmo#EMMO_eb95a619_ca07_4678_a809_10021b25a13f
:EMMO_eb95a619_ca07_4678_a809_10021b25a13f rdf:type owl:Class ;
                                           :EMMO_967080e5_2f42_4eb2_a3a9_c58143e835f9 "A neutrino belonging to the third generation of leptons."@en ;
                                           :EMMO_c84c6752_6d64_48cc_9500_e54a3c34898d "https://en.wikipedia.org/wiki/Tau_neutrino" ;
                                           skos:prefLabel "TauNeutrino"@en .


###  http://emmo.info/emmo#EMMO_ebb26c39_dbbc_4363_b784_88d9110e4d5b
:EMMO_ebb26c39_dbbc_4363_b784_88d9110e4d5b rdf:type owl:Class ;
                                           skos:prefLabel "GluonType3"@en .


###  http://emmo.info/emmo#EMMO_edfa7d90_6b21_4669_b9b1_13c77de760eb
:EMMO_edfa7d90_6b21_4669_b9b1_13c77de760eb rdf:type owl:Class ;
                                           rdfs:subClassOf :EMMO_07bb613c_e8d0_425f_abcc_47c58b14704e ;
                                           owl:disjointUnionOf ( :EMMO_2a0f30f5_bb26_4235_9d67_a6b22aca78e3
                                                                 :EMMO_60d13cae_ea44_4a71_9ca7_ba65f72836a4
                                                                 :EMMO_de5e558c_2066_4b1f_b888_e2503bcafee0
                                                               ) ;
                                           skos:prefLabel "AntiNeutrinoType"@en .


###  http://emmo.info/emmo#EMMO_f321cf62_99e4_418e_bb3e_3dfcc91f701f
:EMMO_f321cf62_99e4_418e_bb3e_3dfcc91f701f rdf:type owl:Class ;
                                           skos:prefLabel "BlueUpQuark"@en .


###  http://emmo.info/emmo#EMMO_f33cbdf9_c9d0_4dc5_a875_21d6f9c24ee4
:EMMO_f33cbdf9_c9d0_4dc5_a875_21d6f9c24ee4 rdf:type owl:Class ;
                                           owl:disjointUnionOf ( :EMMO_73aa05b8_51be_4863_bb0b_35845ac9362b
                                                                 :EMMO_975bdc11_12db_44e7_a3c3_c5436b5e17cc
                                                                 :EMMO_ab922466_6333_4f13_91e6_03c3cad13ed8
                                                               ) ;
                                           skos:prefLabel "StrangeAntiQuark"@en .


###  http://emmo.info/emmo#EMMO_f8e436fb_61ed_4512_a5a5_bee90f0cec2f
:EMMO_f8e436fb_61ed_4512_a5a5_bee90f0cec2f rdf:type owl:Class ;
                                           :EMMO_967080e5_2f42_4eb2_a3a9_c58143e835f9 "An uncharged vector boson that mediate the weak interaction."@en ;
                                           :EMMO_c7b62dd7_063a_4c2a_8504_42f7264ba83f "Z bosons are their own antiparticles."@en ;
                                           :EMMO_c84c6752_6d64_48cc_9500_e54a3c34898d "https://en.wikipedia.org/wiki/W_and_Z_bosons" ;
                                           skos:altLabel "NeutralWeakBoson"@en ;
                                           skos:prefLabel "ZBoson"@en .


###  http://emmo.info/emmo#EMMO_fa3c9d4d_9fc9_4e8a_82c1_28c84e34133a
:EMMO_fa3c9d4d_9fc9_4e8a_82c1_28c84e34133a rdf:type owl:Class ;
                                           owl:disjointUnionOf ( :EMMO_676a29e6_d4e1_4b54_8961_25947bd20861
                                                                 :EMMO_eb3c61f0_3983_4346_a0c6_e7f6b90a67a8
                                                                 :EMMO_fd6559e8_ef94_460c_9dfc_bad5c68d63b4
                                                               ) ;
                                           :EMMO_31252f35_c767_4b97_a877_1235076c3e13 "A particle with integer spin that follows Bose–Einstein statistics."@en ;
                                           :EMMO_967080e5_2f42_4eb2_a3a9_c58143e835f9 "A boson that is a single elementary particle."@en ;
                                           :EMMO_c84c6752_6d64_48cc_9500_e54a3c34898d "https://en.wikipedia.org/wiki/Boson#Elementary_bosons"@en ;
                                           skos:prefLabel "FundamentalBoson"@en .

[ rdf:type owl:Axiom ;
   owl:annotatedSource :EMMO_fa3c9d4d_9fc9_4e8a_82c1_28c84e34133a ;
   owl:annotatedProperty skos:prefLabel ;
   owl:annotatedTarget "FundamentalBoson"@en ;
   :EMMO_705f27ae_954c_4f13_98aa_18473fc52b25 "1940s: named after S.N. Bose."@en
 ] .


###  http://emmo.info/emmo#EMMO_fbf354a6_a466_4467_9473_a90b68f5d032
:EMMO_fbf354a6_a466_4467_9473_a90b68f5d032 rdf:type owl:Class ;
                                           skos:prefLabel "GreenCharmAntiQuark"@en .


###  http://emmo.info/emmo#EMMO_fc47b76f_ad01_4cd0_8fc6_55532000e7c8
:EMMO_fc47b76f_ad01_4cd0_8fc6_55532000e7c8 rdf:type owl:Class ;
                                           owl:disjointUnionOf ( :EMMO_0a3f04a6_ba3a_49d9_99da_08b0e26f51f0
                                                                 :EMMO_1ea2f3fc_da94_4685_99b4_352922fbc461
                                                                 :EMMO_a589e6b8_2f5b_4118_8522_cdc4c89578dc
                                                               ) ;
                                           skos:prefLabel "UpQuarkType"@en .


###  http://emmo.info/emmo#EMMO_fd6559e8_ef94_460c_9dfc_bad5c68d63b4
:EMMO_fd6559e8_ef94_460c_9dfc_bad5c68d63b4 rdf:type owl:Class ;
                                           owl:disjointUnionOf ( :EMMO_1dcc2b31_7ff4_49ed_a1bc_6e4c055c951c
                                                                 :EMMO_25f8b804_9a0b_4387_a3e7_b35bce5365ee
                                                                 :EMMO_7db59e56_f68b_48b7_ae99_891c35ae5c3b
                                                               ) ;
                                           :EMMO_967080e5_2f42_4eb2_a3a9_c58143e835f9 "A bosonic elementary particle that mediates interactions among elementary fermions, and thus acts as a force carrier."@en ;
                                           :EMMO_c7b62dd7_063a_4c2a_8504_42f7264ba83f "All known gauge bosons have a spin of 1 and are hence also vector bosons."@en ,
                                                                                      "Gauge bosons can carry any of the four fundamental interactions of nature."@en ;
                                           :EMMO_c84c6752_6d64_48cc_9500_e54a3c34898d "https://en.wikipedia.org/wiki/Gauge_boson" ;
                                           skos:prefLabel "GaugeBoson"@en .


###  http://emmo.info/emmo#EMMO_ff010476_5153_422b_99ad_0cd59b226892
:EMMO_ff010476_5153_422b_99ad_0cd59b226892 rdf:type owl:Class ;
                                           owl:disjointUnionOf ( :EMMO_22a6f189_7ad7_424d_af15_5efe002c1365
                                                                 :EMMO_a4edc1d4_bb38_4897_ba1e_f87e7aa31c5b
                                                                 :EMMO_d37eeb84_895f_4c30_bf60_387b3314a1a6
                                                               ) ;
                                           skos:prefLabel "DownQuarkType"@en .


###  http://emmo.info/emmo#EMMO_ffd65547_6a7e_499d_826a_cee9e7d669fd
:EMMO_ffd65547_6a7e_499d_826a_cee9e7d669fd rdf:type owl:Class ;
                                           owl:disjointUnionOf ( :EMMO_29836ff7_d416_49ae_b76b_f367c326b107
                                                                 :EMMO_4a465306_cb91_4458_a94a_2d0584d9aa95
                                                                 :EMMO_88ca735d_af0e_4773_b769_9c9bc6f8f91c
                                                                 :EMMO_ab5ba485_7c16_4c9e_b65e_4cb7560f8e8c
                                                                 :EMMO_ab922466_6333_4f13_91e6_03c3cad13ed8
                                                                 :EMMO_fbf354a6_a466_4467_9473_a90b68f5d032
                                                               ) ;
                                           skos:prefLabel "GreenAntiQuark"@en .


###  http://emmo.info/emmo#EMMO_b56c3aa6_28e5_4f9b_a4a5_93d8c68e1570
:EMMO_b56c3aa6_28e5_4f9b_a4a5_93d8c68e1570 rdf:type owl:Class ;
                                      skos:prefLabel "PhysicallyInteractingConvex"@en .


###  http://emmo.info/emmo#4bb03d40_78d2_45a4_9cb0_4336c9fc3b70
:EMMO_4bb03d40_78d2_45a4_9cb0_4336c9fc3b70 rdf:type owl:Class ;
                                                             skos:prefLabel "CausallHairedSystem"@en .


###  http://emmo.info/emmo#5e00b1db_48fc_445b_82e8_ab0e2255bf52
<<<<<<< HEAD
<http://emmo.info/emmo#5e00b1db_48fc_445b_82e8_ab0e2255bf52> rdf:type owl:Class ;
                                                             :EMMO_31252f35_c767_4b97_a877_1235076c3e13 """An multi-particle path is a causal path of quantum entities of different type, following the causal connection between an initial quantum up to the final one, regardless on the fact that causality is passing through elementary particles of different types.
For example, a path starting from an elementary  photon, then through the electron with which it scatter, and then trough a positron with which the electron collides."""@en ;
                                                             :EMMO_967080e5_2f42_4eb2_a3a9_c58143e835f9 "A chausal path whose quantum parts belongs to at least two different standard model fundamental types."@en ;
=======
:EMMO_5e00b1db_48fc_445b_82e8_ab0e2255bf52 rdf:type owl:Class ;
>>>>>>> 0837c796
                                                             skos:prefLabel "MultiParticlePath"@en .


###  Generated by the OWL API (version 4.5.26.2023-07-17T20:34:13Z) https://github.com/owlcs/owlapi<|MERGE_RESOLUTION|>--- conflicted
+++ resolved
@@ -990,14 +990,10 @@
 
 
 ###  http://emmo.info/emmo#5e00b1db_48fc_445b_82e8_ab0e2255bf52
-<<<<<<< HEAD
 <http://emmo.info/emmo#5e00b1db_48fc_445b_82e8_ab0e2255bf52> rdf:type owl:Class ;
                                                              :EMMO_31252f35_c767_4b97_a877_1235076c3e13 """An multi-particle path is a causal path of quantum entities of different type, following the causal connection between an initial quantum up to the final one, regardless on the fact that causality is passing through elementary particles of different types.
 For example, a path starting from an elementary  photon, then through the electron with which it scatter, and then trough a positron with which the electron collides."""@en ;
                                                              :EMMO_967080e5_2f42_4eb2_a3a9_c58143e835f9 "A chausal path whose quantum parts belongs to at least two different standard model fundamental types."@en ;
-=======
-:EMMO_5e00b1db_48fc_445b_82e8_ab0e2255bf52 rdf:type owl:Class ;
->>>>>>> 0837c796
                                                              skos:prefLabel "MultiParticlePath"@en .
 
 

@prefix : <http://emmo.info/emmo#> .
@prefix owl: <http://www.w3.org/2002/07/owl#> .
@prefix rdf: <http://www.w3.org/1999/02/22-rdf-syntax-ns#> .
@prefix xml: <http://www.w3.org/XML/1998/namespace> .
@prefix xsd: <http://www.w3.org/2001/XMLSchema#> .
@prefix rdfs: <http://www.w3.org/2000/01/rdf-schema#> .
@prefix skos: <http://www.w3.org/2004/02/skos/core#> .
@prefix dcterms: <http://purl.org/dc/terms/> .
@base <http://emmo.info/emmo#> .

<http://emmo.info/emmo/perspectives/data> rdf:type owl:Ontology ;
                                           owl:versionIRI <http://emmo.info/emmo/1.0.0-beta5/perspectives/data> ;
                                           owl:imports <http://emmo.info/emmo/1.0.0-beta5/perspectives/perspective> ;
                                           dcterms:abstract ""@en ;
                                           dcterms:contributor "Francesca Lønstad Bleken, SINTEF, NO"@en ,
                                                               "Michael Noeske, FRAUNHOFER IFAM, DE"@en ,
<<<<<<< HEAD
                                                               "Gerhard Goldbeck, Goldbeck Consulting Ltd (UK)" ,
                                                               "Jesper Friis, SINTEF, NO" ;
                                           dcterms:creator "Emanuele Ghedini, University of Bologna, IT" ;
=======
                                                               "Gerhard Goldbeck, Goldbeck Consulting Ltd (UK)"@en ,
                                                               "Jesper Friis, SINTEF, NO"@en ;
                                           dcterms:creator "Emanuele Ghedini, University of Bologna, IT"@en ;
>>>>>>> acbf2bff
                                           dcterms:license "https://creativecommons.org/licenses/by/4.0/legalcode" ;
                                           dcterms:publisher "EMMC ASBL"@en ;
                                           dcterms:title "Distinctional"@en ;
                                           rdfs:comment """Contacts:
Gerhard Goldbeck
Goldbeck Consulting Ltd (UK)
email: gerhard@goldbeck-consulting.com

Emanuele Ghedini
University of Bologna (IT)
email: emanuele.ghedini@unibo.it"""@en ,
                                                        "The EMMO requires HermiT reasoner plugin in order to visualize all inferences and class hierarchy (ctrl+R hotkey in Protege)."@en ;
                                           owl:versionInfo "1.0.0-beta5" .

#################################################################
#    Object Properties
#################################################################

###  http://emmo.info/emmo/perspectives/data#EMMO_b19aacfc_5f73_4c33_9456_469c1e89a53e
:EMMO_b19aacfc_5f73_4c33_9456_469c1e89a53e rdf:type owl:ObjectProperty ;
                                           rdfs:subPropertyOf :EMMO_55354438_7000_4284_b1b9_59d60c2261b9 ;
                                           rdfs:domain :EMMO_194e367c_9783_4bf5_96d0_9ad597d48d9a ;
                                           rdfs:range :EMMO_50d6236a_7667_4883_8ae1_9bb5d190423a ;
                                           :EMMO_967080e5_2f42_4eb2_a3a9_c58143e835f9 "Relates a dataset to its datum."@en ;
                                           skos:prefLabel "hasDatum"@en .


#################################################################
#    Data properties
#################################################################

###  http://emmo.info/emmo#b6292331_94af_4f00_976b_ea55960c2f1c
:b6292331_94af_4f00_976b_ea55960c2f1c rdf:type owl:DatatypeProperty ;
                                      rdfs:subPropertyOf owl:topDataProperty ;
                                      rdfs:domain :EMMO_1e877c70_3b01_45a8_a8f6_8ce4f6a24660 ;
                                      :EMMO_967080e5_2f42_4eb2_a3a9_c58143e835f9 "The owl:dataProperty that provides a serialisation of an EMMO data entity." ;
                                      :EMMO_c7b62dd7_063a_4c2a_8504_42f7264ba83f "This is the superproperty of all data properties used to serialise a fundamental data type in the EMMO Data perspective. An entity can have only one data value expressing its serialisation (e.g. a Real entity cannot have two different real values)." ;
                                      skos:prefLabel "hasDataValue"@en .


#################################################################
#    Classes
#################################################################

###  http://emmo.info/emmo#EMMO_0d1c0018_42e2_4506_bc3d_f53c117c1ad3
:EMMO_0d1c0018_42e2_4506_bc3d_f53c117c1ad3 rdf:type owl:Class ;
                                           :EMMO_967080e5_2f42_4eb2_a3a9_c58143e835f9 "Data that are decoded retaining its continuous variations characteristic."@en ;
                                           :EMMO_b432d2d5_25f4_4165_99c5_5935a7763c1a "A vynil contain continuous information about the recorded sound."@en ;
                                           :EMMO_c7b62dd7_063a_4c2a_8504_42f7264ba83f "The fact that there may be a finite granularity in the variations of the material basis (e.g. the smallest peak in a vynil that can be recognized by the piezo-electric transducer) does not prevent a data to be analog. It means only that the focus on such data encoding is on a scale that makes such variations negligible, making them practically a continuum."@en ;
                                           skos:prefLabel "AnalogData"@en .


###  http://emmo.info/emmo#EMMO_194e367c_9783_4bf5_96d0_9ad597d48d9a
:EMMO_194e367c_9783_4bf5_96d0_9ad597d48d9a rdf:type owl:Class ;
                                           :EMMO_967080e5_2f42_4eb2_a3a9_c58143e835f9 "Encoded data made of more than one datum."@en ;
                                           skos:prefLabel "DataSet"@en .


###  http://emmo.info/emmo#EMMO_1e877c70_3b01_45a8_a8f6_8ce4f6a24660
:EMMO_1e877c70_3b01_45a8_a8f6_8ce4f6a24660 rdf:type owl:Class ;
                                           owl:equivalentClass [ rdf:type owl:Class ;
                                                                 owl:unionOf ( :EMMO_3e7add3d_e6ed_489a_a796_8e31fef9b490
                                                                               :EMMO_5a10e288_c6a5_409a_a16a_98a2fb8be4f3
                                                                             )
                                                               ] ;
                                           rdfs:subClassOf :EMMO_49267eba_5548_4163_8f36_518d65b583f9 ;
                                           :EMMO_967080e5_2f42_4eb2_a3a9_c58143e835f9 "A perspective in which entities are represented according to the variation of their properties."@en ;
                                           :EMMO_c7b62dd7_063a_4c2a_8504_42f7264ba83f """A data is a causal object whose variations (non-uniformity) can be recognised and eventually interpreted.
A data can be of different physical types (e.g., matter, wave, atomic excited states).
How the variations are recognised and eventually decoded depends on the interpreting rules that characterise that type of data.
Variations are pure physical variations and do not necessarily possess semantic meaning."""@en ,
                                                                                      "The covering axiom that defines the data class discriminates within all the possible causal objects between encoded or non encoded."@en ;
                                           rdfs:seeAlso "Luciano Floridi, \"Information - A very Short Introduction\", Oxford University Press., (2010) ISBN 978-0199551378"@en ;
                                           skos:altLabel "Contrast"@en ,
                                                         "Dedomena"@en ,
                                                         "Pattern"@en ;
                                           skos:prefLabel "Data"@en .

[ rdf:type owl:Axiom ;
   owl:annotatedSource :EMMO_1e877c70_3b01_45a8_a8f6_8ce4f6a24660 ;
   owl:annotatedProperty skos:altLabel ;
   owl:annotatedTarget "Dedomena"@en ;
   :EMMO_705f27ae_954c_4f13_98aa_18473fc52b25 "From Greek, nominative plural form of δεδομένο (dedoméno) (data, information)"@en
 ] .

[ rdf:type owl:Axiom ;
   owl:annotatedSource :EMMO_1e877c70_3b01_45a8_a8f6_8ce4f6a24660 ;
   owl:annotatedProperty skos:prefLabel ;
   owl:annotatedTarget "Data"@en ;
   :EMMO_705f27ae_954c_4f13_98aa_18473fc52b25 "From Latin data, nominative plural of datum (“that is given”), neuter past participle of dō (“I give”)."@en
 ] .


###  http://emmo.info/emmo#EMMO_3e7add3d_e6ed_489a_a796_8e31fef9b490
:EMMO_3e7add3d_e6ed_489a_a796_8e31fef9b490 rdf:type owl:Class ;
                                           owl:equivalentClass [ rdf:type owl:Class ;
                                                                 owl:unionOf ( :EMMO_0d1c0018_42e2_4506_bc3d_f53c117c1ad3
                                                                               :EMMO_be8592a7_68d1_4a06_ad23_82f2b56ef926
                                                                             )
                                                               ] ,
                                                               [ rdf:type owl:Class ;
                                                                 owl:unionOf ( :EMMO_194e367c_9783_4bf5_96d0_9ad597d48d9a
                                                                               :EMMO_50d6236a_7667_4883_8ae1_9bb5d190423a
                                                                             )
                                                               ] ,
                                                               [ rdf:type owl:Class ;
                                                                 owl:unionOf ( :EMMO_6fa1feac_c388_44cc_a721_283499d5addc
                                                                               :EMMO_ed257e78_8b59_44c3_9d61_06c261184f55
                                                                             )
                                                               ] ,
                                                               [ rdf:type owl:Class ;
                                                                 owl:unionOf ( :EMMO_888a5dea_3b7d_4dc0_93f2_d4e345a1f903
                                                                               :EMMO_ac1a05c5_0c17_4387_bac0_683f2a86f3ed
                                                                             )
                                                               ] ;
                                           :EMMO_967080e5_2f42_4eb2_a3a9_c58143e835f9 "A causal object whose properties variation are encoded by an agent and that can be decoded by another agent according to a specific rule."@en ;
                                           :EMMO_b432d2d5_25f4_4165_99c5_5935a7763c1a """A Radio Morse Code transmission can be addressed by combination of perspectives.

Physicalistic: the electromagnetic pulses can be defined as individual A (of type Field) and the strip of paper coming out a printer receiver can be defined as individual B (of type Matter).
Data: both A and B are also DiscreteData class individuals. In particular they may belong to a MorseData class, subclass of DiscreteData.
Perceptual: B is an individual belonging to the graphical entities expressing symbols. In particular is a formula under the MorseLanguage class, made of a combination of . and - symbols.
Semiotics: A and B can be signs if they refers to something else (e.g. a report about a fact, names)."""@en ,
                                                                                      "A signal through a cable. A sound wave. Words on a page. The pattern of excited states within a computer RAM."@en ;
                                           :EMMO_c7b62dd7_063a_4c2a_8504_42f7264ba83f """We call \"decoding\" the act of recognise the variation according to a particular rule and generate another equivalent schema (e.g. in the agent's cognitive apparatus, as another form of data).
We call \"interpreting\" the act of providing semantic meaning to data, which is covered by the semiotic perspective."""@en ;
                                           :EMMO_c84c6752_6d64_48cc_9500_e54a3c34898d "https://no.wikipedia.org/wiki/Data"^^xsd:anyURI ;
                                           rdfs:comment """Variations in data are generated by an agent (not necessarily human) and are intended to be decoded by the same or another agent using the same encoding rules.
Data are always generated by an agent but not necessarily possess a semantic meaninig, either because it's lost or unknown or because simply they possess none (e.g. a random generation of symbols).
A data object may be used as the physical basis for a sign, under Semiotics perspective."""@en ;
                                           skos:altLabel "EncodedVariation"@en ;
                                           skos:prefLabel "EncodedData"@en .

[ rdf:type owl:Axiom ;
   owl:annotatedSource :EMMO_3e7add3d_e6ed_489a_a796_8e31fef9b490 ;
   owl:annotatedProperty :EMMO_c7b62dd7_063a_4c2a_8504_42f7264ba83f ;
   owl:annotatedTarget """We call \"decoding\" the act of recognise the variation according to a particular rule and generate another equivalent schema (e.g. in the agent's cognitive apparatus, as another form of data).
We call \"interpreting\" the act of providing semantic meaning to data, which is covered by the semiotic perspective."""@en ;
   :EMMO_b432d2d5_25f4_4165_99c5_5935a7763c1a "The electronical state of the RAM of my laptop is decoded by it as ASCII characters and printed on the screen."@en
 ] .


###  http://emmo.info/emmo#EMMO_50d6236a_7667_4883_8ae1_9bb5d190423a
:EMMO_50d6236a_7667_4883_8ae1_9bb5d190423a rdf:type owl:Class ;
                                           :EMMO_967080e5_2f42_4eb2_a3a9_c58143e835f9 "A self-consistent encoded data entity."@en ;
                                           :EMMO_b432d2d5_25f4_4165_99c5_5935a7763c1a "A character, a bit, a song in a CD."@en ;
                                           skos:prefLabel "Datum"@en .


###  http://emmo.info/emmo#EMMO_5a10e288_c6a5_409a_a16a_98a2fb8be4f3
:EMMO_5a10e288_c6a5_409a_a16a_98a2fb8be4f3 rdf:type owl:Class ;
                                           :EMMO_967080e5_2f42_4eb2_a3a9_c58143e835f9 "Data that occurs naturally without an encoding agent producing it."@en ;
                                           :EMMO_b432d2d5_25f4_4165_99c5_5935a7763c1a "A cloud in the sky. The radiative spectrum of a star."@en ;
                                           :EMMO_c7b62dd7_063a_4c2a_8504_42f7264ba83f """This is a really broad class that gathers all physical phenomena in which a variation occurs naturally, such as cloud patterns, tree rings, stains.
It doesn't mean that such variations cannot be used to deduce something: in fact thaty can be seen as indexes (in semiotic sense) of a causally connected pehnomena. Simply, there is no agent behind that variation with the intention to transmit data."""@en ;
                                           skos:altLabel "EnvironmentalData"@en ;
                                           skos:prefLabel "NonEncodedData"@en .


###  http://emmo.info/emmo#EMMO_6fa1feac_c388_44cc_a721_283499d5addc
:EMMO_6fa1feac_c388_44cc_a721_283499d5addc rdf:type owl:Class ;
                                           :EMMO_967080e5_2f42_4eb2_a3a9_c58143e835f9 "Data that are expressed through quantum mechanical principles, and that can have several values ​​/ be in several states in the same place at the same time (quantum superposition), each of them with a certain probability."@en ;
                                           skos:prefLabel "QuantumData"@en .


###  http://emmo.info/emmo#EMMO_888a5dea_3b7d_4dc0_93f2_d4e345a1f903
:EMMO_888a5dea_3b7d_4dc0_93f2_d4e345a1f903 rdf:type owl:Class ;
                                           :EMMO_967080e5_2f42_4eb2_a3a9_c58143e835f9 "Data that can be decoded under a quantitative schema and also associated with a graphical number symbols."@en ;
                                           skos:prefLabel "NumericalData"@en .


###  http://emmo.info/emmo#EMMO_ac1a05c5_0c17_4387_bac0_683f2a86f3ed
:EMMO_ac1a05c5_0c17_4387_bac0_683f2a86f3ed rdf:type owl:Class ;
                                           :EMMO_967080e5_2f42_4eb2_a3a9_c58143e835f9 "Data that are non-quantitatively interpreted (e.g., qualitative data, types)."@en ;
                                           skos:prefLabel "NonNumericalData"@en .


###  http://emmo.info/emmo#EMMO_be8592a7_68d1_4a06_ad23_82f2b56ef926
:EMMO_be8592a7_68d1_4a06_ad23_82f2b56ef926 rdf:type owl:Class ;
                                           :EMMO_967080e5_2f42_4eb2_a3a9_c58143e835f9 "Data whose variations are decoded according to a discrete schema."@en ;
                                           :EMMO_b432d2d5_25f4_4165_99c5_5935a7763c1a "A text is a collection of discrete symbols. A compact disc is designed to host discrete states in the form of pits and lands."@en ;
                                           :EMMO_c7b62dd7_063a_4c2a_8504_42f7264ba83f """A discrete schema may be based on a continuum material basis that is filtered according to its variations. For example, a continuous voltage based signal can be considered 1 or 0 according to some threshold.
Discrete does not mean tha the material basis is discrete, but that the data are encoded according to such step-based rules."""@en ;
                                           skos:prefLabel "DiscreteData"@en .


###  http://emmo.info/emmo#EMMO_ed257e78_8b59_44c3_9d61_06c261184f55
:EMMO_ed257e78_8b59_44c3_9d61_06c261184f55 rdf:type owl:Class ;
                                           :EMMO_967080e5_2f42_4eb2_a3a9_c58143e835f9 "Data that are expressed through classical physics mechanisms, having one value and one state, and being in the same place at the same time."@en ;
                                           skos:prefLabel "ClassicalData"@en .


###  Generated by the OWL API (version 4.5.25.2023-02-15T19:15:49Z) https://github.com/owlcs/owlapi<|MERGE_RESOLUTION|>--- conflicted
+++ resolved
@@ -14,15 +14,9 @@
                                            dcterms:abstract ""@en ;
                                            dcterms:contributor "Francesca Lønstad Bleken, SINTEF, NO"@en ,
                                                                "Michael Noeske, FRAUNHOFER IFAM, DE"@en ,
-<<<<<<< HEAD
-                                                               "Gerhard Goldbeck, Goldbeck Consulting Ltd (UK)" ,
-                                                               "Jesper Friis, SINTEF, NO" ;
-                                           dcterms:creator "Emanuele Ghedini, University of Bologna, IT" ;
-=======
                                                                "Gerhard Goldbeck, Goldbeck Consulting Ltd (UK)"@en ,
                                                                "Jesper Friis, SINTEF, NO"@en ;
                                            dcterms:creator "Emanuele Ghedini, University of Bologna, IT"@en ;
->>>>>>> acbf2bff
                                            dcterms:license "https://creativecommons.org/licenses/by/4.0/legalcode" ;
                                            dcterms:publisher "EMMC ASBL"@en ;
                                            dcterms:title "Distinctional"@en ;

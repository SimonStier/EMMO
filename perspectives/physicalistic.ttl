--- conflicted
+++ resolved
@@ -10,12 +10,8 @@
 
 <http://emmo.info/emmo/perspectives/physicalistic> rdf:type owl:Ontology ;
                                                     owl:versionIRI <http://emmo.info/emmo/1.0.0-beta4/perspectives/physicalistic> ;
-<<<<<<< HEAD
-                                                    owl:imports <http://emmo.info/emmo/1.0.0-beta4/perspectives/perspective> ;
-=======
                                                     owl:imports <http://emmo.info/emmo/1.0.0-beta4/perspectives/perspective> ,
                                                                 <http://emmo.info/emmo/1.0.0-beta4/perspectives/standardmodel> ;
->>>>>>> 7b53398e
                                                     dcterms:abstract "Defines the root of the physicalistic perspective that introduces the concept of real world objects that have a meaning for the ontologist under an applied physics perspective."@en ;
                                                     dcterms:contributor "Adham Hashibon, Fraunhofer IWM, DE" ,
                                                                         "Georg Schmitz, Access, DE" ,
@@ -40,21 +36,8 @@
 #    Classes
 #################################################################
 
-<<<<<<< HEAD
-###  http://emmo.info/emmo#EMMO_0a3f04a6_ba3a_49d9_99da_08b0e26f51f0
-:EMMO_0a3f04a6_ba3a_49d9_99da_08b0e26f51f0 rdf:type owl:Class ;
-                                           rdfs:subClassOf :EMMO_6c03574f_6daa_4488_a970_ee355cca2530 ;
-                                           :EMMO_c84c6752_6d64_48cc_9500_e54a3c34898d "https://en.wikipedia.org/wiki/Up_quark" ;
-                                           skos:prefLabel "UpQuark"@en .
-
-
 ###  http://emmo.info/emmo#EMMO_12aae025_a226_4762_9d51_81200a8ce54c
 :EMMO_12aae025_a226_4762_9d51_81200a8ce54c rdf:type owl:Class ;
-                                           rdfs:subClassOf :EMMO_cc1b6be1_3102_4376_b33b_d8dd13f9be2f ;
-=======
-###  http://emmo.info/emmo#EMMO_12aae025_a226_4762_9d51_81200a8ce54c
-:EMMO_12aae025_a226_4762_9d51_81200a8ce54c rdf:type owl:Class ;
->>>>>>> 7b53398e
                                            :EMMO_967080e5_2f42_4eb2_a3a9_c58143e835f9 "A meson with spin zero and odd parity."@en ;
                                            :EMMO_c84c6752_6d64_48cc_9500_e54a3c34898d "https://en.wikipedia.org/wiki/Pseudoscalar_meson"@en ;
                                            skos:prefLabel "PseudoscalarMeson"@en .
@@ -62,30 +45,11 @@
 
 ###  http://emmo.info/emmo#EMMO_1b32a555_978b_4e56_933f_e158e165023e
 :EMMO_1b32a555_978b_4e56_933f_e158e165023e rdf:type owl:Class ;
-<<<<<<< HEAD
-                                           rdfs:subClassOf :EMMO_530ebacb_8bb7_4c69_88fb_253e5a9dd112 ;
-=======
->>>>>>> 7b53398e
                                            :EMMO_967080e5_2f42_4eb2_a3a9_c58143e835f9 "A meson with total spin 1 and odd parit."@en ;
                                            :EMMO_c84c6752_6d64_48cc_9500_e54a3c34898d "https://en.wikipedia.org/wiki/Vector_meson" ;
                                            skos:prefLabel "VectorMeson"@en .
 
 
-<<<<<<< HEAD
-###  http://emmo.info/emmo#EMMO_1d5305d7_5690_4e5a_92de_4611e8c356ef
-:EMMO_1d5305d7_5690_4e5a_92de_4611e8c356ef rdf:type owl:Class ;
-                                           rdfs:subClassOf :EMMO_6c03574f_6daa_4488_a970_ee355cca2530 ;
-                                           :EMMO_967080e5_2f42_4eb2_a3a9_c58143e835f9 "A neutrino belonging to the first generation of leptons."@en ;
-                                           :EMMO_c84c6752_6d64_48cc_9500_e54a3c34898d "https://en.wikipedia.org/wiki/Electron_neutrino" ;
-                                           skos:prefLabel "ElectronNeutrino"@en .
-
-
-###  http://emmo.info/emmo#EMMO_1ea2f3fc_da94_4685_99b4_352922fbc461
-:EMMO_1ea2f3fc_da94_4685_99b4_352922fbc461 rdf:type owl:Class ;
-                                           rdfs:subClassOf :EMMO_6c03574f_6daa_4488_a970_ee355cca2530 ;
-                                           :EMMO_c84c6752_6d64_48cc_9500_e54a3c34898d "https://en.wikipedia.org/wiki/Charm_quark" ;
-                                           skos:prefLabel "CharmQuark"@en .
-=======
 ###  http://emmo.info/emmo#EMMO_1c16bb7f_5400_4498_8ef2_54392908da4e
 :EMMO_1c16bb7f_5400_4498_8ef2_54392908da4e rdf:type owl:Class ;
                                            :EMMO_967080e5_2f42_4eb2_a3a9_c58143e835f9 "Matter composed of both matter and antimatter fundamental particles."@en ;
@@ -109,38 +73,10 @@
 ###  http://emmo.info/emmo#EMMO_1f2bfb9f_ecc6_46a0_9e41_2d6fcbf59e4b
 :EMMO_1f2bfb9f_ecc6_46a0_9e41_2d6fcbf59e4b rdf:type owl:Class ;
                                            skos:prefLabel "Collapse"@en .
->>>>>>> 7b53398e
 
 
 ###  http://emmo.info/emmo#EMMO_21205421_5783_4d3e_81e5_10c5d894a88a
 :EMMO_21205421_5783_4d3e_81e5_10c5d894a88a rdf:type owl:Class ;
-<<<<<<< HEAD
-                                           rdfs:subClassOf :EMMO_5b2222df_4da6_442f_8244_96e9e45887d1 ;
-                                           :EMMO_967080e5_2f42_4eb2_a3a9_c58143e835f9 "Any constitutionally or isotopically distinct atom, molecule, ion, ion pair, radical, radical ion, complex, conformer etc., identifiable as a separately distinguishable entity." ;
-                                           :EMMO_b432d2d5_25f4_4165_99c5_5935a7763c1a "Hydrogen molecule is an adequate definition of a certain molecular entity for some purposes, whereas for others it is necessary to distinguish the electronic state and/or vibrational state and/or nuclear spin, etc. of the hydrogen molecule." ,
-                                                                                      "Methane, may mean a single molecule of CH4 (molecular entity) or a molar amount, specified or not (chemical species), participating in a reaction. The degree of precision necessary to describe a molecular entity depends on the context." ;
-                                           rdfs:comment """Molecular entity is used as a general term for singular entities, irrespective of their nature, while chemical species stands for sets or ensembles of molecular entities.
-
-Note that the name of a compound may refer to the respective molecular entity or to the chemical species,""" ;
-                                           skos:altLabel "ChemicalEntity" ;
-                                           skos:prefLabel "MolecularEntity"@en .
-
-
-###  http://emmo.info/emmo#EMMO_21a13e48_e4e2_450b_ad03_d9a112daee87
-:EMMO_21a13e48_e4e2_450b_ad03_d9a112daee87 rdf:type owl:Class ;
-                                           rdfs:subClassOf :EMMO_530ebacb_8bb7_4c69_88fb_253e5a9dd112 ,
-                                                           :EMMO_6c03574f_6daa_4488_a970_ee355cca2530 ;
-                                           :EMMO_967080e5_2f42_4eb2_a3a9_c58143e835f9 "A charged vector boson that mediate the weak interaction."@en ;
-                                           :EMMO_c84c6752_6d64_48cc_9500_e54a3c34898d "https://en.wikipedia.org/wiki/W_and_Z_bosons" ;
-                                           skos:prefLabel "WBoson"@en .
-
-
-###  http://emmo.info/emmo#EMMO_22a6f189_7ad7_424d_af15_5efe002c1365
-:EMMO_22a6f189_7ad7_424d_af15_5efe002c1365 rdf:type owl:Class ;
-                                           rdfs:subClassOf :EMMO_6c03574f_6daa_4488_a970_ee355cca2530 ;
-                                           :EMMO_c84c6752_6d64_48cc_9500_e54a3c34898d "https://en.wikipedia.org/wiki/Strange_quark" ;
-                                           skos:prefLabel "StrangeQuark"@en .
-=======
                                            rdfs:subClassOf :EMMO_5b2222df_4da6_442f_8244_96e9e45887d1 ,
                                                            :EMMO_8b1367d6_0133_4b56_acc1_fa8b058169e3 ;
                                            :EMMO_967080e5_2f42_4eb2_a3a9_c58143e835f9 "Any constitutionally or isotopically distinct atom, molecule, ion, ion pair, radical, radical ion, complex, conformer etc., identifiable as a separately distinguishable entity that can undergo a chemical reaction."@en ;
@@ -168,16 +104,11 @@
 In the EMMO we restrict the concept of condensed matter (that sometimes is extended to include nuclear matter) only to compositions of molecular entities."""@en ;
    :EMMO_c84c6752_6d64_48cc_9500_e54a3c34898d "https://en.wikipedia.org/wiki/Condensed_matter_physics"@en
  ] .
->>>>>>> 7b53398e
 
 
 ###  http://emmo.info/emmo#EMMO_24dda193_ada8_433b_bb74_6ca4a0b89a20
 :EMMO_24dda193_ada8_433b_bb74_6ca4a0b89a20 rdf:type owl:Class ;
-<<<<<<< HEAD
-                                           rdfs:subClassOf :EMMO_53dced52_34f6_4cf0_8a99_ddf451861543 ,
-=======
                                            rdfs:subClassOf :EMMO_29108c7c_9087_4992_ab1c_02561665df21 ,
->>>>>>> 7b53398e
                                                            [ rdf:type owl:Restriction ;
                                                              owl:onProperty :EMMO_9380ab64_0363_4804_b13f_3a8a94119a76 ;
                                                              owl:someValuesFrom :EMMO_72d53756_7fb1_46ed_980f_83f47efbe105
@@ -187,23 +118,6 @@
                                            skos:prefLabel "Baryon"@en .
 
 
-<<<<<<< HEAD
-###  http://emmo.info/emmo#EMMO_2531fe94_1cdf_4f36_9abc_7ab7574310db
-:EMMO_2531fe94_1cdf_4f36_9abc_7ab7574310db rdf:type owl:Class ;
-                                           rdfs:subClassOf :EMMO_6c03574f_6daa_4488_a970_ee355cca2530 ;
-                                           :EMMO_967080e5_2f42_4eb2_a3a9_c58143e835f9 "The class of individuals that stand for muon elementary particles belonging to the second generation of leptons."@en ;
-                                           :EMMO_c84c6752_6d64_48cc_9500_e54a3c34898d "https://en.wikipedia.org/wiki/Muon" ;
-                                           skos:prefLabel "Muon"@en .
-
-
-###  http://emmo.info/emmo#EMMO_25f8b804_9a0b_4387_a3e7_b35bce5365ee
-:EMMO_25f8b804_9a0b_4387_a3e7_b35bce5365ee rdf:type owl:Class ;
-                                           rdfs:subClassOf :EMMO_530ebacb_8bb7_4c69_88fb_253e5a9dd112 ,
-                                                           :EMMO_6c03574f_6daa_4488_a970_ee355cca2530 ;
-                                           :EMMO_967080e5_2f42_4eb2_a3a9_c58143e835f9 "The class of individuals that stand for photons elementary particles."@en ;
-                                           :EMMO_c84c6752_6d64_48cc_9500_e54a3c34898d "https://en.wikipedia.org/wiki/Photon" ;
-                                           skos:prefLabel "Photon"@en .
-=======
 ###  http://emmo.info/emmo#EMMO_29108c7c_9087_4992_ab1c_02561665df21
 :EMMO_29108c7c_9087_4992_ab1c_02561665df21 rdf:type owl:Class ;
                                            owl:equivalentClass [ owl:intersectionOf ( :EMMO_53dced52_34f6_4cf0_8a99_ddf451861543
@@ -215,22 +129,15 @@
 spin 1/2: He3 in ground state, proton, neutron
 spin 3/2: He5 in ground state, Delta baryons (excitations of the proton and neutron)"""@en ;
                                            skos:prefLabel "CompositeFermion"@en .
->>>>>>> 7b53398e
 
 
 ###  http://emmo.info/emmo#EMMO_3275b6e9_05f1_4912_954f_7d64ac12b2d2
 :EMMO_3275b6e9_05f1_4912_954f_7d64ac12b2d2 rdf:type owl:Class ;
-<<<<<<< HEAD
-                                           rdfs:subClassOf :EMMO_cc1b6be1_3102_4376_b33b_d8dd13f9be2f ;
-=======
->>>>>>> 7b53398e
                                            :EMMO_967080e5_2f42_4eb2_a3a9_c58143e835f9 "A meson with spin zero and even parity."@en ;
                                            :EMMO_c84c6752_6d64_48cc_9500_e54a3c34898d "https://en.wikipedia.org/wiki/Scalar_meson"@en ;
                                            skos:prefLabel "ScalarMeson"@en .
 
 
-<<<<<<< HEAD
-=======
 ###  http://emmo.info/emmo#EMMO_32f55395_8b94_40de_a103_bffa5c121d98
 :EMMO_32f55395_8b94_40de_a103_bffa5c121d98 rdf:type owl:Class ;
                                            owl:equivalentClass [ owl:intersectionOf ( :EMMO_5b2222df_4da6_442f_8244_96e9e45887d1
@@ -241,7 +148,6 @@
                                            skos:prefLabel "ParticleMatter"@en .
 
 
->>>>>>> 7b53398e
 ###  http://emmo.info/emmo#EMMO_3397f270_dfc1_4500_8f6f_4d0d85ac5f71
 :EMMO_3397f270_dfc1_4500_8f6f_4d0d85ac5f71 rdf:type owl:Class ;
                                            rdfs:subClassOf :EMMO_21205421_5783_4d3e_81e5_10c5d894a88a ,
@@ -257,38 +163,6 @@
                                                                  :EMMO_e024544d_e374_45b7_9340_1982040bc6b7
                                                                ) ;
                                            :EMMO_967080e5_2f42_4eb2_a3a9_c58143e835f9 "An atom_based state defined by an exact number of e-bonded atomic species and an electron cloud made of the shared electrons."@en ;
-<<<<<<< HEAD
-                                           :EMMO_b432d2d5_25f4_4165_99c5_5935a7763c1a "H20, C6H12O6, CH4"@en ;
-                                           rdfs:comment """An entity is called essential if removing one direct part will lead to a change in entity class.
-
-An entity is called redundand if removing one direct part will not lead to a change in entity class."""@en ,
-                                                        """This definition states that this object is a non-periodic set of atoms or a set with a finite periodicity.
-
-Removing an atom from the state will result in another type of atom_based state.
-
-e.g. you cannot remove H from H20 without changing the molecule type (essential). However, you can remove a C from a nanotube (redundant). C60 fullerene is a molecule, since it has a finite periodicity and is made of a well defined number of atoms (essential). A C nanotube is not a molecule, since it has an infinite periodicity (redundant)."""@en ;
-                                           skos:prefLabel "Molecule"@en .
-
-
-###  http://emmo.info/emmo#EMMO_385b8f6e_43ac_4596_ad76_ac322c68b7ca
-:EMMO_385b8f6e_43ac_4596_ad76_ac322c68b7ca rdf:type owl:Class ;
-                                           owl:equivalentClass [ rdf:type owl:Class ;
-                                                                 owl:unionOf ( :EMMO_21a13e48_e4e2_450b_ad03_d9a112daee87
-                                                                               :EMMO_676a29e6_d4e1_4b54_8961_25947bd20861
-                                                                               :EMMO_72d53756_7fb1_46ed_980f_83f47efbe105
-                                                                               :EMMO_d324ae63_7574_4d73_b25b_96479e2626f2
-                                                                               :EMMO_f8e436fb_61ed_4512_a5a5_bee90f0cec2f
-                                                                             )
-                                                               ] ;
-                                           :EMMO_70fe84ff_99b6_4206_a9fc_9a8931836d84 "The union of classes of elementary particles that possess mass."@en ;
-                                           :EMMO_967080e5_2f42_4eb2_a3a9_c58143e835f9 "An elementary particle that pocess mass."@en ;
-                                           skos:prefLabel "MassiveElementary"@en .
-
-
-###  http://emmo.info/emmo#EMMO_38d00e5f_d759_4dcc_8551_ab95865cf799
-:EMMO_38d00e5f_d759_4dcc_8551_ab95865cf799 rdf:type owl:Class ;
-                                           rdfs:subClassOf :EMMO_530ebacb_8bb7_4c69_88fb_253e5a9dd112 ;
-=======
                                            :EMMO_b432d2d5_25f4_4165_99c5_5935a7763c1a "H₂0, C₆H₁₂O₆, CH₄"@en ;
                                            :EMMO_c7b62dd7_063a_4c2a_8504_42f7264ba83f """An entity is called essential if removing one direct part will lead to a change in entity class.
 
@@ -304,27 +178,11 @@
 
 ###  http://emmo.info/emmo#EMMO_38d00e5f_d759_4dcc_8551_ab95865cf799
 :EMMO_38d00e5f_d759_4dcc_8551_ab95865cf799 rdf:type owl:Class ;
->>>>>>> 7b53398e
                                            :EMMO_967080e5_2f42_4eb2_a3a9_c58143e835f9 "A meson with total spin 1 and even parit."@en ;
                                            :EMMO_c84c6752_6d64_48cc_9500_e54a3c34898d "https://en.wikipedia.org/wiki/Pseudovector_meson" ;
                                            skos:prefLabel "PseudovectorMeson"@en .
 
 
-<<<<<<< HEAD
-###  http://emmo.info/emmo#EMMO_3a948fa6_033a_4bb2_a319_36a45741d832
-:EMMO_3a948fa6_033a_4bb2_a319_36a45741d832 rdf:type owl:Class ;
-                                           rdfs:subClassOf :EMMO_6c03574f_6daa_4488_a970_ee355cca2530 ;
-                                           :EMMO_967080e5_2f42_4eb2_a3a9_c58143e835f9 "The class of individuals that stand for tau elementary particles belonging to the third generation of leptons."@en ;
-                                           :EMMO_c84c6752_6d64_48cc_9500_e54a3c34898d "https://en.wikipedia.org/wiki/Tau_(particle)" ;
-                                           skos:prefLabel "Tau"@en .
-
-
-###  http://emmo.info/emmo#EMMO_3c218fbe_60c9_4597_8bcf_41eb1773af1f
-:EMMO_3c218fbe_60c9_4597_8bcf_41eb1773af1f rdf:type owl:Class ;
-                                           owl:equivalentClass [ owl:intersectionOf ( :EMMO_70dac51e_bddd_48c2_8a98_7d8395e91fc2
-                                                                                      [ rdf:type owl:Class ;
-                                                                                        owl:complementOf :EMMO_5b2222df_4da6_442f_8244_96e9e45887d1
-=======
 ###  http://emmo.info/emmo#EMMO_43a4e80d_6ae9_45ed_8cfb_fd0a5339bf87
 :EMMO_43a4e80d_6ae9_45ed_8cfb_fd0a5339bf87 rdf:type owl:Class ;
                                            owl:disjointUnionOf ( :EMMO_1f2bfb9f_ecc6_46a0_9e41_2d6fcbf59e4b
@@ -388,130 +246,10 @@
                                                                                                             owl:onProperty :EMMO_17e27c22_37e1_468c_9dd7_95e137f73e7f ;
                                                                                                             owl:someValuesFrom :EMMO_8dbaf3ca_8f0d_4c45_92e1_c6d805b83c87
                                                                                                           ]
->>>>>>> 7b53398e
                                                                                       ]
                                                                                     ) ;
                                                                  rdf:type owl:Class
                                                                ] ;
-<<<<<<< HEAD
-                                           :EMMO_705f27ae_954c_4f13_98aa_18473fc52b25 "From Latin vacuus, “empty”." ;
-                                           :EMMO_967080e5_2f42_4eb2_a3a9_c58143e835f9 "A 'Physical' with no 'Massive' parts."@en ;
-                                           :EMMO_c7b62dd7_063a_4c2a_8504_42f7264ba83f """Vacuum in the EMMO is not the absence of particles: vacuum is the absence of matter particles in an entity. In the EMMO there is no such a thing as void, i.e. spatiotemporal regions without entities. In other words there are no entities without particles.
-
-This assumption negates the existence of a spacetime fabric independent by particles. What we call spacetime is the outcome of particle interactions. Without particles there are no interactions and then no spacetime."""@en ;
-                                           skos:prefLabel "Vacuum"@en .
-
-
-###  http://emmo.info/emmo#EMMO_50781fd9_a9e4_46ad_b7be_4500371d188d
-:EMMO_50781fd9_a9e4_46ad_b7be_4500371d188d rdf:type owl:Class ;
-                                           owl:equivalentClass [ rdf:type owl:Class ;
-                                                                 owl:unionOf ( :EMMO_8f87e700_99a8_4427_8ffb_e493de05c217
-                                                                               :EMMO_df808271_df91_4f27_ba59_fa423c51896c
-                                                                             )
-                                                               ] ;
-                                           rdfs:subClassOf :EMMO_24dda193_ada8_433b_bb74_6ca4a0b89a20 ,
-                                                           :EMMO_a15cea10_9946_4d2b_95c5_cfc333fd2abb ;
-                                           :EMMO_967080e5_2f42_4eb2_a3a9_c58143e835f9 "Either a proton or a neutron."@en ;
-                                           :EMMO_c84c6752_6d64_48cc_9500_e54a3c34898d "https://en.wikipedia.org/wiki/Nucleon" ;
-                                           skos:prefLabel "Nucleon"@en .
-
-
-###  http://emmo.info/emmo#EMMO_50967f46_51f9_462a_b1e4_e63365b4a184
-:EMMO_50967f46_51f9_462a_b1e4_e63365b4a184 rdf:type owl:Class ;
-                                           rdfs:subClassOf :EMMO_3397f270_dfc1_4500_8f6f_4d0d85ac5f71 ;
-                                           :EMMO_967080e5_2f42_4eb2_a3a9_c58143e835f9 "A molecule with more than one nucleus."@en ;
-                                           :EMMO_b432d2d5_25f4_4165_99c5_5935a7763c1a "Hydrogen molecule (H2)."@en ;
-                                           skos:prefLabel "Heteronuclear"@en .
-
-
-###  http://emmo.info/emmo#EMMO_530ebacb_8bb7_4c69_88fb_253e5a9dd112
-:EMMO_530ebacb_8bb7_4c69_88fb_253e5a9dd112 rdf:type owl:Class ;
-                                           :EMMO_967080e5_2f42_4eb2_a3a9_c58143e835f9 "A boson whose spin equals one."@en ;
-                                           :EMMO_c84c6752_6d64_48cc_9500_e54a3c34898d "https://en.wikipedia.org/wiki/Vector_boson" ;
-                                           skos:prefLabel "VectorBoson"@en .
-
-
-###  http://emmo.info/emmo#EMMO_53dced52_34f6_4cf0_8a99_ddf451861543
-:EMMO_53dced52_34f6_4cf0_8a99_ddf451861543 rdf:type owl:Class ;
-                                           :EMMO_967080e5_2f42_4eb2_a3a9_c58143e835f9 "A particle with half odd integer spin (1/2, 3/2, etc...) that follows Fermi-Dirac statistics."@en ;
-                                           :EMMO_c84c6752_6d64_48cc_9500_e54a3c34898d "https://en.wikipedia.org/wiki/Fermion" ;
-                                           skos:prefLabel "Fermion"@en .
-
-
-###  http://emmo.info/emmo#EMMO_5b2222df_4da6_442f_8244_96e9e45887d1
-:EMMO_5b2222df_4da6_442f_8244_96e9e45887d1 rdf:type owl:Class ;
-                                           rdfs:subClassOf [ rdf:type owl:Restriction ;
-                                                             owl:onProperty :EMMO_17e27c22_37e1_468c_9dd7_95e137f73e7f ;
-                                                             owl:someValuesFrom [ rdf:type owl:Class ;
-                                                                                  owl:unionOf ( :EMMO_72d53756_7fb1_46ed_980f_83f47efbe105
-                                                                                                :EMMO_d324ae63_7574_4d73_b25b_96479e2626f2
-                                                                                              )
-                                                                                ]
-                                                           ] ,
-                                                           [ rdf:type owl:Restriction ;
-                                                             owl:onProperty :EMMO_7afbed84_7593_4a23_bd88_9d9c6b04e8f6 ;
-                                                             owl:allValuesFrom :EMMO_5b2222df_4da6_442f_8244_96e9e45887d1
-                                                           ] ;
-                                           :EMMO_967080e5_2f42_4eb2_a3a9_c58143e835f9 "A 'Physical' that possesses some 'Lepton' or 'Quark' parts in each of its temporal parts."@en ;
-                                           skos:altLabel "FermionicSystem"@en ;
-                                           skos:prefLabel "Matter"@en .
-
-
-###  http://emmo.info/emmo#EMMO_676a29e6_d4e1_4b54_8961_25947bd20861
-:EMMO_676a29e6_d4e1_4b54_8961_25947bd20861 rdf:type owl:Class ;
-                                           rdfs:subClassOf :EMMO_6c03574f_6daa_4488_a970_ee355cca2530 ,
-                                                           :EMMO_cc1b6be1_3102_4376_b33b_d8dd13f9be2f ;
-                                           :EMMO_967080e5_2f42_4eb2_a3a9_c58143e835f9 "An elementary bosonic particle with zero spin produced by the quantum excitation of the Higgs field."@en ;
-                                           :EMMO_c84c6752_6d64_48cc_9500_e54a3c34898d "https://en.wikipedia.org/wiki/Higgs_boson" ;
-                                           skos:prefLabel "HiggsBoson"@en .
-
-
-###  http://emmo.info/emmo#EMMO_6a40a5ac_f5dd_40c9_a2b1_69d50a89914e
-:EMMO_6a40a5ac_f5dd_40c9_a2b1_69d50a89914e rdf:type owl:Class ;
-                                           :EMMO_967080e5_2f42_4eb2_a3a9_c58143e835f9 "A boson whos spin equals two."@en ;
-                                           :EMMO_c7b62dd7_063a_4c2a_8504_42f7264ba83f "The only known tensor boson is the hypothetical graviton."@en ;
-                                           skos:prefLabel "TensorBoson"@en .
-
-
-###  http://emmo.info/emmo#EMMO_6c228d96_ed6c_4029_8acb_b88c93594f1a
-:EMMO_6c228d96_ed6c_4029_8acb_b88c93594f1a rdf:type owl:Class ;
-                                           rdfs:subClassOf :EMMO_a15cea10_9946_4d2b_95c5_cfc333fd2abb ;
-                                           :EMMO_c84c6752_6d64_48cc_9500_e54a3c34898d "https://en.wikipedia.org/wiki/Antiparticle" ;
-                                           skos:prefLabel "Antiparticle"@en .
-
-
-###  http://emmo.info/emmo#EMMO_70dac51e_bddd_48c2_8a98_7d8395e91fc2
-:EMMO_70dac51e_bddd_48c2_8a98_7d8395e91fc2 rdf:type owl:Class ;
-                                           rdfs:subClassOf [ rdf:type owl:Restriction ;
-                                                             owl:onProperty :EMMO_17e27c22_37e1_468c_9dd7_95e137f73e7f ;
-                                                             owl:someValuesFrom :EMMO_fa3c9d4d_9fc9_4e8a_82c1_28c84e34133a
-                                                           ] ,
-                                                           [ rdf:type owl:Restriction ;
-                                                             owl:onProperty :EMMO_7afbed84_7593_4a23_bd88_9d9c6b04e8f6 ;
-                                                             owl:allValuesFrom :EMMO_70dac51e_bddd_48c2_8a98_7d8395e91fc2
-                                                           ] ;
-                                           :EMMO_967080e5_2f42_4eb2_a3a9_c58143e835f9 "A 'Physical' with 'Massless' parts that are mediators of interactions."@en ;
-                                           :EMMO_b432d2d5_25f4_4165_99c5_5935a7763c1a "The electric field generated by an electric charge."@en ;
-                                           :EMMO_c7b62dd7_063a_4c2a_8504_42f7264ba83f "A field can include matter-like particles besides bosonic ones. In the case of electromagnetic field in matter the entity is made of photons and other matter particles (e.g. gas molecules)."@en ;
-                                           skos:prefLabel "Field"@en .
-
-
-###  http://emmo.info/emmo#EMMO_72d53756_7fb1_46ed_980f_83f47efbe105
-:EMMO_72d53756_7fb1_46ed_980f_83f47efbe105 rdf:type owl:Class ;
-                                           owl:equivalentClass [ rdf:type owl:Class ;
-                                                                 owl:unionOf ( :EMMO_0a3f04a6_ba3a_49d9_99da_08b0e26f51f0
-                                                                               :EMMO_1ea2f3fc_da94_4685_99b4_352922fbc461
-                                                                               :EMMO_22a6f189_7ad7_424d_af15_5efe002c1365
-                                                                               :EMMO_a4edc1d4_bb38_4897_ba1e_f87e7aa31c5b
-                                                                               :EMMO_a589e6b8_2f5b_4118_8522_cdc4c89578dc
-                                                                               :EMMO_d37eeb84_895f_4c30_bf60_387b3314a1a6
-                                                                             )
-                                                               ] ;
-                                           rdfs:subClassOf :EMMO_53dced52_34f6_4cf0_8a99_ddf451861543 ;
-                                           :EMMO_967080e5_2f42_4eb2_a3a9_c58143e835f9 "The class of individuals that stand for quarks elementary particles."@en ;
-                                           :EMMO_c84c6752_6d64_48cc_9500_e54a3c34898d "https://en.wikipedia.org/wiki/Quark" ;
-                                           skos:prefLabel "Quark"@en .
-=======
                                            owl:disjointUnionOf ( :EMMO_1c16bb7f_5400_4498_8ef2_54392908da4e
                                                                  :EMMO_6e9cb807_fc68_4bcf_b3ba_5fccc887c644
                                                                  :EMMO_f13672a3_59cc_40ed_8def_65009a8f74e6
@@ -587,7 +325,6 @@
    owl:annotatedTarget "Vacuum"@en ;
    :EMMO_705f27ae_954c_4f13_98aa_18473fc52b25 "From Latin vacuus, “empty”."@en
  ] .
->>>>>>> 7b53398e
 
 
 ###  http://emmo.info/emmo#EMMO_7b42954f_0b91_4b3a_a65e_2470202cf548
@@ -597,42 +334,13 @@
                                                                                :EMMO_be0a7278_b4e6_4bca_88ba_de3f67a478e2
                                                                              )
                                                                ] ;
-<<<<<<< HEAD
-                                           rdfs:subClassOf :EMMO_8b1367d6_0133_4b56_acc1_fa8b058169e3 ;
-=======
                                            rdfs:subClassOf :EMMO_5b2222df_4da6_442f_8244_96e9e45887d1 ,
                                                            :EMMO_8b1367d6_0133_4b56_acc1_fa8b058169e3 ;
->>>>>>> 7b53398e
                                            :EMMO_967080e5_2f42_4eb2_a3a9_c58143e835f9 "Particles composed of two or more quarks."@en ;
                                            :EMMO_c84c6752_6d64_48cc_9500_e54a3c34898d "https://en.wikipedia.org/wiki/Hadron" ;
                                            skos:prefLabel "Hadron"@en .
 
 
-<<<<<<< HEAD
-###  http://emmo.info/emmo#EMMO_7db59e56_f68b_48b7_ae99_891c35ae5c3b
-:EMMO_7db59e56_f68b_48b7_ae99_891c35ae5c3b rdf:type owl:Class ;
-                                           rdfs:subClassOf :EMMO_530ebacb_8bb7_4c69_88fb_253e5a9dd112 ,
-                                                           :EMMO_6c03574f_6daa_4488_a970_ee355cca2530 ;
-                                           :EMMO_967080e5_2f42_4eb2_a3a9_c58143e835f9 "The class of individuals that stand for gluons elementary particles."@en ;
-                                           :EMMO_c84c6752_6d64_48cc_9500_e54a3c34898d "https://en.wikipedia.org/wiki/Gluon" ;
-                                           skos:prefLabel "Gluon"@en .
-
-
-###  http://emmo.info/emmo#EMMO_8043d3c6_a4c1_4089_ba34_9744e28e5b3d
-:EMMO_8043d3c6_a4c1_4089_ba34_9744e28e5b3d rdf:type owl:Class ;
-                                           rdfs:subClassOf :EMMO_6c03574f_6daa_4488_a970_ee355cca2530 ;
-                                           :EMMO_967080e5_2f42_4eb2_a3a9_c58143e835f9 "The class of individuals that stand for electrons elementary particles belonging to the first generation of leptons."@en ;
-                                           :EMMO_c84c6752_6d64_48cc_9500_e54a3c34898d "https://en.wikipedia.org/wiki/Electron" ;
-                                           skos:prefLabel "Electron"@en .
-
-
-###  http://emmo.info/emmo#EMMO_83550665_c68c_4015_86a7_308c9dd2fb4b
-:EMMO_83550665_c68c_4015_86a7_308c9dd2fb4b rdf:type owl:Class ;
-                                           rdfs:subClassOf :EMMO_6c03574f_6daa_4488_a970_ee355cca2530 ;
-                                           :EMMO_967080e5_2f42_4eb2_a3a9_c58143e835f9 "A neutrino belonging to the second generation of leptons."@en ;
-                                           :EMMO_c84c6752_6d64_48cc_9500_e54a3c34898d "https://en.wikipedia.org/wiki/Muon_neutrino" ;
-                                           skos:prefLabel "MuonNeutrino"@en .
-=======
 ###  http://emmo.info/emmo#EMMO_7b79b2ac_3cf2_4d3b_8cdc_bcabb59d869e
 :EMMO_7b79b2ac_3cf2_4d3b_8cdc_bcabb59d869e rdf:type owl:Class ;
                                            rdfs:subClassOf :EMMO_0f795e3e_c602_4577_9a43_d5a231aa1360 ;
@@ -652,35 +360,22 @@
 :EMMO_820619ca_b23e_4c7a_8543_18a17722abc0 rdf:type owl:Class ;
                                            rdfs:subClassOf :EMMO_7b79b2ac_3cf2_4d3b_8cdc_bcabb59d869e ;
                                            skos:prefLabel "ElementaryFermion"@en .
->>>>>>> 7b53398e
 
 
 ###  http://emmo.info/emmo#EMMO_8b1367d6_0133_4b56_acc1_fa8b058169e3
 :EMMO_8b1367d6_0133_4b56_acc1_fa8b058169e3 rdf:type owl:Class ;
                                            owl:equivalentClass [ rdf:type owl:Class ;
-<<<<<<< HEAD
-                                                                 owl:unionOf ( :EMMO_3397f270_dfc1_4500_8f6f_4d0d85ac5f71
-                                                                               :EMMO_7b42954f_0b91_4b3a_a65e_2470202cf548
-                                                                               :EMMO_eb77076b_a104_42ac_a065_798b2d2809ad
-                                                                               :EMMO_f835f4d4_c665_403d_ab25_dca5cc74be52
-                                                                             )
-                                                               ] ;
-                                           rdfs:subClassOf :EMMO_a15cea10_9946_4d2b_95c5_cfc333fd2abb ;
-=======
                                                                  owl:unionOf ( :EMMO_1f19b65b_35bf_4662_a318_7f1c147cb3b6
                                                                                :EMMO_29108c7c_9087_4992_ab1c_02561665df21
                                                                              )
                                                                ] ;
                                            rdfs:subClassOf :EMMO_f3bc135f_7d09_4a9e_b576_f4b499987119 ;
                                            :EMMO_31252f35_c767_4b97_a877_1235076c3e13 "A composite particle is a bound state of elementary particles."@en ;
->>>>>>> 7b53398e
                                            skos:prefLabel "CompositeParticle"@en .
 
 
 ###  http://emmo.info/emmo#EMMO_8f87e700_99a8_4427_8ffb_e493de05c217
 :EMMO_8f87e700_99a8_4427_8ffb_e493de05c217 rdf:type owl:Class ;
-<<<<<<< HEAD
-=======
                                            rdfs:subClassOf [ rdf:type owl:Restriction ;
                                                              owl:onProperty :EMMO_f68030be_94b8_4c61_a161_886468558054 ;
                                                              owl:qualifiedCardinality "1"^^xsd:nonNegativeInteger ;
@@ -691,7 +386,6 @@
                                                              owl:qualifiedCardinality "2"^^xsd:nonNegativeInteger ;
                                                              owl:onClass :EMMO_0a3f04a6_ba3a_49d9_99da_08b0e26f51f0
                                                            ] ;
->>>>>>> 7b53398e
                                            :EMMO_967080e5_2f42_4eb2_a3a9_c58143e835f9 "A positive charged subatomic particle found in the atomic nucleus."@en ;
                                            :EMMO_c84c6752_6d64_48cc_9500_e54a3c34898d "https://en.wikipedia.org/wiki/Proton" ;
                                            skos:prefLabel "Proton"@en .
@@ -699,50 +393,22 @@
 
 ###  http://emmo.info/emmo#EMMO_98ada9d8_f1c8_4f13_99b5_d890f5354152
 :EMMO_98ada9d8_f1c8_4f13_99b5_d890f5354152 rdf:type owl:Class ;
-<<<<<<< HEAD
-                                           owl:equivalentClass [ rdf:type owl:Class ;
-                                                                 owl:unionOf ( :EMMO_5b2222df_4da6_442f_8244_96e9e45887d1
-                                                                               :EMMO_70dac51e_bddd_48c2_8a98_7d8395e91fc2
-                                                                             )
-                                                               ] ;
-                                           rdfs:subClassOf :EMMO_49267eba_5548_4163_8f36_518d65b583f9 ;
-                                           :EMMO_967080e5_2f42_4eb2_a3a9_c58143e835f9 "The perspective for which physical objects are categorized only by concepts coming from applied physical sciences."@en ;
-                                           rdfs:comment """The concepts of matter and field are the fundamental objects categories for the physicalistic perspective.
-
-Here the class 'Field' refers to the quantum field of bosonic particles while the class 'Matter' refers to the quantum field of quarks and leptons."""@en ;
-                                           skos:altLabel "OrdinaryMatter"@en ;
-=======
                                            rdfs:subClassOf :EMMO_49267eba_5548_4163_8f36_518d65b583f9 ;
                                            owl:disjointUnionOf ( :EMMO_7b79b2ac_3cf2_4d3b_8cdc_bcabb59d869e
                                                                  :EMMO_f3bc135f_7d09_4a9e_b576_f4b499987119
                                                                ) ;
                                            :EMMO_967080e5_2f42_4eb2_a3a9_c58143e835f9 "The perspective for which physical objects are categorized only by concepts coming from applied physical sciences."@en ;
->>>>>>> 7b53398e
                                            skos:prefLabel "Physicalistic"@en .
 
 
 ###  http://emmo.info/emmo#EMMO_a15cea10_9946_4d2b_95c5_cfc333fd2abb
 :EMMO_a15cea10_9946_4d2b_95c5_cfc333fd2abb rdf:type owl:Class ;
-<<<<<<< HEAD
-                                           rdfs:subClassOf :EMMO_98ada9d8_f1c8_4f13_99b5_d890f5354152 ;
-                                           owl:disjointUnionOf ( :EMMO_53dced52_34f6_4cf0_8a99_ddf451861543
-                                                                 :EMMO_b5a5494c_83bf_44aa_a9a6_49b948e68939
-                                                               ) ,
-                                                               ( :EMMO_8b1367d6_0133_4b56_acc1_fa8b058169e3
-                                                                 :EMMO_c26a0340_d619_4928_b1a1_1a04e88bb89d
-                                                               ) ;
-                                           :EMMO_70fe84ff_99b6_4206_a9fc_9a8931836d84 "The union of hadron and lepton, or fermion and bosons."@en ;
-                                           :EMMO_967080e5_2f42_4eb2_a3a9_c58143e835f9 "A well defined physical entity, elementary or composite, usually treated as a singular unit, that is found at scales spanning from the elementary particles to molecules, as fundamental constituents of larger scale substances (as the etymology of \"particle\" suggests)."@en ;
-                                           :EMMO_c84c6752_6d64_48cc_9500_e54a3c34898d "https://en.wikipedia.org/wiki/Vector_boson"@en ;
-                                           rdfs:comment "The scope of the particle definition goes from the elementary particles to molecules, as fundamental constituents of substances." ;
-=======
                                            owl:disjointUnionOf ( :EMMO_7b79b2ac_3cf2_4d3b_8cdc_bcabb59d869e
                                                                  :EMMO_8b1367d6_0133_4b56_acc1_fa8b058169e3
                                                                ) ;
                                            :EMMO_70fe84ff_99b6_4206_a9fc_9a8931836d84 "The union of hadron and lepton, or fermion and bosons."@en ;
                                            :EMMO_967080e5_2f42_4eb2_a3a9_c58143e835f9 "A well defined physical entity, elementary or composite, usually treated as a singular unit, that is found at scales spanning from the elementary particles to molecules, as fundamental constituents of larger scale substances (as the etymology of \"particle\" suggests)."@en ;
                                            :EMMO_c7b62dd7_063a_4c2a_8504_42f7264ba83f "The scope of the physical particle definition goes from the elementary particles to molecules, as fundamental constituents of substances."@en ;
->>>>>>> 7b53398e
                                            skos:altLabel "Particle"@en ;
                                            skos:prefLabel "PhysicalParticle"@en .
 
@@ -754,38 +420,13 @@
  ] .
 
 
-<<<<<<< HEAD
-###  http://emmo.info/emmo#EMMO_a4edc1d4_bb38_4897_ba1e_f87e7aa31c5b
-:EMMO_a4edc1d4_bb38_4897_ba1e_f87e7aa31c5b rdf:type owl:Class ;
-                                           rdfs:subClassOf :EMMO_6c03574f_6daa_4488_a970_ee355cca2530 ;
-                                           :EMMO_c84c6752_6d64_48cc_9500_e54a3c34898d "https://en.wikipedia.org/wiki/Down_quark" ;
-                                           skos:prefLabel "DownQuark"@en .
-
-
-###  http://emmo.info/emmo#EMMO_a589e6b8_2f5b_4118_8522_cdc4c89578dc
-:EMMO_a589e6b8_2f5b_4118_8522_cdc4c89578dc rdf:type owl:Class ;
-                                           rdfs:subClassOf :EMMO_6c03574f_6daa_4488_a970_ee355cca2530 ;
-                                           :EMMO_c84c6752_6d64_48cc_9500_e54a3c34898d "https://en.wikipedia.org/wiki/Top_quark" ;
-                                           skos:prefLabel "TopQuark"@en .
-=======
 ###  http://emmo.info/emmo#EMMO_a9891fff_fa7a_4806_b7bd_786de7358e8d
 :EMMO_a9891fff_fa7a_4806_b7bd_786de7358e8d rdf:type owl:Class ;
                                            skos:prefLabel "Creation"@en .
->>>>>>> 7b53398e
 
 
 ###  http://emmo.info/emmo#EMMO_b5a5494c_83bf_44aa_a9a6_49b948e68939
 :EMMO_b5a5494c_83bf_44aa_a9a6_49b948e68939 rdf:type owl:Class ;
-<<<<<<< HEAD
-                                           owl:disjointUnionOf ( :EMMO_530ebacb_8bb7_4c69_88fb_253e5a9dd112
-                                                                 :EMMO_6a40a5ac_f5dd_40c9_a2b1_69d50a89914e
-                                                                 :EMMO_cc1b6be1_3102_4376_b33b_d8dd13f9be2f
-                                                               ) ;
-                                           :EMMO_967080e5_2f42_4eb2_a3a9_c58143e835f9 "A particle with integer spin that follows Bose–Einstein statistics."@en ;
-                                           :EMMO_c84c6752_6d64_48cc_9500_e54a3c34898d "https://en.wikipedia.org/wiki/Boson" ;
-                                           skos:prefLabel "Boson"@en .
-
-=======
                                            owl:disjointUnionOf ( :EMMO_1f19b65b_35bf_4662_a318_7f1c147cb3b6
                                                                  :EMMO_cafd0f10_ce85_48b9_9a36_2b0af141ce21
                                                                ) ;
@@ -800,7 +441,6 @@
    :EMMO_705f27ae_954c_4f13_98aa_18473fc52b25 "1940s: named after S.N. Bose."@en
  ] .
 
->>>>>>> 7b53398e
 
 ###  http://emmo.info/emmo#EMMO_be0a7278_b4e6_4bca_88ba_de3f67a478e2
 :EMMO_be0a7278_b4e6_4bca_88ba_de3f67a478e2 rdf:type owl:Class ;
@@ -812,95 +452,13 @@
                                                                                :EMMO_f895cb83_2280_42e9_9f4c_047273e70d3c
                                                                              )
                                                                ] ;
-<<<<<<< HEAD
-                                           rdfs:subClassOf :EMMO_b5a5494c_83bf_44aa_a9a6_49b948e68939 ,
-=======
                                            rdfs:subClassOf :EMMO_1c16bb7f_5400_4498_8ef2_54392908da4e ,
                                                            :EMMO_1f19b65b_35bf_4662_a318_7f1c147cb3b6 ,
->>>>>>> 7b53398e
                                                            [ rdf:type owl:Restriction ;
                                                              owl:onProperty :EMMO_9380ab64_0363_4804_b13f_3a8a94119a76 ;
                                                              owl:someValuesFrom :EMMO_72d53756_7fb1_46ed_980f_83f47efbe105
                                                            ] ;
                                            :EMMO_967080e5_2f42_4eb2_a3a9_c58143e835f9 "Hadronic subatomic particles composed of an equal number of quarks and antiquarks bound together by strong interactions."@en ;
-<<<<<<< HEAD
-                                           :EMMO_c84c6752_6d64_48cc_9500_e54a3c34898d "https://en.wikipedia.org/wiki/Meson" ;
-                                           rdfs:comment "Most mesons are composed of one quark and one antiquark."@en ;
-                                           skos:prefLabel "Meson"@en .
-
-
-###  http://emmo.info/emmo#EMMO_c26a0340_d619_4928_b1a1_1a04e88bb89d
-:EMMO_c26a0340_d619_4928_b1a1_1a04e88bb89d rdf:type owl:Class ;
-                                           owl:disjointUnionOf ( :EMMO_0a3f04a6_ba3a_49d9_99da_08b0e26f51f0
-                                                                 :EMMO_1d5305d7_5690_4e5a_92de_4611e8c356ef
-                                                                 :EMMO_1ea2f3fc_da94_4685_99b4_352922fbc461
-                                                                 :EMMO_21a13e48_e4e2_450b_ad03_d9a112daee87
-                                                                 :EMMO_22a6f189_7ad7_424d_af15_5efe002c1365
-                                                                 :EMMO_2531fe94_1cdf_4f36_9abc_7ab7574310db
-                                                                 :EMMO_25f8b804_9a0b_4387_a3e7_b35bce5365ee
-                                                                 :EMMO_3a948fa6_033a_4bb2_a319_36a45741d832
-                                                                 :EMMO_676a29e6_d4e1_4b54_8961_25947bd20861
-                                                                 :EMMO_7db59e56_f68b_48b7_ae99_891c35ae5c3b
-                                                                 :EMMO_8043d3c6_a4c1_4089_ba34_9744e28e5b3d
-                                                                 :EMMO_83550665_c68c_4015_86a7_308c9dd2fb4b
-                                                                 :EMMO_a4edc1d4_bb38_4897_ba1e_f87e7aa31c5b
-                                                                 :EMMO_a589e6b8_2f5b_4118_8522_cdc4c89578dc
-                                                                 :EMMO_d37eeb84_895f_4c30_bf60_387b3314a1a6
-                                                                 :EMMO_eb3c61f0_3983_4346_a0c6_e7f6b90a67a8
-                                                                 :EMMO_eb95a619_ca07_4678_a809_10021b25a13f
-                                                                 :EMMO_f8e436fb_61ed_4512_a5a5_bee90f0cec2f
-                                                               ) ;
-                                           :EMMO_967080e5_2f42_4eb2_a3a9_c58143e835f9 "The union of all classes categorising elementary particles according to the Standard Model."@en ;
-                                           :EMMO_c7b62dd7_063a_4c2a_8504_42f7264ba83f "Disjointness comes from the fact that standard model elementary particles are entities that possess objectively distinct and singular characters."@en ,
-                                                                                      "Graviton is included, even if it is an hypothetical particle, to enable causality for gravitational interactions."@en ;
-                                           skos:altLabel "ElementaryParticle"@en ;
-                                           skos:prefLabel "StandardModelParticle"@en .
-
-
-###  http://emmo.info/emmo#EMMO_cc1b6be1_3102_4376_b33b_d8dd13f9be2f
-:EMMO_cc1b6be1_3102_4376_b33b_d8dd13f9be2f rdf:type owl:Class ;
-                                           :EMMO_967080e5_2f42_4eb2_a3a9_c58143e835f9 "A Boson whos spin equals zero."@en ;
-                                           :EMMO_c84c6752_6d64_48cc_9500_e54a3c34898d "https://en.wikipedia.org/wiki/Scalar_boson" ;
-                                           rdfs:comment "The only known scalar boson is the Higgs boson."@en ;
-                                           skos:prefLabel "ScalarBoson"@en .
-
-
-###  http://emmo.info/emmo#EMMO_d324ae63_7574_4d73_b25b_96479e2626f2
-:EMMO_d324ae63_7574_4d73_b25b_96479e2626f2 rdf:type owl:Class ;
-                                           owl:equivalentClass [ rdf:type owl:Class ;
-                                                                 owl:unionOf ( :EMMO_1d5305d7_5690_4e5a_92de_4611e8c356ef
-                                                                               :EMMO_2531fe94_1cdf_4f36_9abc_7ab7574310db
-                                                                               :EMMO_3a948fa6_033a_4bb2_a319_36a45741d832
-                                                                               :EMMO_8043d3c6_a4c1_4089_ba34_9744e28e5b3d
-                                                                               :EMMO_83550665_c68c_4015_86a7_308c9dd2fb4b
-                                                                               :EMMO_eb95a619_ca07_4678_a809_10021b25a13f
-                                                                             )
-                                                               ] ;
-                                           rdfs:subClassOf :EMMO_53dced52_34f6_4cf0_8a99_ddf451861543 ;
-                                           :EMMO_967080e5_2f42_4eb2_a3a9_c58143e835f9 "An elementary particle of half-integer spin (spin 1⁄2) that does not undergo strong interactions."@en ;
-                                           :EMMO_c84c6752_6d64_48cc_9500_e54a3c34898d "https://en.wikipedia.org/wiki/Lepton" ;
-                                           skos:prefLabel "Lepton"@en .
-
-
-###  http://emmo.info/emmo#EMMO_d37eeb84_895f_4c30_bf60_387b3314a1a6
-:EMMO_d37eeb84_895f_4c30_bf60_387b3314a1a6 rdf:type owl:Class ;
-                                           rdfs:subClassOf :EMMO_6c03574f_6daa_4488_a970_ee355cca2530 ;
-                                           :EMMO_c84c6752_6d64_48cc_9500_e54a3c34898d "https://en.wikipedia.org/wiki/Bottom_quark" ;
-                                           skos:prefLabel "BottomQuark"@en .
-
-
-###  http://emmo.info/emmo#EMMO_dbb2ae7f_9f47_41b3_bf68_d9bece864e2c
-:EMMO_dbb2ae7f_9f47_41b3_bf68_d9bece864e2c rdf:type owl:Class ;
-                                           owl:equivalentClass [ rdf:type owl:Class ;
-                                                                 owl:unionOf ( :EMMO_1d5305d7_5690_4e5a_92de_4611e8c356ef
-                                                                               :EMMO_83550665_c68c_4015_86a7_308c9dd2fb4b
-                                                                               :EMMO_eb95a619_ca07_4678_a809_10021b25a13f
-                                                                             )
-                                                               ] ;
-                                           :EMMO_967080e5_2f42_4eb2_a3a9_c58143e835f9 "An elementary particle with spin 1/2 that interacts only via the weak interaction and gravity."@en ;
-                                           :EMMO_c84c6752_6d64_48cc_9500_e54a3c34898d "https://en.wikipedia.org/wiki/Neutrino" ;
-                                           skos:prefLabel "Neutrino"@en .
-=======
                                            :EMMO_c7b62dd7_063a_4c2a_8504_42f7264ba83f "Most mesons are composed of one quark and one antiquark."@en ;
                                            :EMMO_c84c6752_6d64_48cc_9500_e54a3c34898d "https://en.wikipedia.org/wiki/Meson" ;
                                            skos:prefLabel "Meson"@en .
@@ -910,13 +468,10 @@
 :EMMO_cafd0f10_ce85_48b9_9a36_2b0af141ce21 rdf:type owl:Class ;
                                            rdfs:subClassOf :EMMO_7b79b2ac_3cf2_4d3b_8cdc_bcabb59d869e ;
                                            skos:prefLabel "ElementaryBoson"@en .
->>>>>>> 7b53398e
 
 
 ###  http://emmo.info/emmo#EMMO_df808271_df91_4f27_ba59_fa423c51896c
 :EMMO_df808271_df91_4f27_ba59_fa423c51896c rdf:type owl:Class ;
-<<<<<<< HEAD
-=======
                                            rdfs:subClassOf [ rdf:type owl:Restriction ;
                                                              owl:onProperty :EMMO_f68030be_94b8_4c61_a161_886468558054 ;
                                                              owl:qualifiedCardinality "1"^^xsd:nonNegativeInteger ;
@@ -927,7 +482,6 @@
                                                              owl:qualifiedCardinality "2"^^xsd:nonNegativeInteger ;
                                                              owl:onClass :EMMO_a4edc1d4_bb38_4897_ba1e_f87e7aa31c5b
                                                            ] ;
->>>>>>> 7b53398e
                                            :EMMO_967080e5_2f42_4eb2_a3a9_c58143e835f9 "An uncharged subatomic particle found in the atomic nucleus."@en ;
                                            :EMMO_c84c6752_6d64_48cc_9500_e54a3c34898d "https://en.wikipedia.org/wiki/Neutron" ;
                                            skos:prefLabel "Neutron"@en .
@@ -936,45 +490,12 @@
 ###  http://emmo.info/emmo#EMMO_e024544d_e374_45b7_9340_1982040bc6b7
 :EMMO_e024544d_e374_45b7_9340_1982040bc6b7 rdf:type owl:Class ;
                                            rdfs:subClassOf :EMMO_3397f270_dfc1_4500_8f6f_4d0d85ac5f71 ;
-<<<<<<< HEAD
-                                           :EMMO_967080e5_2f42_4eb2_a3a9_c58143e835f9 "A molecule with only one nucleus."@en ;
-                                           :EMMO_b432d2d5_25f4_4165_99c5_5935a7763c1a "A helium molecule in a gas."@en ;
-=======
                                            :EMMO_967080e5_2f42_4eb2_a3a9_c58143e835f9 "A molecule composed of only one element type."@en ;
                                            :EMMO_b432d2d5_25f4_4165_99c5_5935a7763c1a "Hydrogen molecule (H₂)."@en ;
->>>>>>> 7b53398e
                                            skos:altLabel "ElementalMolecule"@en ;
                                            skos:prefLabel "Homonuclear"@en .
 
 
-<<<<<<< HEAD
-###  http://emmo.info/emmo#EMMO_e5488299_8dab_4ebb_900a_26d2abed8396
-:EMMO_e5488299_8dab_4ebb_900a_26d2abed8396 rdf:type owl:Class ;
-                                           owl:equivalentClass [ rdf:type owl:Class ;
-                                                                 owl:unionOf ( :EMMO_25f8b804_9a0b_4387_a3e7_b35bce5365ee
-                                                                               :EMMO_7db59e56_f68b_48b7_ae99_891c35ae5c3b
-                                                                               :EMMO_eb3c61f0_3983_4346_a0c6_e7f6b90a67a8
-                                                                             )
-                                                               ] ;
-                                           :EMMO_70fe84ff_99b6_4206_a9fc_9a8931836d84 "The union of classes of elementary particles that do not possess mass."@en ;
-                                           :EMMO_967080e5_2f42_4eb2_a3a9_c58143e835f9 "An elementary particle that does not pocess mass."@en ;
-                                           skos:prefLabel "MasslessElementary"@en .
-
-
-###  http://emmo.info/emmo#EMMO_eb3c61f0_3983_4346_a0c6_e7f6b90a67a8
-:EMMO_eb3c61f0_3983_4346_a0c6_e7f6b90a67a8 rdf:type owl:Class ;
-                                           rdfs:subClassOf :EMMO_6a40a5ac_f5dd_40c9_a2b1_69d50a89914e ,
-                                                           :EMMO_6c03574f_6daa_4488_a970_ee355cca2530 ;
-                                           :EMMO_967080e5_2f42_4eb2_a3a9_c58143e835f9 "The class of individuals that stand for gravitons elementary particles."@en ;
-                                           :EMMO_c84c6752_6d64_48cc_9500_e54a3c34898d "https://en.wikipedia.org/wiki/Graviton" ;
-                                           rdfs:comment """While this particle is only supposed to exist, the EMMO approach to classical and quantum systems represents fields as made of particles.
-
-For this reason graviton is an useful concept to homogenize the approach between different fields."""@en ;
-                                           skos:prefLabel "Graviton"@en .
-
-
-=======
->>>>>>> 7b53398e
 ###  http://emmo.info/emmo#EMMO_eb77076b_a104_42ac_a065_798b2d2809ad
 :EMMO_eb77076b_a104_42ac_a065_798b2d2809ad rdf:type owl:Class ;
                                            rdfs:subClassOf :EMMO_21205421_5783_4d3e_81e5_10c5d894a88a ,
@@ -988,36 +509,6 @@
                                                            ] ;
                                            :EMMO_967080e5_2f42_4eb2_a3a9_c58143e835f9 """A standalone atom has direct part one 'nucleus' and one 'electron_cloud'.
 
-<<<<<<< HEAD
-An O 'atom' within an O2 'molecule' is an 'e-bonded_atom'.
-
-In this material branch, H atom is a particular case, with respect to higher atomic number atoms, since as soon as it shares its electron it has no nucleus entangled electron cloud.
-
-We cannot say that H2 molecule has direct part two H atoms, but has direct part two H nucleus."""@en ;
-                                           rdfs:comment "An 'atom' is a 'nucleus' surrounded by an 'electron_cloud', i.e. a quantum system made of one or more bounded electrons."@en ;
-                                           skos:altLabel "ChemicalElement" ;
-                                           skos:prefLabel "Atom"@en .
-
-
-###  http://emmo.info/emmo#EMMO_eb95a619_ca07_4678_a809_10021b25a13f
-:EMMO_eb95a619_ca07_4678_a809_10021b25a13f rdf:type owl:Class ;
-                                           rdfs:subClassOf :EMMO_6c03574f_6daa_4488_a970_ee355cca2530 ;
-                                           :EMMO_967080e5_2f42_4eb2_a3a9_c58143e835f9 "A neutrino belonging to the third generation of leptons."@en ;
-                                           :EMMO_c84c6752_6d64_48cc_9500_e54a3c34898d "https://en.wikipedia.org/wiki/Tau_neutrino" ;
-                                           skos:prefLabel "TauNeutrino"@en .
-
-
-###  http://emmo.info/emmo#EMMO_f13672a3_59cc_40ed_8def_65009a8f74e6
-:EMMO_f13672a3_59cc_40ed_8def_65009a8f74e6 rdf:type owl:Class ;
-                                           rdfs:subClassOf :EMMO_5b2222df_4da6_442f_8244_96e9e45887d1 ;
-                                           :EMMO_967080e5_2f42_4eb2_a3a9_c58143e835f9 "Antimatter is matter that is composed of the antiparticles of those that constitute ordinary matter."@en ;
-                                           skos:prefLabel "AntiMatter"@en .
-
-
-###  http://emmo.info/emmo#EMMO_f835f4d4_c665_403d_ab25_dca5cc74be52
-:EMMO_f835f4d4_c665_403d_ab25_dca5cc74be52 rdf:type owl:Class ;
-                                           rdfs:subClassOf :EMMO_a15cea10_9946_4d2b_95c5_cfc333fd2abb ,
-=======
 An O 'atom' within an O₂ 'molecule' is an 'e-bonded_atom'.
 
 In this material branch, H atom is a particular case, with respect to higher atomic number atoms, since as soon as it shares its electron it has no nucleus entangled electron cloud.
@@ -1071,17 +562,12 @@
 :EMMO_f835f4d4_c665_403d_ab25_dca5cc74be52 rdf:type owl:Class ;
                                            rdfs:subClassOf :EMMO_5b2222df_4da6_442f_8244_96e9e45887d1 ,
                                                            :EMMO_8b1367d6_0133_4b56_acc1_fa8b058169e3 ,
->>>>>>> 7b53398e
                                                            [ rdf:type owl:Restriction ;
                                                              owl:onProperty :EMMO_17e27c22_37e1_468c_9dd7_95e137f73e7f ;
                                                              owl:someValuesFrom :EMMO_50781fd9_a9e4_46ad_b7be_4500371d188d
                                                            ] ;
                                            :EMMO_967080e5_2f42_4eb2_a3a9_c58143e835f9 "The small, dense region at the centre of an atom consisting of protons and neutrons."@en ;
-<<<<<<< HEAD
-                                           skos:prefLabel "AtomicNucleus"@en .
-=======
                                            skos:prefLabel "Nucleus"@en .
->>>>>>> 7b53398e
 
 
 ###  http://emmo.info/emmo#EMMO_f87e79eb_f549_4a06_9c27_a3d1412444c6
@@ -1108,56 +594,10 @@
 
 ###  http://emmo.info/emmo#EMMO_f895cb83_2280_42e9_9f4c_047273e70d3c
 :EMMO_f895cb83_2280_42e9_9f4c_047273e70d3c rdf:type owl:Class ;
-<<<<<<< HEAD
-                                           rdfs:subClassOf :EMMO_6a40a5ac_f5dd_40c9_a2b1_69d50a89914e ;
-=======
->>>>>>> 7b53398e
                                            :EMMO_967080e5_2f42_4eb2_a3a9_c58143e835f9 "A meson with spin two."@en ;
                                            skos:prefLabel "TensorMeson"@en .
 
 
-<<<<<<< HEAD
-###  http://emmo.info/emmo#EMMO_f8e436fb_61ed_4512_a5a5_bee90f0cec2f
-:EMMO_f8e436fb_61ed_4512_a5a5_bee90f0cec2f rdf:type owl:Class ;
-                                           rdfs:subClassOf :EMMO_530ebacb_8bb7_4c69_88fb_253e5a9dd112 ,
-                                                           :EMMO_6c03574f_6daa_4488_a970_ee355cca2530 ;
-                                           :EMMO_967080e5_2f42_4eb2_a3a9_c58143e835f9 "An uncharged vector boson that mediate the weak interaction."@en ;
-                                           :EMMO_c84c6752_6d64_48cc_9500_e54a3c34898d "https://en.wikipedia.org/wiki/W_and_Z_bosons" ;
-                                           rdfs:comment "Z bosons are their own antiparticles."@en ;
-                                           skos:prefLabel "ZBoson"@en .
-
-
-###  http://emmo.info/emmo#EMMO_fa3c9d4d_9fc9_4e8a_82c1_28c84e34133a
-:EMMO_fa3c9d4d_9fc9_4e8a_82c1_28c84e34133a rdf:type owl:Class ;
-                                           owl:equivalentClass [ rdf:type owl:Class ;
-                                                                 owl:unionOf ( :EMMO_21a13e48_e4e2_450b_ad03_d9a112daee87
-                                                                               :EMMO_25f8b804_9a0b_4387_a3e7_b35bce5365ee
-                                                                               :EMMO_676a29e6_d4e1_4b54_8961_25947bd20861
-                                                                               :EMMO_7db59e56_f68b_48b7_ae99_891c35ae5c3b
-                                                                               :EMMO_eb3c61f0_3983_4346_a0c6_e7f6b90a67a8
-                                                                               :EMMO_f8e436fb_61ed_4512_a5a5_bee90f0cec2f
-                                                                             )
-                                                               ] ;
-                                           :EMMO_967080e5_2f42_4eb2_a3a9_c58143e835f9 "A boson that is a single elementary particle."@en ;
-                                           :EMMO_c84c6752_6d64_48cc_9500_e54a3c34898d "https://en.wikipedia.org/wiki/Boson#Elementary_bosons"@en ;
-                                           skos:prefLabel "ElementaryBoson"@en .
-
-
-###  http://emmo.info/emmo#EMMO_fd6559e8_ef94_460c_9dfc_bad5c68d63b4
-:EMMO_fd6559e8_ef94_460c_9dfc_bad5c68d63b4 rdf:type owl:Class ;
-                                           owl:equivalentClass [ rdf:type owl:Class ;
-                                                                 owl:unionOf ( :EMMO_21a13e48_e4e2_450b_ad03_d9a112daee87
-                                                                               :EMMO_25f8b804_9a0b_4387_a3e7_b35bce5365ee
-                                                                               :EMMO_7db59e56_f68b_48b7_ae99_891c35ae5c3b
-                                                                               :EMMO_f8e436fb_61ed_4512_a5a5_bee90f0cec2f
-                                                                             )
-                                                               ] ;
-                                           :EMMO_967080e5_2f42_4eb2_a3a9_c58143e835f9 "A bosonic elementary particle that mediates interactions among elementary fermions, and thus acts as a force carrier."@en ;
-                                           :EMMO_c84c6752_6d64_48cc_9500_e54a3c34898d "https://en.wikipedia.org/wiki/Gauge_boson" ;
-                                           rdfs:comment "All known gauge bosons have a spin of 1 and are hence also vector bosons."@en ,
-                                                        "Gauge bosons can carry any of the four fundamental interactions of nature."@en ;
-                                           skos:prefLabel "GaugeBoson"@en .
-=======
 #################################################################
 #    Individuals
 #################################################################
@@ -1166,7 +606,6 @@
 :EMMO_89b66d76_fa6f_479d_aae3_ea0c5dac2f3e rdf:type owl:NamedIndividual ,
                                                     :EMMO_3f9ae00e_810c_4518_aec2_7200e424cf68 ;
                                            skos:prefLabel "test"@en .
->>>>>>> 7b53398e
 
 
 ###  Generated by the OWL API (version 4.5.9.2019-02-01T07:24:44Z) https://github.com/owlcs/owlapi